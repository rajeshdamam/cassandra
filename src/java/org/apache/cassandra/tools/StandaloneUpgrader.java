/**
 * Licensed to the Apache Software Foundation (ASF) under one
 * or more contributor license agreements.  See the NOTICE file * distributed with this work for additional information
 * regarding copyright ownership.  The ASF licenses this file
 * to you under the Apache License, Version 2.0 (the
 * "License"); you may not use this file except in compliance
 * with the License.  You may obtain a copy of the License at
 *
 *   http://www.apache.org/licenses/LICENSE-2.0
 *
 * Unless required by applicable law or agreed to in writing,
 * software distributed under the License is distributed on an
 * "AS IS" BASIS, WITHOUT WARRANTIES OR CONDITIONS OF ANY
 * KIND, either express or implied.  See the License for the
 * specific language governing permissions and limitations
 * under the License.
 */
package org.apache.cassandra.tools;

import java.util.*;

import org.apache.cassandra.io.sstable.format.SSTableReader;
import org.apache.commons.cli.*;

import org.apache.cassandra.config.DatabaseDescriptor;
import org.apache.cassandra.config.Schema;
import org.apache.cassandra.db.ColumnFamilyStore;
import org.apache.cassandra.db.Directories;
import org.apache.cassandra.db.Keyspace;
import org.apache.cassandra.db.compaction.Upgrader;
import org.apache.cassandra.io.sstable.*;
import org.apache.cassandra.utils.JVMStabilityInspector;
import org.apache.cassandra.utils.OutputHandler;

import static org.apache.cassandra.tools.BulkLoader.CmdLineOptions;

public class StandaloneUpgrader
{
    private static final String TOOL_NAME = "sstableupgrade";
    private static final String DEBUG_OPTION  = "debug";
    private static final String HELP_OPTION  = "help";

    public static void main(String args[])
    {
        Options options = Options.parseArgs(args);
        try
        {
            // load keyspace descriptions.
<<<<<<< HEAD
            Schema.instance.loadFromDisk();
=======
            DatabaseDescriptor.loadSchemas(false);
>>>>>>> 3a5f79eb

            if (Schema.instance.getCFMetaData(options.keyspace, options.cf) == null)
                throw new IllegalArgumentException(String.format("Unknown keyspace/table %s.%s",
                                                                 options.keyspace,
                                                                 options.cf));

            Keyspace keyspace = Keyspace.openWithoutSSTables(options.keyspace);
            ColumnFamilyStore cfs = keyspace.getColumnFamilyStore(options.cf);

            OutputHandler handler = new OutputHandler.SystemOutput(false, options.debug);
            Directories.SSTableLister lister = cfs.directories.sstableLister();
            if (options.snapshot != null)
                lister.onlyBackups(true).snapshots(options.snapshot);
            else
                lister.includeBackups(false);

            Collection<SSTableReader> readers = new ArrayList<>();

            // Upgrade sstables
            for (Map.Entry<Descriptor, Set<Component>> entry : lister.list().entrySet())
            {
                Set<Component> components = entry.getValue();
                if (!components.contains(Component.DATA) || !components.contains(Component.PRIMARY_INDEX))
                    continue;

                try
                {
                    SSTableReader sstable = SSTableReader.openNoValidation(entry.getKey(), components, cfs.metadata);
                    if (sstable.descriptor.version.equals(DatabaseDescriptor.getSSTableFormat().info.getLatestVersion()))
                        continue;
                    readers.add(sstable);
                }
                catch (Exception e)
                {
                    JVMStabilityInspector.inspectThrowable(e);
                    System.err.println(String.format("Error Loading %s: %s", entry.getKey(), e.getMessage()));
                    if (options.debug)
                        e.printStackTrace(System.err);

                    continue;
                }
            }

            int numSSTables = readers.size();
            handler.output("Found " + numSSTables + " sstables that need upgrading.");

            for (SSTableReader sstable : readers)
            {
                try
                {
                    Upgrader upgrader = new Upgrader(cfs, sstable, handler);
                    upgrader.upgrade();
                }
                catch (Exception e)
                {
                    System.err.println(String.format("Error upgrading %s: %s", sstable, e.getMessage()));
                    if (options.debug)
                        e.printStackTrace(System.err);
                }
            }

            SSTableDeletingTask.waitForDeletions();
            System.exit(0);
        }
        catch (Exception e)
        {
            System.err.println(e.getMessage());
            if (options.debug)
                e.printStackTrace(System.err);
            System.exit(1);
        }
    }

    private static class Options
    {
        public final String keyspace;
        public final String cf;
        public final String snapshot;

        public boolean debug;

        private Options(String keyspace, String cf, String snapshot)
        {
            this.keyspace = keyspace;
            this.cf = cf;
            this.snapshot = snapshot;
        }

        public static Options parseArgs(String cmdArgs[])
        {
            CommandLineParser parser = new GnuParser();
            CmdLineOptions options = getCmdLineOptions();
            try
            {
                CommandLine cmd = parser.parse(options, cmdArgs, false);

                if (cmd.hasOption(HELP_OPTION))
                {
                    printUsage(options);
                    System.exit(0);
                }

                String[] args = cmd.getArgs();
                if (args.length >= 4 || args.length < 2)
                {
                    String msg = args.length < 2 ? "Missing arguments" : "Too many arguments";
                    errorMsg(msg, options);
                    System.exit(1);
                }

                String keyspace = args[0];
                String cf = args[1];
                String snapshot = null;
                if (args.length == 3)
                    snapshot = args[2];

                Options opts = new Options(keyspace, cf, snapshot);

                opts.debug = cmd.hasOption(DEBUG_OPTION);

                return opts;
            }
            catch (ParseException e)
            {
                errorMsg(e.getMessage(), options);
                return null;
            }
        }

        private static void errorMsg(String msg, CmdLineOptions options)
        {
            System.err.println(msg);
            printUsage(options);
            System.exit(1);
        }

        private static CmdLineOptions getCmdLineOptions()
        {
            CmdLineOptions options = new CmdLineOptions();
            options.addOption(null, DEBUG_OPTION,          "display stack traces");
            options.addOption("h",  HELP_OPTION,           "display this help message");
            return options;
        }

        public static void printUsage(CmdLineOptions options)
        {
            String usage = String.format("%s [options] <keyspace> <cf> [snapshot]", TOOL_NAME);
            StringBuilder header = new StringBuilder();
            header.append("--\n");
            header.append("Upgrade the sstables in the given cf (or snapshot) to the current version of Cassandra." );
            header.append("This operation will rewrite the sstables in the specified cf to match the " );
            header.append("currently installed version of Cassandra.\n");
            header.append("The snapshot option will only upgrade the specified snapshot. Upgrading " );
            header.append("snapshots is required before attempting to restore a snapshot taken in a " );
            header.append("major version older than the major version Cassandra is currently running. " );
            header.append("This will replace the files in the given snapshot as well as break any " );
            header.append("hard links to live sstables." );
            header.append("\n--\n");
            header.append("Options are:");
            new HelpFormatter().printHelp(usage, header.toString(), options, "");
        }
    }
}
<|MERGE_RESOLUTION|>--- conflicted
+++ resolved
@@ -46,11 +46,7 @@
         try
         {
             // load keyspace descriptions.
-<<<<<<< HEAD
-            Schema.instance.loadFromDisk();
-=======
-            DatabaseDescriptor.loadSchemas(false);
->>>>>>> 3a5f79eb
+            Schema.instance.loadFromDisk(false);
 
             if (Schema.instance.getCFMetaData(options.keyspace, options.cf) == null)
                 throw new IllegalArgumentException(String.format("Unknown keyspace/table %s.%s",
