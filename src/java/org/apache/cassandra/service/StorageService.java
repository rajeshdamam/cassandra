--- conflicted
+++ resolved
@@ -510,29 +510,13 @@
 
         HintedHandOffManager.instance.start();
 
-<<<<<<< HEAD
-        if (DatabaseDescriptor.isAutoBootstrap()
-                && DatabaseDescriptor.getSeeds().contains(FBUtilities.getBroadcastAddress())
-                && !SystemTable.bootstrapComplete())
-            logger.info("This node will not auto bootstrap because it is configured to be a seed node.");
-
-        Set<InetAddress> current = new HashSet<InetAddress>();
-        Collection<Token> tokens;
-        // we can bootstrap at startup, or if we detect a previous attempt that failed, which is to say:
-        // DD.isAutoBootstrap must be true AND:
-        //  bootstrap is not recorded as complete, OR
-        //  DD.getSeeds does not contain our BCA, OR
-        //  we do not have non-system tables already
-        // OR:
-        //  we detect that we were previously trying to bootstrap (ST.bootstrapInProgress is true)
-=======
         boolean schemaPresent = false;
         if (DatabaseDescriptor.isAutoBootstrap() && !SystemTable.bootstrapComplete() && delay > 0)
         {
             // wait a couple gossip rounds so our schema check has something to go by
             FBUtilities.sleep(2 * Gossiper.intervalInMillis);
         }
-        for (Entry<InetAddress, EndpointState> entry : Gossiper.instance.getEndpointStates())
+        for (Map.Entry<InetAddress, EndpointState> entry : Gossiper.instance.getEndpointStates())
         {
             if (entry.getKey().equals(FBUtilities.getBroadcastAddress()))
             {
@@ -554,11 +538,10 @@
         // The one exception is if after the above sleep we still have no schema information, we'll assume
         // we're part of a fresh cluster start, and also skip bootstrap.  This is less confusing for new users,
         // as well as avoiding the nonsensical state of trying to stream from cluster with no active peers.
-        Token<?> token;
-        InetAddress current = null;
-        logger_.debug("Bootstrap variables: %s %s %s %s",
+        Set<InetAddress> current = new HashSet<InetAddress>();
+        Collection<Token> tokens;
+        logger.debug("Bootstrap variables: %s %s %s %s",
                       new Object[] {DatabaseDescriptor.isAutoBootstrap(), SystemTable.bootstrapInProgress(), SystemTable.bootstrapComplete(), schemaPresent});
->>>>>>> 0819ad14
         if (DatabaseDescriptor.isAutoBootstrap()
             && (SystemTable.bootstrapInProgress() || (!SystemTable.bootstrapComplete() && schemaPresent)))
         {
@@ -626,7 +609,7 @@
                 for (Token token : tokens)
                 {
                     InetAddress existing = tokenMetadata.getEndpoint(token);
-                    if (null != existing)
+                    if (existing != null)
                     {
                         if (Gossiper.instance.getEndpointStateForEndpoint(existing).getUpdateTimestamp() > (System.currentTimeMillis() - delay))
                             throw new UnsupportedOperationException("Cannnot replace a token for a Live node... ");
