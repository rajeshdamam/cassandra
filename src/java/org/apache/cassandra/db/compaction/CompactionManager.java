/*
 * Licensed to the Apache Software Foundation (ASF) under one
 * or more contributor license agreements.  See the NOTICE file
 * distributed with this work for additional information
 * regarding copyright ownership.  The ASF licenses this file
 * to you under the Apache License, Version 2.0 (the
 * "License"); you may not use this file except in compliance
 * with the License.  You may obtain a copy of the License at
 *
 *     http://www.apache.org/licenses/LICENSE-2.0
 *
 * Unless required by applicable law or agreed to in writing, software
 * distributed under the License is distributed on an "AS IS" BASIS,
 * WITHOUT WARRANTIES OR CONDITIONS OF ANY KIND, either express or implied.
 * See the License for the specific language governing permissions and
 * limitations under the License.
 */
package org.apache.cassandra.db.compaction;

import java.io.File;
import java.io.IOException;
import java.lang.management.ManagementFactory;
<<<<<<< HEAD
import java.util.*;
=======
import java.util.ArrayList;
import java.util.Arrays;
import java.util.Collection;
import java.util.Collections;
import java.util.HashMap;
import java.util.HashSet;
import java.util.Iterator;
import java.util.List;
import java.util.Map;
import java.util.Set;
>>>>>>> 67637d1b
import java.util.concurrent.*;
import javax.management.MBeanServer;
import javax.management.ObjectName;
import javax.management.openmbean.OpenDataException;
import javax.management.openmbean.TabularData;

import com.google.common.annotations.VisibleForTesting;
import com.google.common.collect.*;
import com.google.common.util.concurrent.*;
import org.slf4j.Logger;
import org.slf4j.LoggerFactory;

import org.apache.cassandra.cache.AutoSavingCache;
import org.apache.cassandra.concurrent.DebuggableThreadPoolExecutor;
import org.apache.cassandra.concurrent.JMXEnabledThreadPoolExecutor;
import org.apache.cassandra.concurrent.NamedThreadFactory;
import org.apache.cassandra.config.CFMetaData;
import org.apache.cassandra.config.DatabaseDescriptor;
import org.apache.cassandra.config.Schema;
import org.apache.cassandra.db.*;
import org.apache.cassandra.db.compaction.CompactionInfo.Holder;
import org.apache.cassandra.db.index.SecondaryIndexBuilder;
import org.apache.cassandra.db.lifecycle.LifecycleTransaction;
import org.apache.cassandra.dht.Bounds;
import org.apache.cassandra.dht.Range;
import org.apache.cassandra.dht.Token;
import org.apache.cassandra.io.sstable.*;
import org.apache.cassandra.io.sstable.format.SSTableReader;
import org.apache.cassandra.io.sstable.format.SSTableWriter;
import org.apache.cassandra.io.sstable.metadata.MetadataCollector;
import org.apache.cassandra.io.util.FileUtils;
import org.apache.cassandra.metrics.CompactionMetrics;
import org.apache.cassandra.repair.Validator;
import org.apache.cassandra.service.ActiveRepairService;
import org.apache.cassandra.service.StorageService;
import org.apache.cassandra.utils.*;
import org.apache.cassandra.utils.concurrent.OpOrder;
import org.apache.cassandra.utils.concurrent.Refs;

import static java.util.Collections.singleton;

/**
 * <p>
 * A singleton which manages a private executor of ongoing compactions.
 * </p>
 * Scheduling for compaction is accomplished by swapping sstables to be compacted into
 * a set via Tracker. New scheduling attempts will ignore currently compacting
 * sstables.
 */
public class CompactionManager implements CompactionManagerMBean
{
    public static final String MBEAN_OBJECT_NAME = "org.apache.cassandra.db:type=CompactionManager";
    private static final Logger logger = LoggerFactory.getLogger(CompactionManager.class);
    public static final CompactionManager instance;

    public static final int NO_GC = Integer.MIN_VALUE;
    public static final int GC_ALL = Integer.MAX_VALUE;

    // A thread local that tells us if the current thread is owned by the compaction manager. Used
    // by CounterContext to figure out if it should log a warning for invalid counter shards.
    public static final ThreadLocal<Boolean> isCompactionManager = new ThreadLocal<Boolean>()
    {
        @Override
        protected Boolean initialValue()
        {
            return false;
        }
    };

    static
    {
        instance = new CompactionManager();
        MBeanServer mbs = ManagementFactory.getPlatformMBeanServer();
        try
        {
            mbs.registerMBean(instance, new ObjectName(MBEAN_OBJECT_NAME));
        }
        catch (Exception e)
        {
            throw new RuntimeException(e);
        }
    }

    private final CompactionExecutor executor = new CompactionExecutor();
    private final CompactionExecutor validationExecutor = new ValidationExecutor();
    private final static CompactionExecutor cacheCleanupExecutor = new CacheCleanupExecutor();

    private final CompactionMetrics metrics = new CompactionMetrics(executor, validationExecutor);
    private final Multiset<ColumnFamilyStore> compactingCF = ConcurrentHashMultiset.create();

    private final RateLimiter compactionRateLimiter = RateLimiter.create(Double.MAX_VALUE);

    /**
     * Gets compaction rate limiter.
     * Rate unit is bytes per sec.
     *
     * @return RateLimiter with rate limit set
     */
    public RateLimiter getRateLimiter()
    {
        setRate(DatabaseDescriptor.getCompactionThroughputMbPerSec());
        return compactionRateLimiter;
    }

    /**
     * Sets the rate for the rate limiter. When compaction_throughput_mb_per_sec is 0 or node is bootstrapping,
     * this sets the rate to Double.MAX_VALUE bytes per second.
     * @param throughPutMbPerSec throughput to set in mb per second
     */
    public void setRate(final double throughPutMbPerSec)
    {
        double throughput = throughPutMbPerSec * 1024.0 * 1024.0;
        // if throughput is set to 0, throttling is disabled
        if (throughput == 0 || StorageService.instance.isBootstrapMode())
            throughput = Double.MAX_VALUE;
        if (compactionRateLimiter.getRate() != throughput)
            compactionRateLimiter.setRate(throughput);
    }

    /**
     * Call this whenever a compaction might be needed on the given columnfamily.
     * It's okay to over-call (within reason) if a call is unnecessary, it will
     * turn into a no-op in the bucketing/candidate-scan phase.
     */
    public List<Future<?>> submitBackground(final ColumnFamilyStore cfs)
    {
        if (cfs.isAutoCompactionDisabled())
        {
            logger.trace("Autocompaction is disabled");
            return Collections.emptyList();
        }

        int count = compactingCF.count(cfs);
        if (count > 0 && executor.getActiveCount() >= executor.getMaximumPoolSize())
        {
            logger.trace("Background compaction is still running for {}.{} ({} remaining). Skipping",
                         cfs.keyspace.getName(), cfs.name, count);
            return Collections.emptyList();
        }

        logger.trace("Scheduling a background task check for {}.{} with {}",
                     cfs.keyspace.getName(),
                     cfs.name,
                     cfs.getCompactionStrategy().getName());
        List<Future<?>> futures = new ArrayList<>();
        // we must schedule it at least once, otherwise compaction will stop for a CF until next flush
        if (executor.isShutdown())
        {
            logger.info("Executor has shut down, not submitting background task");
            return Collections.emptyList();
        }
        compactingCF.add(cfs);
        futures.add(executor.submit(new BackgroundCompactionCandidate(cfs)));

        return futures;
    }

    public boolean isCompacting(Iterable<ColumnFamilyStore> cfses)
    {
        for (ColumnFamilyStore cfs : cfses)
            if (!cfs.getTracker().getCompacting().isEmpty())
                return true;
        return false;
    }

    /**
     * Shutdowns both compaction and validation executors, cancels running compaction / validation,
     * and waits for tasks to complete if tasks were not cancelable.
     */
    public void forceShutdown()
    {
        // shutdown executors to prevent further submission
        executor.shutdown();
        validationExecutor.shutdown();

        // interrupt compactions and validations
        for (Holder compactionHolder : CompactionMetrics.getCompactions())
        {
            compactionHolder.stop();
        }

        // wait for tasks to terminate
        // compaction tasks are interrupted above, so it shuold be fairy quick
        // until not interrupted tasks to complete.
        for (ExecutorService exec : Arrays.asList(executor, validationExecutor))
        {
            try
            {
                exec.awaitTermination(1, TimeUnit.MINUTES);
            }
            catch (InterruptedException e)
            {
                logger.error("Interrupted while waiting for tasks to be terminated", e);
            }
        }
    }

    public void finishCompactionsAndShutdown(long timeout, TimeUnit unit) throws InterruptedException
    {
        executor.shutdown();
        executor.awaitTermination(timeout, unit);
    }

    // the actual sstables to compact are not determined until we run the BCT; that way, if new sstables
    // are created between task submission and execution, we execute against the most up-to-date information
    class BackgroundCompactionCandidate implements Runnable
    {
        private final ColumnFamilyStore cfs;

        BackgroundCompactionCandidate(ColumnFamilyStore cfs)
        {
            this.cfs = cfs;
        }

        public void run()
        {
            try
            {
                logger.trace("Checking {}.{}", cfs.keyspace.getName(), cfs.name);
                if (!cfs.isValid())
                {
                    logger.trace("Aborting compaction for dropped CF");
                    return;
                }

                AbstractCompactionStrategy strategy = cfs.getCompactionStrategy();
                AbstractCompactionTask task = strategy.getNextBackgroundTask(getDefaultGcBefore(cfs));
                if (task == null)
                {
                    logger.trace("No tasks available");
                    return;
                }
                task.execute(metrics);
            }
            finally
            {
                compactingCF.remove(cfs);
            }
            submitBackground(cfs);
        }
    }

    @SuppressWarnings("resource")
    private AllSSTableOpStatus parallelAllSSTableOperation(final ColumnFamilyStore cfs, final OneSSTableOperation operation, OperationType operationType) throws ExecutionException, InterruptedException
    {
        List<LifecycleTransaction> transactions = new ArrayList<>();
        try (LifecycleTransaction compacting = cfs.markAllCompacting(operationType))
        {
            Iterable<SSTableReader> sstables = compacting != null ? Lists.newArrayList(operation.filterSSTables(compacting)) : Collections.<SSTableReader>emptyList();
            if (Iterables.isEmpty(sstables))
            {
                logger.info("No sstables for {}.{}", cfs.keyspace.getName(), cfs.name);
                return AllSSTableOpStatus.SUCCESSFUL;
            }

            List<Future<Object>> futures = new ArrayList<>();

            for (final SSTableReader sstable : sstables)
            {
                if (executor.isShutdown())
                {
                    logger.info("Executor has shut down, not submitting task");
                    return AllSSTableOpStatus.ABORTED;
                }

                final LifecycleTransaction txn = compacting.split(singleton(sstable));
                transactions.add(txn);
                futures.add(executor.submit(new Callable<Object>()
                {
                    @Override
                    public Object call() throws Exception
                    {
                        operation.execute(txn);
                        return this;
                    }
                }));
            }

            assert compacting.originals().isEmpty();

            FBUtilities.waitOnFutures(futures);
            return AllSSTableOpStatus.SUCCESSFUL;
        }
        finally
        {
            Throwable fail = Throwables.close(null, transactions);
            if (fail != null)
                logger.error("Failed to cleanup lifecycle transactions {}", fail);
        }
    }

    private static interface OneSSTableOperation
    {
        Iterable<SSTableReader> filterSSTables(LifecycleTransaction transaction);
        void execute(LifecycleTransaction input) throws IOException;
    }

    public enum AllSSTableOpStatus { ABORTED(1), SUCCESSFUL(0);
        public final int statusCode;

        AllSSTableOpStatus(int statusCode)
        {
            this.statusCode = statusCode;
        }
    }

    public AllSSTableOpStatus performScrub(final ColumnFamilyStore cfs, final boolean skipCorrupted, final boolean checkData)
    throws InterruptedException, ExecutionException
    {
        return parallelAllSSTableOperation(cfs, new OneSSTableOperation()
        {
            @Override
            public Iterable<SSTableReader> filterSSTables(LifecycleTransaction input)
            {
                return input.originals();
            }

            @Override
            public void execute(LifecycleTransaction input) throws IOException
            {
                scrubOne(cfs, input, skipCorrupted, checkData);
            }
        }, OperationType.SCRUB);
    }

    public AllSSTableOpStatus performVerify(final ColumnFamilyStore cfs, final boolean extendedVerify) throws InterruptedException, ExecutionException
    {
        assert !cfs.isIndex();
        return parallelAllSSTableOperation(cfs, new OneSSTableOperation()
        {
            @Override
            public Iterable<SSTableReader> filterSSTables(LifecycleTransaction input)
            {
                return input.originals();
            }

            @Override
            public void execute(LifecycleTransaction input) throws IOException
            {
                verifyOne(cfs, input.onlyOne(), extendedVerify);
            }
        }, OperationType.VERIFY);
    }

    public AllSSTableOpStatus performSSTableRewrite(final ColumnFamilyStore cfs, final boolean excludeCurrentVersion) throws InterruptedException, ExecutionException
    {
        return parallelAllSSTableOperation(cfs, new OneSSTableOperation()
        {
            @Override
            public Iterable<SSTableReader> filterSSTables(LifecycleTransaction transaction)
            {
                Iterable<SSTableReader> sstables = new ArrayList<>(transaction.originals());
                Iterator<SSTableReader> iter = sstables.iterator();
                while (iter.hasNext())
                {
                    SSTableReader sstable = iter.next();
                    if (excludeCurrentVersion && sstable.descriptor.version.equals(sstable.descriptor.getFormat().getLatestVersion()))
                    {
                        transaction.cancel(sstable);
                        iter.remove();
                    }
                }
                return sstables;
            }

            @Override
            public void execute(LifecycleTransaction txn) throws IOException
            {
                AbstractCompactionTask task = cfs.getCompactionStrategy().getCompactionTask(txn, NO_GC, Long.MAX_VALUE);
                task.setUserDefined(true);
                task.setCompactionType(OperationType.UPGRADE_SSTABLES);
                task.execute(metrics);
            }
        }, OperationType.UPGRADE_SSTABLES);
    }

    public AllSSTableOpStatus performCleanup(final ColumnFamilyStore cfStore) throws InterruptedException, ExecutionException
    {
        assert !cfStore.isIndex();
        Keyspace keyspace = cfStore.keyspace;
        if (!StorageService.instance.isJoined())
        {
            logger.info("Cleanup cannot run before a node has joined the ring");
            return AllSSTableOpStatus.ABORTED;
        }
        final Collection<Range<Token>> ranges = StorageService.instance.getLocalRanges(keyspace.getName());
        if (ranges.isEmpty())
        {
            logger.info("Node owns no data for keyspace {}", keyspace.getName());
            return AllSSTableOpStatus.SUCCESSFUL;
        }
        final boolean hasIndexes = cfStore.indexManager.hasIndexes();

        return parallelAllSSTableOperation(cfStore, new OneSSTableOperation()
        {
            @Override
            public Iterable<SSTableReader> filterSSTables(LifecycleTransaction transaction)
            {
                List<SSTableReader> sortedSSTables = Lists.newArrayList(transaction.originals());
                Collections.sort(sortedSSTables, new SSTableReader.SizeComparator());
                return sortedSSTables;
            }

            @Override
            public void execute(LifecycleTransaction txn) throws IOException
            {
                CleanupStrategy cleanupStrategy = CleanupStrategy.get(cfStore, ranges);
                doCleanupOne(cfStore, txn, cleanupStrategy, ranges, hasIndexes);
            }
        }, OperationType.CLEANUP);
    }

    public ListenableFuture<?> submitAntiCompaction(final ColumnFamilyStore cfs,
                                          final Collection<Range<Token>> ranges,
                                          final Refs<SSTableReader> sstables,
                                          final long repairedAt)
    {
        Runnable runnable = new WrappedRunnable() {
            @Override
            @SuppressWarnings("resource")
            public void runMayThrow() throws Exception
            {
                LifecycleTransaction modifier = null;
                while (modifier == null)
                {
                    for (SSTableReader compactingSSTable : cfs.getTracker().getCompacting())
                        sstables.releaseIfHolds(compactingSSTable);
                    Set<SSTableReader> compactedSSTables = new HashSet<>();
                    for (SSTableReader sstable : sstables)
                        if (sstable.isMarkedCompacted())
                            compactedSSTables.add(sstable);
                    sstables.release(compactedSSTables);
                    modifier = cfs.getTracker().tryModify(sstables, OperationType.ANTICOMPACTION);
                }
                performAnticompaction(cfs, ranges, sstables, modifier, repairedAt);
            }
        };
        if (executor.isShutdown())
        {
            logger.info("Compaction executor has shut down, not submitting anticompaction");
            sstables.release();
            return Futures.immediateCancelledFuture();
        }

        ListenableFutureTask<?> task = ListenableFutureTask.create(runnable, null);
        executor.submit(task);
        return task;
    }

    /**
     * Make sure the {validatedForRepair} are marked for compaction before calling this.
     *
     * Caller must reference the validatedForRepair sstables (via ParentRepairSession.getAndReferenceSSTables(..)).
     *
     * @param cfs
     * @param ranges Ranges that the repair was carried out on
     * @param validatedForRepair SSTables containing the repaired ranges. Should be referenced before passing them.
     * @throws InterruptedException
     * @throws IOException
     */
    public void performAnticompaction(ColumnFamilyStore cfs,
                                      Collection<Range<Token>> ranges,
                                      Refs<SSTableReader> validatedForRepair,
                                      LifecycleTransaction txn,
                                      long repairedAt) throws InterruptedException, IOException
    {
        logger.info("Starting anticompaction for {}.{} on {}/{} sstables", cfs.keyspace.getName(), cfs.getColumnFamilyName(), validatedForRepair.size(), cfs.getSSTables().size());
        logger.trace("Starting anticompaction for ranges {}", ranges);
        Set<SSTableReader> sstables = new HashSet<>(validatedForRepair);
        Set<SSTableReader> mutatedRepairStatuses = new HashSet<>();
        // we should only notify that repair status changed if it actually did:
        Set<SSTableReader> mutatedRepairStatusToNotify = new HashSet<>();
        Map<SSTableReader, Boolean> wasRepairedBefore = new HashMap<>();
        for (SSTableReader sstable : sstables)
            wasRepairedBefore.put(sstable, sstable.isRepaired());

        Set<SSTableReader> nonAnticompacting = new HashSet<>();

        Iterator<SSTableReader> sstableIterator = sstables.iterator();
        try
        {
            List<Range<Token>> normalizedRanges = Range.normalize(ranges);

            while (sstableIterator.hasNext())
            {
                SSTableReader sstable = sstableIterator.next();

                Range<Token> sstableRange = new Range<>(sstable.first.getToken(), sstable.last.getToken());

                boolean shouldAnticompact = false;

                for (Range<Token> r : normalizedRanges)
                {
                    if (r.contains(sstableRange))
                    {
                        logger.info("SSTable {} fully contained in range {}, mutating repairedAt instead of anticompacting", sstable, r);
                        sstable.descriptor.getMetadataSerializer().mutateRepairedAt(sstable.descriptor, repairedAt);
                        sstable.reloadSSTableMetadata();
                        mutatedRepairStatuses.add(sstable);
                        if (!wasRepairedBefore.get(sstable))
                            mutatedRepairStatusToNotify.add(sstable);
                        sstableIterator.remove();
                        shouldAnticompact = true;
                        break;
                    }
                    else if (sstableRange.intersects(r))
                    {
                        logger.info("SSTable {} ({}) will be anticompacted on range {}", sstable, sstableRange, r);
                        shouldAnticompact = true;
                    }
                }

                if (!shouldAnticompact)
                {
                    logger.info("SSTable {} ({}) does not intersect repaired ranges {}, not touching repairedAt.", sstable, sstableRange, normalizedRanges);
                    nonAnticompacting.add(sstable);
                    sstableIterator.remove();
                }
            }
            cfs.getTracker().notifySSTableRepairedStatusChanged(mutatedRepairStatuses);
            txn.cancel(Sets.union(nonAnticompacting, mutatedRepairStatuses));
            validatedForRepair.release(Sets.union(nonAnticompacting, mutatedRepairStatuses));
<<<<<<< HEAD
            assert txn.originals().equals(sstables);
=======
            cfs.getDataTracker().notifySSTableRepairedStatusChanged(mutatedRepairStatusToNotify);
            cfs.getDataTracker().unmarkCompacting(Sets.union(nonAnticompacting, mutatedRepairStatuses));
>>>>>>> 67637d1b
            if (!sstables.isEmpty())
                doAntiCompaction(cfs, ranges, txn, repairedAt);
            txn.finish();
        }
        finally
        {
            validatedForRepair.release();
            txn.close();
        }

        logger.info("Completed anticompaction successfully");
    }

    public void performMaximal(final ColumnFamilyStore cfStore, boolean splitOutput)
    {
        FBUtilities.waitOnFutures(submitMaximal(cfStore, getDefaultGcBefore(cfStore), splitOutput));
    }

    public List<Future<?>> submitMaximal(final ColumnFamilyStore cfStore, final int gcBefore, boolean splitOutput)
    {
        // here we compute the task off the compaction executor, so having that present doesn't
        // confuse runWithCompactionsDisabled -- i.e., we don't want to deadlock ourselves, waiting
        // for ourselves to finish/acknowledge cancellation before continuing.
        final Collection<AbstractCompactionTask> tasks = cfStore.getCompactionStrategy().getMaximalTask(gcBefore, splitOutput);

        if (tasks == null)
            return Collections.emptyList();

        List<Future<?>> futures = new ArrayList<>();
        int nonEmptyTasks = 0;
        for (final AbstractCompactionTask task : tasks)
        {
            if (task.transaction.originals().size() > 0)
                nonEmptyTasks++;
            Runnable runnable = new WrappedRunnable()
            {
                protected void runMayThrow() throws IOException
                {
                    task.execute(metrics);
                }
            };
            if (executor.isShutdown())
            {
                logger.info("Compaction executor has shut down, not submitting task");
                return Collections.emptyList();
            }
            futures.add(executor.submit(runnable));
        }
        if (nonEmptyTasks > 1)
            logger.info("Cannot perform a full major compaction as repaired and unrepaired sstables cannot be compacted together. These two set of sstables will be compacted separately.");
        return futures;
    }

    public void forceUserDefinedCompaction(String dataFiles)
    {
        String[] filenames = dataFiles.split(",");
        Multimap<ColumnFamilyStore, Descriptor> descriptors = ArrayListMultimap.create();

        for (String filename : filenames)
        {
            // extract keyspace and columnfamily name from filename
            Descriptor desc = Descriptor.fromFilename(filename.trim());
            if (Schema.instance.getCFMetaData(desc) == null)
            {
                logger.warn("Schema does not exist for file {}. Skipping.", filename);
                continue;
            }
            // group by keyspace/columnfamily
            ColumnFamilyStore cfs = Keyspace.open(desc.ksname).getColumnFamilyStore(desc.cfname);
            descriptors.put(cfs, cfs.directories.find(new File(filename.trim()).getName()));
        }

        List<Future<?>> futures = new ArrayList<>();
        for (ColumnFamilyStore cfs : descriptors.keySet())
            futures.add(submitUserDefined(cfs, descriptors.get(cfs), getDefaultGcBefore(cfs)));
        FBUtilities.waitOnFutures(futures);
    }

    public Future<?> submitUserDefined(final ColumnFamilyStore cfs, final Collection<Descriptor> dataFiles, final int gcBefore)
    {
        Runnable runnable = new WrappedRunnable()
        {
            protected void runMayThrow() throws IOException
            {
                // look up the sstables now that we're on the compaction executor, so we don't try to re-compact
                // something that was already being compacted earlier.
                Collection<SSTableReader> sstables = new ArrayList<>(dataFiles.size());
                for (Descriptor desc : dataFiles)
                {
                    // inefficient but not in a performance sensitive path
                    SSTableReader sstable = lookupSSTable(cfs, desc);
                    if (sstable == null)
                    {
                        logger.info("Will not compact {}: it is not an active sstable", desc);
                    }
                    else
                    {
                        sstables.add(sstable);
                    }
                }

                if (sstables.isEmpty())
                {
                    logger.info("No files to compact for user defined compaction");
                }
                else
                {
                    AbstractCompactionTask task = cfs.getCompactionStrategy().getUserDefinedTask(sstables, gcBefore);
                    if (task != null)
                        task.execute(metrics);
                }
            }
        };
        if (executor.isShutdown())
        {
            logger.info("Compaction executor has shut down, not submitting task");
            return Futures.immediateCancelledFuture();
        }

        return executor.submit(runnable);
    }

    // This acquire a reference on the sstable
    // This is not efficient, do not use in any critical path
    private SSTableReader lookupSSTable(final ColumnFamilyStore cfs, Descriptor descriptor)
    {
        for (SSTableReader sstable : cfs.getSSTables())
        {
            if (sstable.descriptor.equals(descriptor))
                return sstable;
        }
        return null;
    }

    /**
     * Does not mutate data, so is not scheduled.
     */
    public Future<Object> submitValidation(final ColumnFamilyStore cfStore, final Validator validator)
    {
        Callable<Object> callable = new Callable<Object>()
        {
            public Object call() throws IOException
            {
                try
                {
                    doValidationCompaction(cfStore, validator);
                }
                catch (Throwable e)
                {
                    // we need to inform the remote end of our failure, otherwise it will hang on repair forever
                    validator.fail();
                    throw e;
                }
                return this;
            }
        };
        return validationExecutor.submit(callable);
    }

    /* Used in tests. */
    public void disableAutoCompaction()
    {
        for (String ksname : Schema.instance.getNonSystemKeyspaces())
        {
            for (ColumnFamilyStore cfs : Keyspace.open(ksname).getColumnFamilyStores())
                cfs.disableAutoCompaction();
        }
    }

    private void scrubOne(ColumnFamilyStore cfs, LifecycleTransaction modifier, boolean skipCorrupted, boolean checkData) throws IOException
    {
        CompactionInfo.Holder scrubInfo = null;

        try (Scrubber scrubber = new Scrubber(cfs, modifier, skipCorrupted, checkData))
        {
            scrubInfo = scrubber.getScrubInfo();
            metrics.beginCompaction(scrubInfo);
            scrubber.scrub();
        }
        finally
        {
            if (scrubInfo != null)
                metrics.finishCompaction(scrubInfo);
        }
    }

    private void verifyOne(ColumnFamilyStore cfs, SSTableReader sstable, boolean extendedVerify) throws IOException
    {
        CompactionInfo.Holder verifyInfo = null;

        try (Verifier verifier = new Verifier(cfs, sstable, false))
        {
            verifyInfo = verifier.getVerifyInfo();
            metrics.beginCompaction(verifyInfo);
            verifier.verify(extendedVerify);
        }
        finally
        {
            if (verifyInfo != null)
                metrics.finishCompaction(verifyInfo);
        }
    }

    /**
     * Determines if a cleanup would actually remove any data in this SSTable based
     * on a set of owned ranges.
     */
    @VisibleForTesting
    public static boolean needsCleanup(SSTableReader sstable, Collection<Range<Token>> ownedRanges)
    {
        assert !ownedRanges.isEmpty(); // cleanup checks for this

        // unwrap and sort the ranges by LHS token
        List<Range<Token>> sortedRanges = Range.normalize(ownedRanges);

        // see if there are any keys LTE the token for the start of the first range
        // (token range ownership is exclusive on the LHS.)
        Range<Token> firstRange = sortedRanges.get(0);
        if (sstable.first.getToken().compareTo(firstRange.left) <= 0)
            return true;

        // then, iterate over all owned ranges and see if the next key beyond the end of the owned
        // range falls before the start of the next range
        for (int i = 0; i < sortedRanges.size(); i++)
        {
            Range<Token> range = sortedRanges.get(i);
            if (range.right.isMinimum())
            {
                // we split a wrapping range and this is the second half.
                // there can't be any keys beyond this (and this is the last range)
                return false;
            }

            DecoratedKey firstBeyondRange = sstable.firstKeyBeyond(range.right.maxKeyBound());
            if (firstBeyondRange == null)
            {
                // we ran off the end of the sstable looking for the next key; we don't need to check any more ranges
                return false;
            }

            if (i == (sortedRanges.size() - 1))
            {
                // we're at the last range and we found a key beyond the end of the range
                return true;
            }

            Range<Token> nextRange = sortedRanges.get(i + 1);
            if (firstBeyondRange.getToken().compareTo(nextRange.left) <= 0)
            {
                // we found a key in between the owned ranges
                return true;
            }
        }

        return false;
    }

    /**
     * This function goes over a file and removes the keys that the node is not responsible for
     * and only keeps keys that this node is responsible for.
     *
     * @throws IOException
     */
    private void doCleanupOne(final ColumnFamilyStore cfs, LifecycleTransaction txn, CleanupStrategy cleanupStrategy, Collection<Range<Token>> ranges, boolean hasIndexes) throws IOException
    {
        assert !cfs.isIndex();

        SSTableReader sstable = txn.onlyOne();

        if (!hasIndexes && !new Bounds<>(sstable.first.getToken(), sstable.last.getToken()).intersects(ranges))
        {
            txn.obsoleteOriginals();
            txn.finish();
            return;
        }
        if (!needsCleanup(sstable, ranges))
        {
            logger.trace("Skipping {} for cleanup; all rows should be kept", sstable);
            return;
        }

        long start = System.nanoTime();

        long totalkeysWritten = 0;

        long expectedBloomFilterSize = Math.max(cfs.metadata.getMinIndexInterval(),
                                               SSTableReader.getApproximateKeyCount(txn.originals()));
        if (logger.isTraceEnabled())
            logger.trace("Expected bloom filter size : {}", expectedBloomFilterSize);

        logger.info("Cleaning up {}", sstable);

        File compactionFileLocation = cfs.directories.getWriteableLocationAsFile(cfs.getExpectedCompactedFileSize(txn.originals(), OperationType.CLEANUP));
        if (compactionFileLocation == null)
            throw new IOException("disk full");

        ISSTableScanner scanner = cleanupStrategy.getScanner(sstable, getRateLimiter());
        CleanupInfo ci = new CleanupInfo(sstable, scanner);

        metrics.beginCompaction(ci);
        List<SSTableReader> finished;
        try (SSTableRewriter writer = new SSTableRewriter(cfs, txn, sstable.maxDataAge, false);
             CompactionController controller = new CompactionController(cfs, txn.originals(), getDefaultGcBefore(cfs)))
        {
            writer.switchWriter(createWriter(cfs, compactionFileLocation, expectedBloomFilterSize, sstable.getSSTableMetadata().repairedAt, sstable));

            while (scanner.hasNext())
            {
                if (ci.isStopRequested())
                    throw new CompactionInterruptedException(ci.getCompactionInfo());

                @SuppressWarnings("resource")
                SSTableIdentityIterator row = cleanupStrategy.cleanup((SSTableIdentityIterator) scanner.next());
                if (row == null)
                    continue;
                @SuppressWarnings("resource")
                AbstractCompactedRow compactedRow = new LazilyCompactedRow(controller, Collections.singletonList(row));
                if (writer.append(compactedRow) != null)
                    totalkeysWritten++;
            }

            // flush to ensure we don't lose the tombstones on a restart, since they are not commitlog'd
            cfs.indexManager.flushIndexesBlocking();

            finished = writer.finish();
        }
        finally
        {
            scanner.close();
            metrics.finishCompaction(ci);
        }

        if (!finished.isEmpty())
        {
            String format = "Cleaned up to %s.  %,d to %,d (~%d%% of original) bytes for %,d keys.  Time: %,dms.";
            long dTime = TimeUnit.NANOSECONDS.toMillis(System.nanoTime() - start);
            long startsize = sstable.onDiskLength();
            long endsize = 0;
            for (SSTableReader newSstable : finished)
                endsize += newSstable.onDiskLength();
            double ratio = (double) endsize / (double) startsize;
            logger.info(String.format(format, finished.get(0).getFilename(), startsize, endsize, (int) (ratio * 100), totalkeysWritten, dTime));
        }

    }

    private static abstract class CleanupStrategy
    {
        public static CleanupStrategy get(ColumnFamilyStore cfs, Collection<Range<Token>> ranges)
        {
            return cfs.indexManager.hasIndexes()
                 ? new Full(cfs, ranges)
                 : new Bounded(cfs, ranges);
        }

        public abstract ISSTableScanner getScanner(SSTableReader sstable, RateLimiter limiter);
        public abstract SSTableIdentityIterator cleanup(SSTableIdentityIterator row);

        private static final class Bounded extends CleanupStrategy
        {
            private final Collection<Range<Token>> ranges;

            public Bounded(final ColumnFamilyStore cfs, Collection<Range<Token>> ranges)
            {
                this.ranges = ranges;
                cacheCleanupExecutor.submit(new Runnable()
                {
                    @Override
                    public void run()
                    {
                        cfs.cleanupCache();
                    }
                });

            }
            @Override
            public ISSTableScanner getScanner(SSTableReader sstable, RateLimiter limiter)
            {
                return sstable.getScanner(ranges, limiter);
            }

            @Override
            public SSTableIdentityIterator cleanup(SSTableIdentityIterator row)
            {
                return row;
            }
        }

        private static final class Full extends CleanupStrategy
        {
            private final Collection<Range<Token>> ranges;
            private final ColumnFamilyStore cfs;
            private List<Cell> indexedColumnsInRow;

            public Full(ColumnFamilyStore cfs, Collection<Range<Token>> ranges)
            {
                this.cfs = cfs;
                this.ranges = ranges;
                this.indexedColumnsInRow = null;
            }

            @Override
            public ISSTableScanner getScanner(SSTableReader sstable, RateLimiter limiter)
            {
                return sstable.getScanner(limiter);
            }

            @Override
            public SSTableIdentityIterator cleanup(SSTableIdentityIterator row)
            {
                if (Range.isInRanges(row.getKey().getToken(), ranges))
                    return row;

                cfs.invalidateCachedRow(row.getKey());

                if (indexedColumnsInRow != null)
                    indexedColumnsInRow.clear();

                while (row.hasNext())
                {
                    OnDiskAtom column = row.next();

                    if (column instanceof Cell && cfs.indexManager.indexes((Cell) column))
                    {
                        if (indexedColumnsInRow == null)
                            indexedColumnsInRow = new ArrayList<>();

                        indexedColumnsInRow.add((Cell) column);
                    }
                }

                if (indexedColumnsInRow != null && !indexedColumnsInRow.isEmpty())
                {
                    // acquire memtable lock here because secondary index deletion may cause a race. See CASSANDRA-3712
                    try (OpOrder.Group opGroup = cfs.keyspace.writeOrder.start())
                    {
                        cfs.indexManager.deleteFromIndexes(row.getKey(), indexedColumnsInRow, opGroup);
                    }
                }
                return null;
            }
        }
    }

    public static SSTableWriter createWriter(ColumnFamilyStore cfs,
                                             File compactionFileLocation,
                                             long expectedBloomFilterSize,
                                             long repairedAt,
                                             SSTableReader sstable)
    {
        FileUtils.createDirectory(compactionFileLocation);

        return SSTableWriter.create(cfs.metadata,
                                    Descriptor.fromFilename(cfs.getTempSSTablePath(compactionFileLocation)),
                                    expectedBloomFilterSize,
                                    repairedAt,
                                    sstable.getSSTableLevel(),
                                    cfs.partitioner);
    }

    public static SSTableWriter createWriterForAntiCompaction(ColumnFamilyStore cfs,
                                             File compactionFileLocation,
                                             int expectedBloomFilterSize,
                                             long repairedAt,
                                             Collection<SSTableReader> sstables)
    {
        FileUtils.createDirectory(compactionFileLocation);
        int minLevel = Integer.MAX_VALUE;
        // if all sstables have the same level, we can compact them together without creating overlap during anticompaction
        // note that we only anticompact from unrepaired sstables, which is not leveled, but we still keep original level
        // after first migration to be able to drop the sstables back in their original place in the repaired sstable manifest
        for (SSTableReader sstable : sstables)
        {
            if (minLevel == Integer.MAX_VALUE)
                minLevel = sstable.getSSTableLevel();

            if (minLevel != sstable.getSSTableLevel())
            {
                minLevel = 0;
                break;
            }
        }
        return SSTableWriter.create(Descriptor.fromFilename(cfs.getTempSSTablePath(compactionFileLocation)),
                                    (long) expectedBloomFilterSize,
                                    repairedAt,
                                    cfs.metadata,
                                    cfs.partitioner,
                                    new MetadataCollector(sstables, cfs.metadata.comparator, minLevel));
    }


    /**
     * Performs a readonly "compaction" of all sstables in order to validate complete rows,
     * but without writing the merge result
     */
    @SuppressWarnings("resource")
    private void doValidationCompaction(ColumnFamilyStore cfs, Validator validator) throws IOException
    {
        // this isn't meant to be race-proof, because it's not -- it won't cause bugs for a CFS to be dropped
        // mid-validation, or to attempt to validate a droped CFS.  this is just a best effort to avoid useless work,
        // particularly in the scenario where a validation is submitted before the drop, and there are compactions
        // started prior to the drop keeping some sstables alive.  Since validationCompaction can run
        // concurrently with other compactions, it would otherwise go ahead and scan those again.
        if (!cfs.isValid())
            return;

        Refs<SSTableReader> sstables = null;
        try
        {

            String snapshotName = validator.desc.sessionId.toString();
            int gcBefore;
            boolean isSnapshotValidation = cfs.snapshotExists(snapshotName);
            if (isSnapshotValidation)
            {
                // If there is a snapshot created for the session then read from there.
                // note that we populate the parent repair session when creating the snapshot, meaning the sstables in the snapshot are the ones we
                // are supposed to validate.
                sstables = cfs.getSnapshotSSTableReader(snapshotName);


                // Computing gcbefore based on the current time wouldn't be very good because we know each replica will execute
                // this at a different time (that's the whole purpose of repair with snaphsot). So instead we take the creation
                // time of the snapshot, which should give us roughtly the same time on each replica (roughtly being in that case
                // 'as good as in the non-snapshot' case)
                gcBefore = cfs.gcBefore(cfs.getSnapshotCreationTime(snapshotName));
            }
            else
            {
                // flush first so everyone is validating data that is as similar as possible
                StorageService.instance.forceKeyspaceFlush(cfs.keyspace.getName(), cfs.name);
                ActiveRepairService.ParentRepairSession prs = ActiveRepairService.instance.getParentRepairSession(validator.desc.parentSessionId);
                ColumnFamilyStore.RefViewFragment sstableCandidates = cfs.selectAndReference(prs.isIncremental ? ColumnFamilyStore.UNREPAIRED_SSTABLES : ColumnFamilyStore.CANONICAL_SSTABLES);
                Set<SSTableReader> sstablesToValidate = new HashSet<>();

                for (SSTableReader sstable : sstableCandidates.sstables)
                {
                    if (new Bounds<>(sstable.first.getToken(), sstable.last.getToken()).intersects(Collections.singletonList(validator.desc.range)))
                    {
                        sstablesToValidate.add(sstable);
                    }
                }

                Set<SSTableReader> currentlyRepairing = ActiveRepairService.instance.currentlyRepairing(cfs.metadata.cfId, validator.desc.parentSessionId);

                if (!Sets.intersection(currentlyRepairing, sstablesToValidate).isEmpty())
                {
                    logger.error("Cannot start multiple repair sessions over the same sstables");
                    throw new RuntimeException("Cannot start multiple repair sessions over the same sstables");
                }

                sstables = Refs.tryRef(sstablesToValidate);
                if (sstables == null)
                {
                    logger.error("Could not reference sstables");
                    throw new RuntimeException("Could not reference sstables");
                }
                sstableCandidates.release();
                prs.addSSTables(cfs.metadata.cfId, sstablesToValidate);

                if (validator.gcBefore > 0)
                    gcBefore = validator.gcBefore;
                else
                    gcBefore = getDefaultGcBefore(cfs);
            }

            // Create Merkle tree suitable to hold estimated partitions for given range.
            // We blindly assume that partition is evenly distributed on all sstables for now.
            long numPartitions = 0;
            for (SSTableReader sstable : sstables)
            {
                numPartitions += sstable.estimatedKeysForRanges(singleton(validator.desc.range));
            }
            // determine tree depth from number of partitions, but cap at 20 to prevent large tree.
            int depth = numPartitions > 0 ? (int) Math.min(Math.floor(Math.log(numPartitions)), 20) : 0;
            MerkleTree tree = new MerkleTree(cfs.partitioner, validator.desc.range, MerkleTree.RECOMMENDED_DEPTH, (int) Math.pow(2, depth));

            long start = System.nanoTime();
            try (AbstractCompactionStrategy.ScannerList scanners = cfs.getCompactionStrategy().getScanners(sstables, validator.desc.range))
            {
                CompactionIterable ci = new ValidationCompactionIterable(cfs, scanners.scanners, gcBefore);
                Iterator<AbstractCompactedRow> iter = ci.iterator();
                metrics.beginCompaction(ci);
                try
                {
                    // validate the CF as we iterate over it
                    validator.prepare(cfs, tree);
                    while (iter.hasNext())
                    {
                        if (ci.isStopRequested())
                            throw new CompactionInterruptedException(ci.getCompactionInfo());
                        AbstractCompactedRow row = iter.next();
                        validator.add(row);
                    }
                    validator.complete();
                }
                finally
                {
                    if (isSnapshotValidation)
                    {
                        cfs.clearSnapshot(snapshotName);
                    }

                    metrics.finishCompaction(ci);
                }
            }

            if (logger.isTraceEnabled())
            {
                // MT serialize may take time
                long duration = TimeUnit.NANOSECONDS.toMillis(System.nanoTime() - start);
                logger.trace("Validation finished in {} msec, depth {} for {} keys, serialized size {} bytes for {}",
                             duration,
                             depth,
                             numPartitions,
                             MerkleTree.serializer.serializedSize(tree, 0),
                             validator.desc);
            }
        }
        finally
        {
            if (sstables != null)
                sstables.release();
        }
    }

    /**
     * Splits up an sstable into two new sstables. The first of the new tables will store repaired ranges, the second
     * will store the non-repaired ranges. Once anticompation is completed, the original sstable is marked as compacted
     * and subsequently deleted.
     * @param cfs
     * @param repaired a transaction over the repaired sstables to anticompacy
     * @param ranges Repaired ranges to be placed into one of the new sstables. The repaired table will be tracked via
     * the {@link org.apache.cassandra.io.sstable.metadata.StatsMetadata#repairedAt} field.
     */
    private void doAntiCompaction(ColumnFamilyStore cfs, Collection<Range<Token>> ranges, LifecycleTransaction repaired, long repairedAt)
    {
        logger.info("Performing anticompaction on {} sstables", repaired.originals().size());

        //Group SSTables
        Collection<Collection<SSTableReader>> groupedSSTables = cfs.getCompactionStrategy().groupSSTablesForAntiCompaction(repaired.originals());
        // iterate over sstables to check if the repaired / unrepaired ranges intersect them.
        int antiCompactedSSTableCount = 0;
        for (Collection<SSTableReader> sstableGroup : groupedSSTables)
        {
            try (LifecycleTransaction txn = repaired.split(sstableGroup))
            {
                int antiCompacted = antiCompactGroup(cfs, ranges, txn, repairedAt);
                antiCompactedSSTableCount += antiCompacted;
            }
        }

        String format = "Anticompaction completed successfully, anticompacted from {} to {} sstable(s).";
        logger.info(format, repaired.originals().size(), antiCompactedSSTableCount);
    }

    private int antiCompactGroup(ColumnFamilyStore cfs, Collection<Range<Token>> ranges,
                             LifecycleTransaction anticompactionGroup, long repairedAt)
    {
        long groupMaxDataAge = -1;

        // check that compaction hasn't stolen any sstables used in previous repair sessions
        // if we need to skip the anticompaction, it will be carried out by the next repair
        for (Iterator<SSTableReader> i = anticompactionGroup.originals().iterator(); i.hasNext();)
        {
            SSTableReader sstable = i.next();
            if (!new File(sstable.getFilename()).exists())
            {
                logger.info("Skipping anticompaction for {}, required sstable was compacted and is no longer available.", sstable);
                i.remove();
                continue;
            }
            if (groupMaxDataAge < sstable.maxDataAge)
                groupMaxDataAge = sstable.maxDataAge;
        }

        if (anticompactionGroup.originals().size() == 0)
        {
            logger.info("No valid anticompactions for this group, All sstables were compacted and are no longer available");
            return 0;
        }

        logger.info("Anticompacting {}", anticompactionGroup);
        Set<SSTableReader> sstableAsSet = anticompactionGroup.originals();

        File destination = cfs.directories.getWriteableLocationAsFile(cfs.getExpectedCompactedFileSize(sstableAsSet, OperationType.ANTICOMPACTION));
        long repairedKeyCount = 0;
        long unrepairedKeyCount = 0;
        AbstractCompactionStrategy strategy = cfs.getCompactionStrategy();
        try (SSTableRewriter repairedSSTableWriter = new SSTableRewriter(cfs, anticompactionGroup, groupMaxDataAge, false, false);
             SSTableRewriter unRepairedSSTableWriter = new SSTableRewriter(cfs, anticompactionGroup, groupMaxDataAge, false, false);
             AbstractCompactionStrategy.ScannerList scanners = strategy.getScanners(anticompactionGroup.originals());
             CompactionController controller = new CompactionController(cfs, sstableAsSet, getDefaultGcBefore(cfs)))
        {
            int expectedBloomFilterSize = Math.max(cfs.metadata.getMinIndexInterval(), (int)(SSTableReader.getApproximateKeyCount(sstableAsSet)));

            repairedSSTableWriter.switchWriter(CompactionManager.createWriterForAntiCompaction(cfs, destination, expectedBloomFilterSize, repairedAt, sstableAsSet));
            unRepairedSSTableWriter.switchWriter(CompactionManager.createWriterForAntiCompaction(cfs, destination, expectedBloomFilterSize, ActiveRepairService.UNREPAIRED_SSTABLE, sstableAsSet));

            CompactionIterable ci = new CompactionIterable(OperationType.ANTICOMPACTION, scanners.scanners, controller, DatabaseDescriptor.getSSTableFormat(), UUIDGen.getTimeUUID());
            metrics.beginCompaction(ci);
            try
            {
                @SuppressWarnings("resource")
                CloseableIterator<AbstractCompactedRow> iter = ci.iterator();
                Range.OrderedRangeContainmentChecker containmentChecker = new Range.OrderedRangeContainmentChecker(ranges);
                while (iter.hasNext())
                {
                    @SuppressWarnings("resource")
                    AbstractCompactedRow row = iter.next();
                    // if current range from sstable is repaired, save it into the new repaired sstable
                    if (containmentChecker.contains(row.key.getToken()))
                    {
                        repairedSSTableWriter.append(row);
                        repairedKeyCount++;
                    }
                    // otherwise save into the new 'non-repaired' table
                    else
                    {
                        unRepairedSSTableWriter.append(row);
                        unrepairedKeyCount++;
                    }
                }
            }
            finally
            {
                metrics.finishCompaction(ci);
            }

            List<SSTableReader> anticompactedSSTables = new ArrayList<>();
            // since both writers are operating over the same Transaction, we cannot use the convenience Transactional.finish() method,
            // as on the second finish() we would prepareToCommit() on a Transaction that has already been committed, which is forbidden by the API
            // (since it indicates misuse). We call permitRedundantTransitions so that calls that transition to a state already occupied are permitted.
            anticompactionGroup.permitRedundantTransitions();
            repairedSSTableWriter.setRepairedAt(repairedAt).prepareToCommit();
            unRepairedSSTableWriter.prepareToCommit();
            anticompactedSSTables.addAll(repairedSSTableWriter.finished());
            anticompactedSSTables.addAll(unRepairedSSTableWriter.finished());
            repairedSSTableWriter.commit();
            unRepairedSSTableWriter.commit();

            logger.trace("Repaired {} keys out of {} for {}/{} in {}", repairedKeyCount,
                                                                       repairedKeyCount + unrepairedKeyCount,
                                                                       cfs.keyspace.getName(),
                                                                       cfs.getColumnFamilyName(),
                                                                       anticompactionGroup);
            return anticompactedSSTables.size();
        }
        catch (Throwable e)
        {
            JVMStabilityInspector.inspectThrowable(e);
            logger.error("Error anticompacting " + anticompactionGroup, e);
        }
        return 0;
    }

    /**
     * Is not scheduled, because it is performing disjoint work from sstable compaction.
     */
    public Future<?> submitIndexBuild(final SecondaryIndexBuilder builder)
    {
        Runnable runnable = new Runnable()
        {
            public void run()
            {
                metrics.beginCompaction(builder);
                try
                {
                    builder.build();
                }
                finally
                {
                    metrics.finishCompaction(builder);
                }
            }
        };
        if (executor.isShutdown())
        {
            logger.info("Compaction executor has shut down, not submitting index build");
            return null;
        }

        return executor.submit(runnable);
    }

    public Future<?> submitCacheWrite(final AutoSavingCache.Writer writer)
    {
        Runnable runnable = new Runnable()
        {
            public void run()
            {
                if (!AutoSavingCache.flushInProgress.add(writer.cacheType()))
                {
                    logger.trace("Cache flushing was already in progress: skipping {}", writer.getCompactionInfo());
                    return;
                }
                try
                {
                    metrics.beginCompaction(writer);
                    try
                    {
                        writer.saveCache();
                    }
                    finally
                    {
                        metrics.finishCompaction(writer);
                    }
                }
                finally
                {
                    AutoSavingCache.flushInProgress.remove(writer.cacheType());
                }
            }
        };
        if (executor.isShutdown())
        {
            logger.info("Executor has shut down, not submitting background task");
            Futures.immediateCancelledFuture();
        }
        return executor.submit(runnable);
    }

    public List<SSTableReader> runIndexSummaryRedistribution(IndexSummaryRedistribution redistribution) throws IOException
    {
        metrics.beginCompaction(redistribution);

        try
        {
            return redistribution.redistributeSummaries();
        }
        finally
        {
            metrics.finishCompaction(redistribution);
        }
    }

    public static int getDefaultGcBefore(ColumnFamilyStore cfs)
    {
        // 2ndary indexes have ExpiringColumns too, so we need to purge tombstones deleted before now. We do not need to
        // add any GcGrace however since 2ndary indexes are local to a node.
        return cfs.isIndex() ? (int) (System.currentTimeMillis() / 1000) : cfs.gcBefore(System.currentTimeMillis());
    }

    private static class ValidationCompactionIterable extends CompactionIterable
    {
        @SuppressWarnings("resource")
        public ValidationCompactionIterable(ColumnFamilyStore cfs, List<ISSTableScanner> scanners, int gcBefore)
        {
            super(OperationType.VALIDATION, scanners, new ValidationCompactionController(cfs, gcBefore), DatabaseDescriptor.getSSTableFormat(), UUIDGen.getTimeUUID());
        }
    }

    /*
     * Controller for validation compaction that always purges.
     * Note that we should not call cfs.getOverlappingSSTables on the provided
     * sstables because those sstables are not guaranteed to be active sstables
     * (since we can run repair on a snapshot).
     */
    private static class ValidationCompactionController extends CompactionController
    {
        public ValidationCompactionController(ColumnFamilyStore cfs, int gcBefore)
        {
            super(cfs, gcBefore);
        }

        @Override
        public long maxPurgeableTimestamp(DecoratedKey key)
        {
            /*
             * The main reason we always purge is that including gcable tombstone would mean that the
             * repair digest will depends on the scheduling of compaction on the different nodes. This
             * is still not perfect because gcbefore is currently dependend on the current time at which
             * the validation compaction start, which while not too bad for normal repair is broken for
             * repair on snapshots. A better solution would be to agree on a gcbefore that all node would
             * use, and we'll do that with CASSANDRA-4932.
             * Note validation compaction includes all sstables, so we don't have the problem of purging
             * a tombstone that could shadow a column in another sstable, but this is doubly not a concern
             * since validation compaction is read-only.
             */
            return Long.MAX_VALUE;
        }
    }

    public int getActiveCompactions()
    {
        return CompactionMetrics.getCompactions().size();
    }

    private static class CompactionExecutor extends JMXEnabledThreadPoolExecutor
    {
        protected CompactionExecutor(int minThreads, int maxThreads, String name, BlockingQueue<Runnable> queue)
        {
            super(minThreads, maxThreads, 60, TimeUnit.SECONDS, queue, new NamedThreadFactory(name, Thread.MIN_PRIORITY), "internal");
        }

        private CompactionExecutor(int threadCount, String name)
        {
            this(threadCount, threadCount, name, new LinkedBlockingQueue<Runnable>());
        }

        public CompactionExecutor()
        {
            this(Math.max(1, DatabaseDescriptor.getConcurrentCompactors()), "CompactionExecutor");
        }

        protected void beforeExecute(Thread t, Runnable r)
        {
            // can't set this in Thread factory, so we do it redundantly here
            isCompactionManager.set(true);
            super.beforeExecute(t, r);
        }

        // modified from DebuggableThreadPoolExecutor so that CompactionInterruptedExceptions are not logged
        @Override
        public void afterExecute(Runnable r, Throwable t)
        {
            DebuggableThreadPoolExecutor.maybeResetTraceSessionWrapper(r);
    
            if (t == null)
                t = DebuggableThreadPoolExecutor.extractThrowable(r);

            if (t != null)
            {
                if (t instanceof CompactionInterruptedException)
                {
                    logger.info(t.getMessage());
                    if (t.getSuppressed() != null && t.getSuppressed().length > 0)
                        logger.warn("Interruption of compaction encountered exceptions:", t);
                    else
                        logger.trace("Full interruption stack trace:", t);
                }
                else
                {
                    DebuggableThreadPoolExecutor.handleOrLog(t);
                }
            }

            // Snapshots cannot be deleted on Windows while segments of the root element are mapped in NTFS. Compactions
            // unmap those segments which could free up a snapshot for successful deletion.
            SnapshotDeletingTask.rescheduleFailedTasks();
        }
    }

    private static class ValidationExecutor extends CompactionExecutor
    {
        public ValidationExecutor()
        {
            super(1, Integer.MAX_VALUE, "ValidationExecutor", new SynchronousQueue<Runnable>());
        }
    }

    private static class CacheCleanupExecutor extends CompactionExecutor
    {
        public CacheCleanupExecutor()
        {
            super(1, "CacheCleanupExecutor");
        }
    }

    public interface CompactionExecutorStatsCollector
    {
        void beginCompaction(CompactionInfo.Holder ci);

        void finishCompaction(CompactionInfo.Holder ci);
    }

    public List<Map<String, String>> getCompactions()
    {
        List<Holder> compactionHolders = CompactionMetrics.getCompactions();
        List<Map<String, String>> out = new ArrayList<Map<String, String>>(compactionHolders.size());
        for (CompactionInfo.Holder ci : compactionHolders)
            out.add(ci.getCompactionInfo().asMap());
        return out;
    }

    public List<String> getCompactionSummary()
    {
        List<Holder> compactionHolders = CompactionMetrics.getCompactions();
        List<String> out = new ArrayList<String>(compactionHolders.size());
        for (CompactionInfo.Holder ci : compactionHolders)
            out.add(ci.getCompactionInfo().toString());
        return out;
    }

    public TabularData getCompactionHistory()
    {
        try
        {
            return SystemKeyspace.getCompactionHistory();
        }
        catch (OpenDataException e)
        {
            throw new RuntimeException(e);
        }
    }

    public long getTotalBytesCompacted()
    {
        return metrics.bytesCompacted.getCount();
    }

    public long getTotalCompactionsCompleted()
    {
        return metrics.totalCompactionsCompleted.getCount();
    }

    public int getPendingTasks()
    {
        return metrics.pendingTasks.getValue();
    }

    public long getCompletedTasks()
    {
        return metrics.completedTasks.getValue();
    }

    private static class CleanupInfo extends CompactionInfo.Holder
    {
        private final SSTableReader sstable;
        private final ISSTableScanner scanner;
        private final UUID cleanupCompactionId;

        public CleanupInfo(SSTableReader sstable, ISSTableScanner scanner)
        {
            this.sstable = sstable;
            this.scanner = scanner;
            cleanupCompactionId = UUIDGen.getTimeUUID();
        }

        public CompactionInfo getCompactionInfo()
        {
            try
            {
                return new CompactionInfo(sstable.metadata,
                                          OperationType.CLEANUP,
                                          scanner.getCurrentPosition(),
                                          scanner.getLengthInBytes(),
                                          cleanupCompactionId);
            }
            catch (Exception e)
            {
                throw new RuntimeException();
            }
        }
    }

    public void stopCompaction(String type)
    {
        OperationType operation = OperationType.valueOf(type);
        for (Holder holder : CompactionMetrics.getCompactions())
        {
            if (holder.getCompactionInfo().getTaskType() == operation)
                holder.stop();
        }
    }

    public void stopCompactionById(String compactionId)
    {
        for (Holder holder : CompactionMetrics.getCompactions())
        {
            UUID holderId = holder.getCompactionInfo().compactionId();
            if (holderId != null && holderId.equals(UUID.fromString(compactionId)))
                holder.stop();
        }
    }

    public int getCoreCompactorThreads()
    {
        return executor.getCorePoolSize();
    }

    public void setCoreCompactorThreads(int number)
    {
        executor.setCorePoolSize(number);
    }

    public int getMaximumCompactorThreads()
    {
        return executor.getMaximumPoolSize();
    }

    public void setMaximumCompactorThreads(int number)
    {
        executor.setMaximumPoolSize(number);
    }

    public int getCoreValidationThreads()
    {
        return validationExecutor.getCorePoolSize();
    }

    public void setCoreValidationThreads(int number)
    {
        validationExecutor.setCorePoolSize(number);
    }

    public int getMaximumValidatorThreads()
    {
        return validationExecutor.getMaximumPoolSize();
    }

    public void setMaximumValidatorThreads(int number)
    {
        validationExecutor.setMaximumPoolSize(number);
    }

    /**
     * Try to stop all of the compactions for given ColumnFamilies.
     *
     * Note that this method does not wait for all compactions to finish; you'll need to loop against
     * isCompacting if you want that behavior.
     *
     * @param columnFamilies The ColumnFamilies to try to stop compaction upon.
     * @param interruptValidation true if validation operations for repair should also be interrupted
     *
     */
    public void interruptCompactionFor(Iterable<CFMetaData> columnFamilies, boolean interruptValidation)
    {
        assert columnFamilies != null;

        // interrupt in-progress compactions
        for (Holder compactionHolder : CompactionMetrics.getCompactions())
        {
            CompactionInfo info = compactionHolder.getCompactionInfo();
            if ((info.getTaskType() == OperationType.VALIDATION) && !interruptValidation)
                continue;

            if (Iterables.contains(columnFamilies, info.getCFMetaData()))
                compactionHolder.stop(); // signal compaction to stop
        }
    }

    public void interruptCompactionForCFs(Iterable<ColumnFamilyStore> cfss, boolean interruptValidation)
    {
        List<CFMetaData> metadata = new ArrayList<>();
        for (ColumnFamilyStore cfs : cfss)
            metadata.add(cfs.metadata);

        interruptCompactionFor(metadata, interruptValidation);
    }

    public void waitForCessation(Iterable<ColumnFamilyStore> cfss)
    {
        long start = System.nanoTime();
        long delay = TimeUnit.MINUTES.toNanos(1);
        while (System.nanoTime() - start < delay)
        {
            if (CompactionManager.instance.isCompacting(cfss))
                Uninterruptibles.sleepUninterruptibly(1, TimeUnit.MILLISECONDS);
            else
                break;
        }
    }
}<|MERGE_RESOLUTION|>--- conflicted
+++ resolved
@@ -20,20 +20,7 @@
 import java.io.File;
 import java.io.IOException;
 import java.lang.management.ManagementFactory;
-<<<<<<< HEAD
 import java.util.*;
-=======
-import java.util.ArrayList;
-import java.util.Arrays;
-import java.util.Collection;
-import java.util.Collections;
-import java.util.HashMap;
-import java.util.HashSet;
-import java.util.Iterator;
-import java.util.List;
-import java.util.Map;
-import java.util.Set;
->>>>>>> 67637d1b
 import java.util.concurrent.*;
 import javax.management.MBeanServer;
 import javax.management.ObjectName;
@@ -553,15 +540,10 @@
                     sstableIterator.remove();
                 }
             }
-            cfs.getTracker().notifySSTableRepairedStatusChanged(mutatedRepairStatuses);
+            cfs.getTracker().notifySSTableRepairedStatusChanged(mutatedRepairStatusToNotify);
             txn.cancel(Sets.union(nonAnticompacting, mutatedRepairStatuses));
             validatedForRepair.release(Sets.union(nonAnticompacting, mutatedRepairStatuses));
-<<<<<<< HEAD
             assert txn.originals().equals(sstables);
-=======
-            cfs.getDataTracker().notifySSTableRepairedStatusChanged(mutatedRepairStatusToNotify);
-            cfs.getDataTracker().unmarkCompacting(Sets.union(nonAnticompacting, mutatedRepairStatuses));
->>>>>>> 67637d1b
             if (!sstables.isEmpty())
                 doAntiCompaction(cfs, ranges, txn, repairedAt);
             txn.finish();
