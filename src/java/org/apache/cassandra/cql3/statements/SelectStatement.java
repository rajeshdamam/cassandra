/*
 * Licensed to the Apache Software Foundation (ASF) under one
 * or more contributor license agreements.  See the NOTICE file
 * distributed with this work for additional information
 * regarding copyright ownership.  The ASF licenses this file
 * to you under the Apache License, Version 2.0 (the
 * "License"); you may not use this file except in compliance
 * with the License.  You may obtain a copy of the License at
 *
 *     http://www.apache.org/licenses/LICENSE-2.0
 *
 * Unless required by applicable law or agreed to in writing, software
 * distributed under the License is distributed on an "AS IS" BASIS,
 * WITHOUT WARRANTIES OR CONDITIONS OF ANY KIND, either express or implied.
 * See the License for the specific language governing permissions and
 * limitations under the License.
 */
package org.apache.cassandra.cql3.statements;

import java.nio.ByteBuffer;
import java.util.*;

import com.google.common.base.Objects;
import com.google.common.base.Predicate;
import com.google.common.collect.Iterables;
import com.google.common.collect.Iterators;

import org.apache.cassandra.auth.Permission;
import org.apache.cassandra.config.CFMetaData;
import org.apache.cassandra.config.ColumnDefinition;
import org.apache.cassandra.cql3.*;
import org.apache.cassandra.cql3.functions.Function;
import org.apache.cassandra.cql3.restrictions.StatementRestrictions;
import org.apache.cassandra.cql3.selection.RawSelector;
import org.apache.cassandra.cql3.selection.Selection;
import org.apache.cassandra.db.*;
import org.apache.cassandra.db.composites.*;
import org.apache.cassandra.db.filter.*;
import org.apache.cassandra.db.index.SecondaryIndexManager;
import org.apache.cassandra.db.marshal.CollectionType;
import org.apache.cassandra.db.marshal.CompositeType;
import org.apache.cassandra.db.marshal.Int32Type;
import org.apache.cassandra.dht.AbstractBounds;
import org.apache.cassandra.exceptions.*;
import org.apache.cassandra.serializers.MarshalException;
import org.apache.cassandra.service.ClientState;
import org.apache.cassandra.service.QueryState;
import org.apache.cassandra.service.StorageProxy;
import org.apache.cassandra.service.pager.Pageable;
import org.apache.cassandra.service.pager.QueryPager;
import org.apache.cassandra.service.pager.QueryPagers;
import org.apache.cassandra.thrift.ThriftValidation;
import org.apache.cassandra.transport.messages.ResultMessage;
import org.apache.cassandra.utils.ByteBufferUtil;
import org.apache.cassandra.utils.FBUtilities;

import static org.apache.cassandra.cql3.statements.RequestValidations.checkFalse;
import static org.apache.cassandra.cql3.statements.RequestValidations.checkNotNull;
import static org.apache.cassandra.cql3.statements.RequestValidations.checkTrue;
import static org.apache.cassandra.cql3.statements.RequestValidations.invalidRequest;
import static org.apache.cassandra.utils.ByteBufferUtil.UNSET_BYTE_BUFFER;

/**
 * Encapsulates a completely parsed SELECT query, including the target
 * column family, expression, result count, and ordering clause.
 *
 * A number of public methods here are only used internally. However,
 * many of these are made accessible for the benefit of custom
 * QueryHandler implementations, so before reducing their accessibility
 * due consideration should be given.
 */
public class SelectStatement implements CQLStatement
{
    private static final int DEFAULT_COUNT_PAGE_SIZE = 10000;

    private final int boundTerms;
    public final CFMetaData cfm;
    public final Parameters parameters;
    private final Selection selection;
    private final Term limit;

    private final StatementRestrictions restrictions;

    private final boolean isReversed;

    /**
     * The comparator used to orders results when multiple keys are selected (using IN).
     */
    private final Comparator<List<ByteBuffer>> orderingComparator;

    // Used by forSelection below
    private static final Parameters defaultParameters = new Parameters(Collections.<ColumnIdentifier.Raw, Boolean>emptyMap(), false, false, false);

    public SelectStatement(CFMetaData cfm,
                           int boundTerms,
                           Parameters parameters,
                           Selection selection,
                           StatementRestrictions restrictions,
                           boolean isReversed,
                           Comparator<List<ByteBuffer>> orderingComparator,
                           Term limit)
    {
        this.cfm = cfm;
        this.boundTerms = boundTerms;
        this.selection = selection;
        this.restrictions = restrictions;
        this.isReversed = isReversed;
        this.orderingComparator = orderingComparator;
        this.parameters = parameters;
        this.limit = limit;
    }

    public Iterable<Function> getFunctions()
    {
        return Iterables.concat(selection.getFunctions(),
                                restrictions.getFunctions(),
                                limit != null ? limit.getFunctions() : Collections.<Function>emptySet());
    }

    // Creates a simple select based on the given selection.
    // Note that the results select statement should not be used for actual queries, but only for processing already
    // queried data through processColumnFamily.
    static SelectStatement forSelection(CFMetaData cfm, Selection selection)
    {
        return new SelectStatement(cfm,
                                   0,
                                   defaultParameters,
                                   selection,
                                   StatementRestrictions.empty(cfm),
                                   false,
                                   null,
                                   null);
    }

    public ResultSet.ResultMetadata getResultMetadata()
    {
        return selection.getResultMetadata(parameters.isJson);
    }

    public int getBoundTerms()
    {
        return boundTerms;
    }

    public void checkAccess(ClientState state) throws InvalidRequestException, UnauthorizedException
    {
        state.hasColumnFamilyAccess(keyspace(), columnFamily(), Permission.SELECT);
        for (Function function : getFunctions())
            state.ensureHasPermission(Permission.EXECUTE, function);
    }

    public void validate(ClientState state) throws InvalidRequestException
    {
        // Nothing to do, all validation has been done by RawStatement.prepare()
    }

    public ResultMessage.Rows execute(QueryState state, QueryOptions options) throws RequestExecutionException, RequestValidationException
    {
        ConsistencyLevel cl = options.getConsistency();
        checkNotNull(cl, "Invalid empty consistency level");

        cl.validateForRead(keyspace());

        int limit = getLimit(options);
        long now = System.currentTimeMillis();
        Pageable command = getPageableCommand(options, limit, now);
        int pageSize = getPageSize(options);

        if (pageSize <= 0 || command == null || !QueryPagers.mayNeedPaging(command, pageSize))
            return execute(command, options, limit, now, state);

        QueryPager pager = QueryPagers.pager(command, cl, state.getClientState(), options.getPagingState());
        return execute(pager, options, limit, now, pageSize);
    }

    private Pageable getPageableCommand(QueryOptions options, int limit, long now) throws RequestValidationException
    {
        int limitForQuery = updateLimitForQuery(limit);
        if (restrictions.isKeyRange() || restrictions.usesSecondaryIndexing())
            return getRangeCommand(options, limitForQuery, now);

        List<ReadCommand> commands = getSliceCommands(options, limitForQuery, now);
        return commands == null ? null : new Pageable.ReadCommands(commands, limitForQuery);
    }

    public Pageable getPageableCommand(QueryOptions options) throws RequestValidationException
    {
        return getPageableCommand(options, getLimit(options), System.currentTimeMillis());
    }

    private int getPageSize(QueryOptions options)
    {
        int pageSize = options.getPageSize();

        // An aggregation query will never be paged for the user, but we always page it internally to avoid OOM.
        // If we user provided a pageSize we'll use that to page internally (because why not), otherwise we use our default
        // Note that if there are some nodes in the cluster with a version less than 2.0, we can't use paging (CASSANDRA-6707).
        if (selection.isAggregate() && pageSize <= 0)
            pageSize = DEFAULT_COUNT_PAGE_SIZE;

        return  pageSize;
    }

    private ResultMessage.Rows execute(Pageable command, QueryOptions options, int limit, long now, QueryState state)
    throws RequestValidationException, RequestExecutionException
    {
        List<Row> rows;
        if (command == null)
        {
            rows = Collections.<Row>emptyList();
        }
        else
        {
            rows = command instanceof Pageable.ReadCommands
                 ? StorageProxy.read(((Pageable.ReadCommands)command).commands, options.getConsistency(), state.getClientState())
                 : StorageProxy.getRangeSlice((RangeSliceCommand)command, options.getConsistency());
        }

        return processResults(rows, options, limit, now);
    }

    private ResultMessage.Rows execute(QueryPager pager, QueryOptions options, int limit, long now, int pageSize)
    throws RequestValidationException, RequestExecutionException
    {
        if (selection.isAggregate())
            return pageAggregateQuery(pager, options, pageSize, now);

        // We can't properly do post-query ordering if we page (see #6722)
        checkFalse(needsPostQueryOrdering(),
                   "Cannot page queries with both ORDER BY and a IN restriction on the partition key;"
                   + " you must either remove the ORDER BY or the IN and sort client side, or disable paging for this query");

        List<Row> page = pager.fetchPage(pageSize);
        ResultMessage.Rows msg = processResults(page, options, limit, now);

        if (!pager.isExhausted())
            msg.result.metadata.setHasMorePages(pager.state());

        return msg;
    }

    private ResultMessage.Rows pageAggregateQuery(QueryPager pager, QueryOptions options, int pageSize, long now)
            throws RequestValidationException, RequestExecutionException
    {
        Selection.ResultSetBuilder result = selection.resultSetBuilder(now, parameters.isJson);
        while (!pager.isExhausted())
        {
            for (org.apache.cassandra.db.Row row : pager.fetchPage(pageSize))
            {
                // Not columns match the query, skip
                if (row.cf == null)
                    continue;

                processColumnFamily(row.key.getKey(), row.cf, options, now, result);
            }
        }
        return new ResultMessage.Rows(result.build(options.getProtocolVersion()));
    }

    public ResultMessage.Rows processResults(List<Row> rows, QueryOptions options, int limit, long now) throws RequestValidationException
    {
        ResultSet rset = process(rows, options, limit, now);
        return new ResultMessage.Rows(rset);
    }

    static List<Row> readLocally(String keyspaceName, List<ReadCommand> cmds)
    {
        Keyspace keyspace = Keyspace.open(keyspaceName);
        List<Row> rows = new ArrayList<Row>(cmds.size());
        for (ReadCommand cmd : cmds)
            rows.add(cmd.getRow(keyspace));
        return rows;
    }

    public ResultMessage.Rows executeInternal(QueryState state, QueryOptions options) throws RequestExecutionException, RequestValidationException
    {
        int limit = getLimit(options);
        long now = System.currentTimeMillis();
        Pageable command = getPageableCommand(options, limit, now);
        int pageSize = getPageSize(options);

        if (pageSize <= 0 || command == null || !QueryPagers.mayNeedPaging(command, pageSize))
        {
            List<Row> rows = command == null
                             ? Collections.<Row>emptyList()
                             : (command instanceof Pageable.ReadCommands
                                ? readLocally(keyspace(), ((Pageable.ReadCommands)command).commands)
                                : ((RangeSliceCommand)command).executeLocally());

            return processResults(rows, options, limit, now);
        }

        QueryPager pager = QueryPagers.localPager(command);
        return execute(pager, options, limit, now, pageSize);
    }

    public ResultSet process(List<Row> rows) throws InvalidRequestException
    {
        QueryOptions options = QueryOptions.DEFAULT;
        return process(rows, options, getLimit(options), System.currentTimeMillis());
    }

    public String keyspace()
    {
        return cfm.ksName;
    }

    public String columnFamily()
    {
        return cfm.cfName;
    }

    /**
     * May be used by custom QueryHandler implementations
     */
    public Selection getSelection()
    {
        return selection;
    }

    /**
     * May be used by custom QueryHandler implementations
     */
    public StatementRestrictions getRestrictions()
    {
        return restrictions;
    }

    private List<ReadCommand> getSliceCommands(QueryOptions options, int limit, long now) throws RequestValidationException
    {
        Collection<ByteBuffer> keys = restrictions.getPartitionKeys(options);

        List<ReadCommand> commands = new ArrayList<>(keys.size());

        IDiskAtomFilter filter = makeFilter(options, limit);
        if (filter == null)
            return null;

        // Note that we use the total limit for every key, which is potentially inefficient.
        // However, IN + LIMIT is not a very sensible choice.
        for (ByteBuffer key : keys)
        {
            QueryProcessor.validateKey(key);
            // We should not share the slice filter amongst the commands (hence the cloneShallow), due to
            // SliceQueryFilter not being immutable due to its columnCounter used by the lastCounted() method
            // (this is fairly ugly and we should change that but that's probably not a tiny refactor to do that cleanly)
            commands.add(ReadCommand.create(keyspace(), ByteBufferUtil.clone(key), columnFamily(), now, filter.cloneShallow()));
        }

        return commands;
    }

    private RangeSliceCommand getRangeCommand(QueryOptions options, int limit, long now) throws RequestValidationException
    {
        IDiskAtomFilter filter = makeFilter(options, limit);
        if (filter == null)
            return null;

        List<IndexExpression> expressions = getValidatedIndexExpressions(options);
        // The LIMIT provided by the user is the number of CQL row he wants returned.
        // We want to have getRangeSlice to count the number of columns, not the number of keys.
        AbstractBounds<RowPosition> keyBounds = restrictions.getPartitionKeyBounds(options);
        return keyBounds == null
             ? null
             : new RangeSliceCommand(keyspace(), columnFamily(), now,  filter, keyBounds, expressions, limit, !parameters.isDistinct, false);
    }

    private ColumnSlice makeStaticSlice()
    {
        // Note: we could use staticPrefix.start() for the start bound, but EMPTY gives us the
        // same effect while saving a few CPU cycles.
        return isReversed
             ? new ColumnSlice(cfm.comparator.staticPrefix().end(), Composites.EMPTY)
             : new ColumnSlice(Composites.EMPTY, cfm.comparator.staticPrefix().end());
    }

    private IDiskAtomFilter makeFilter(QueryOptions options, int limit)
    throws InvalidRequestException
    {
        int toGroup = cfm.comparator.isDense() ? -1 : cfm.clusteringColumns().size();
        if (parameters.isDistinct)
        {
            // For distinct, we only care about fetching the beginning of each partition. If we don't have
            // static columns, we in fact only care about the first cell, so we query only that (we don't "group").
            // If we do have static columns, we do need to fetch the first full group (to have the static columns values).

            // See the comments on IGNORE_TOMBSTONED_PARTITIONS and CASSANDRA-8490 for why we use a special value for
            // DISTINCT queries on the partition key only.
            toGroup = selection.containsStaticColumns() ? toGroup : SliceQueryFilter.IGNORE_TOMBSTONED_PARTITIONS;
            return new SliceQueryFilter(ColumnSlice.ALL_COLUMNS_ARRAY, false, 1, toGroup);
        }
        else if (restrictions.isColumnRange())
        {
            List<Composite> startBounds = restrictions.getClusteringColumnsBoundsAsComposites(Bound.START, options);
            List<Composite> endBounds = restrictions.getClusteringColumnsBoundsAsComposites(Bound.END, options);
            assert startBounds.size() == endBounds.size();

            // Handles fetching static columns. Note that for 2i, the filter is just used to restrict
            // the part of the index to query so adding the static slice would be useless and confusing.
            // For 2i, static columns are retrieve in CompositesSearcher with each index hit.
            ColumnSlice staticSlice = selection.containsStaticColumns() && !restrictions.usesSecondaryIndexing()
                                    ? makeStaticSlice()
                                    : null;

            // The case where startBounds == 1 is common enough that it's worth optimizing
            if (startBounds.size() == 1)
            {
                ColumnSlice slice = new ColumnSlice(startBounds.get(0), endBounds.get(0));
                if (slice.isAlwaysEmpty(cfm.comparator, isReversed))
                    return staticSlice == null ? null : sliceFilter(staticSlice, limit, toGroup);

                if (staticSlice == null)
                    return sliceFilter(slice, limit, toGroup);

                if (isReversed)
                    return slice.includes(cfm.comparator.reverseComparator(), staticSlice.start)
                            ? sliceFilter(new ColumnSlice(slice.start, staticSlice.finish), limit, toGroup)
                            : sliceFilter(new ColumnSlice[]{ slice, staticSlice }, limit, toGroup);
                else
                    return slice.includes(cfm.comparator, staticSlice.finish)
                            ? sliceFilter(new ColumnSlice(staticSlice.start, slice.finish), limit, toGroup)
                            : sliceFilter(new ColumnSlice[]{ staticSlice, slice }, limit, toGroup);
            }

            List<ColumnSlice> l = new ArrayList<ColumnSlice>(startBounds.size());
            for (int i = 0; i < startBounds.size(); i++)
            {
                ColumnSlice slice = new ColumnSlice(startBounds.get(i), endBounds.get(i));
                if (!slice.isAlwaysEmpty(cfm.comparator, isReversed))
                    l.add(slice);
            }

            if (l.isEmpty())
                return staticSlice == null ? null : sliceFilter(staticSlice, limit, toGroup);
            if (staticSlice == null)
                return sliceFilter(l.toArray(new ColumnSlice[l.size()]), limit, toGroup);

            // The slices should not overlap. We know the slices built from startBounds/endBounds don't, but if there is
            // a static slice, it could overlap with the 2nd slice. Check for it and correct if that's the case
            ColumnSlice[] slices;
            if (isReversed)
            {
                if (l.get(l.size() - 1).includes(cfm.comparator.reverseComparator(), staticSlice.start))
                {
                    slices = l.toArray(new ColumnSlice[l.size()]);
                    slices[slices.length-1] = new ColumnSlice(slices[slices.length-1].start, Composites.EMPTY);
                }
                else
                {
                    slices = l.toArray(new ColumnSlice[l.size()+1]);
                    slices[slices.length-1] = staticSlice;
                }
            }
            else
            {
                if (l.get(0).includes(cfm.comparator, staticSlice.finish))
                {
                    slices = new ColumnSlice[l.size()];
                    slices[0] = new ColumnSlice(Composites.EMPTY, l.get(0).finish);
                    for (int i = 1; i < l.size(); i++)
                        slices[i] = l.get(i);
                }
                else
                {
                    slices = new ColumnSlice[l.size()+1];
                    slices[0] = staticSlice;
                    for (int i = 0; i < l.size(); i++)
                        slices[i+1] = l.get(i);
                }
            }
            return sliceFilter(slices, limit, toGroup);
        }
        else
        {
            SortedSet<CellName> cellNames = getRequestedColumns(options);
            if (cellNames == null) // in case of IN () for the last column of the key
                return null;
            QueryProcessor.validateCellNames(cellNames, cfm.comparator);
            return new NamesQueryFilter(cellNames, true);
        }
    }

    private SliceQueryFilter sliceFilter(ColumnSlice slice, int limit, int toGroup)
    {
        return sliceFilter(new ColumnSlice[]{ slice }, limit, toGroup);
    }

    private SliceQueryFilter sliceFilter(ColumnSlice[] slices, int limit, int toGroup)
    {
        assert ColumnSlice.validateSlices(slices, cfm.comparator, isReversed) : String.format("Invalid slices: " + Arrays.toString(slices) + (isReversed ? " (reversed)" : ""));
        return new SliceQueryFilter(slices, isReversed, limit, toGroup);
    }

    /**
     * May be used by custom QueryHandler implementations
     */
    public int getLimit(QueryOptions options) throws InvalidRequestException
    {
        if (limit != null)
        {
            ByteBuffer b = checkNotNull(limit.bindAndGet(options), "Invalid null value of limit");
            // treat UNSET limit value as 'unlimited'
            if (b == UNSET_BYTE_BUFFER)
                return Integer.MAX_VALUE;
            try
            {
                Int32Type.instance.validate(b);
                int l = Int32Type.instance.compose(b);
                checkTrue(l > 0, "LIMIT must be strictly positive");
                return l;
            }
            catch (MarshalException e)
            {
                throw new InvalidRequestException("Invalid limit value");
            }
        }
        return Integer.MAX_VALUE;
    }

    private int updateLimitForQuery(int limit)
    {
        // Internally, we don't support exclusive bounds for slices. Instead, we query one more element if necessary
        // and exclude it later (in processColumnFamily)
        return restrictions.isNonCompositeSliceWithExclusiveBounds() && limit != Integer.MAX_VALUE
             ? limit + 1
             : limit;
    }

    private SortedSet<CellName> getRequestedColumns(QueryOptions options) throws InvalidRequestException
    {
        // Note: getRequestedColumns don't handle static columns, but due to CASSANDRA-5762
        // we always do a slice for CQL3 tables, so it's ok to ignore them here
        assert !restrictions.isColumnRange();
        SortedSet<CellName> columns = new TreeSet<CellName>(cfm.comparator);
        for (Composite composite : restrictions.getClusteringColumnsAsComposites(options))
            columns.addAll(addSelectedColumns(composite));
        return columns;
    }

    private SortedSet<CellName> addSelectedColumns(Composite prefix)
    {
        if (cfm.comparator.isDense())
        {
            return FBUtilities.singleton(cfm.comparator.create(prefix, null), cfm.comparator);
        }
        else
        {
            SortedSet<CellName> columns = new TreeSet<CellName>(cfm.comparator);

            // We need to query the selected column as well as the marker
            // column (for the case where the row exists but has no columns outside the PK)
            // Two exceptions are "static CF" (non-composite non-compact CF) and "super CF"
            // that don't have marker and for which we must query all columns instead
            if (cfm.comparator.isCompound() && !cfm.isSuper())
            {
                // marker
                columns.add(cfm.comparator.rowMarker(prefix));

                // selected columns
                for (ColumnDefinition def : selection.getColumns())
                    if (def.isRegular() || def.isStatic())
                        columns.add(cfm.comparator.create(prefix, def));
            }
            else
            {
                // We now that we're not composite so we can ignore static columns
                for (ColumnDefinition def : cfm.regularColumns())
                    columns.add(cfm.comparator.create(prefix, def));
            }
            return columns;
        }
    }

    /**
     * May be used by custom QueryHandler implementations
     */
    public List<IndexExpression> getValidatedIndexExpressions(QueryOptions options) throws InvalidRequestException
    {
        if (!restrictions.usesSecondaryIndexing())
            return Collections.emptyList();

        ColumnFamilyStore cfs = Keyspace.open(keyspace()).getColumnFamilyStore(columnFamily());
        SecondaryIndexManager secondaryIndexManager = cfs.indexManager;

        List<IndexExpression> expressions = restrictions.getIndexExpressions(secondaryIndexManager, options);

        secondaryIndexManager.validateIndexSearchersForQuery(expressions);

        return expressions;
    }

    private CellName makeExclusiveSliceBound(Bound bound, CellNameType type, QueryOptions options) throws InvalidRequestException
    {
        if (restrictions.areRequestedBoundsInclusive(bound))
            return null;

       return type.makeCellName(restrictions.getClusteringColumnsBounds(bound, options).get(0));
    }

    private Iterator<Cell> applySliceRestriction(final Iterator<Cell> cells, final QueryOptions options) throws InvalidRequestException
    {
        final CellNameType type = cfm.comparator;

        final CellName excludedStart = makeExclusiveSliceBound(Bound.START, type, options);
        final CellName excludedEnd = makeExclusiveSliceBound(Bound.END, type, options);

        return Iterators.filter(cells, new Predicate<Cell>()
        {
            public boolean apply(Cell c)
            {
                // For dynamic CF, the column could be out of the requested bounds (because we don't support strict bounds internally (unless
                // the comparator is composite that is)), filter here
                return !((excludedStart != null && type.compare(c.name(), excludedStart) == 0)
                            || (excludedEnd != null && type.compare(c.name(), excludedEnd) == 0));
            }
        });
    }

    private ResultSet process(List<Row> rows, QueryOptions options, int limit, long now) throws InvalidRequestException
    {
        Selection.ResultSetBuilder result = selection.resultSetBuilder(now, parameters.isJson);
        for (org.apache.cassandra.db.Row row : rows)
        {
            // Not columns match the query, skip
            if (row.cf == null)
                continue;

            processColumnFamily(row.key.getKey(), row.cf, options, now, result);
        }

        ResultSet cqlRows = result.build(options.getProtocolVersion());

        orderResults(cqlRows);

        // Internal calls always return columns in the comparator order, even when reverse was set
        if (isReversed)
            cqlRows.reverse();

        // Trim result if needed to respect the user limit
        cqlRows.trim(limit);
        return cqlRows;
    }

    // Used by ModificationStatement for CAS operations
    void processColumnFamily(ByteBuffer key, ColumnFamily cf, QueryOptions options, long now, Selection.ResultSetBuilder result)
    throws InvalidRequestException
    {
        CFMetaData cfm = cf.metadata();
        ByteBuffer[] keyComponents = null;
        if (cfm.getKeyValidator() instanceof CompositeType)
        {
            keyComponents = ((CompositeType)cfm.getKeyValidator()).split(key);
        }
        else
        {
            keyComponents = new ByteBuffer[]{ key };
        }

        Iterator<Cell> cells = cf.getSortedColumns().iterator();
        if (restrictions.isNonCompositeSliceWithExclusiveBounds())
            cells = applySliceRestriction(cells, options);

        int protocolVersion = options.getProtocolVersion();
        CQL3Row.RowIterator iter = cfm.comparator.CQL3RowBuilder(cfm, now).group(cells);

        // If there is static columns but there is no non-static row, then provided the select was a full
        // partition selection (i.e. not a 2ndary index search and there was no condition on clustering columns)
        // then we want to include the static columns in the result set (and we're done).
        CQL3Row staticRow = iter.getStaticRow();
        if (staticRow != null && !iter.hasNext() && !restrictions.usesSecondaryIndexing() && restrictions.hasNoClusteringColumnsRestriction())
        {
            result.newRow(protocolVersion);
            for (ColumnDefinition def : selection.getColumns())
            {
                switch (def.kind)
                {
                    case PARTITION_KEY:
                        result.add(keyComponents[def.position()]);
                        break;
                    case STATIC:
                        addValue(result, def, staticRow, options);
                        break;
                    default:
                        result.add((ByteBuffer)null);
                }
            }
            return;
        }

        while (iter.hasNext())
        {
            CQL3Row cql3Row = iter.next();

            // Respect requested order
            result.newRow(protocolVersion);
            // Respect selection order
            for (ColumnDefinition def : selection.getColumns())
            {
                switch (def.kind)
                {
                    case PARTITION_KEY:
                        result.add(keyComponents[def.position()]);
                        break;
                    case CLUSTERING_COLUMN:
                        result.add(cql3Row.getClusteringColumn(def.position()));
                        break;
                    case COMPACT_VALUE:
                        result.add(cql3Row.getColumn(null));
                        break;
                    case REGULAR:
                        addValue(result, def, cql3Row, options);
                        break;
                    case STATIC:
                        addValue(result, def, staticRow, options);
                        break;
                }
            }
        }
    }

    private static void addValue(Selection.ResultSetBuilder result, ColumnDefinition def, CQL3Row row, QueryOptions options)
    {
        if (row == null)
        {
            result.add((ByteBuffer)null);
            return;
        }

        if (def.type.isMultiCell())
        {
            List<Cell> cells = row.getMultiCellColumn(def.name);
            ByteBuffer buffer = cells == null
                             ? null
                             : ((CollectionType)def.type).serializeForNativeProtocol(def, cells, options.getProtocolVersion());
            result.add(buffer);
            return;
        }

        result.add(row.getColumn(def.name));
    }

    private boolean needsPostQueryOrdering()
    {
        // We need post-query ordering only for queries with IN on the partition key and an ORDER BY.
        return restrictions.keyIsInRelation() && !parameters.orderings.isEmpty();
    }

    /**
     * Orders results when multiple keys are selected (using IN)
     */
    private void orderResults(ResultSet cqlRows)
    {
        if (cqlRows.size() == 0 || !needsPostQueryOrdering())
            return;

        Collections.sort(cqlRows.rows, orderingComparator);
    }

    public static class RawStatement extends CFStatement
    {
        private final Parameters parameters;
        private final List<RawSelector> selectClause;
        private final List<Relation> whereClause;
        private final Term.Raw limit;

        public RawStatement(CFName cfName, Parameters parameters, List<RawSelector> selectClause, List<Relation> whereClause, Term.Raw limit)
        {
            super(cfName);
            this.parameters = parameters;
            this.selectClause = selectClause;
            this.whereClause = whereClause == null ? Collections.<Relation>emptyList() : whereClause;
            this.limit = limit;
        }

        public ParsedStatement.Prepared prepare() throws InvalidRequestException
        {
            CFMetaData cfm = ThriftValidation.validateColumnFamily(keyspace(), columnFamily());
            VariableSpecifications boundNames = getBoundVariables();

            Selection selection = selectClause.isEmpty()
                                  ? Selection.wildcard(cfm)
                                  : Selection.fromSelectors(cfm, selectClause);

            StatementRestrictions restrictions = prepareRestrictions(cfm, boundNames, selection);

            if (parameters.isDistinct)
                validateDistinctSelection(cfm, selection, restrictions);

            Comparator<List<ByteBuffer>> orderingComparator = null;
            boolean isReversed = false;

            if (!parameters.orderings.isEmpty())
            {
                verifyOrderingIsAllowed(restrictions);
                orderingComparator = getOrderingComparator(cfm, selection, restrictions);
                isReversed = isReversed(cfm);
            }

            if (isReversed)
                restrictions.reverse();

            checkNeedsFiltering(restrictions);

            SelectStatement stmt = new SelectStatement(cfm,
                                                        boundNames.size(),
                                                        parameters,
                                                        selection,
                                                        restrictions,
                                                        isReversed,
                                                        orderingComparator,
                                                        prepareLimit(boundNames));

            return new ParsedStatement.Prepared(stmt, boundNames, boundNames.getPartitionKeyBindIndexes(cfm));
        }

        /**
         * Prepares the restrictions.
         *
         * @param cfm the column family meta data
         * @param boundNames the variable specifications
         * @param selection the selection
         * @return the restrictions
         * @throws InvalidRequestException if a problem occurs while building the restrictions
         */
        private StatementRestrictions prepareRestrictions(CFMetaData cfm,
                                                          VariableSpecifications boundNames,
                                                          Selection selection) throws InvalidRequestException
        {
            try
            {
                return new StatementRestrictions(cfm,
                                                 whereClause,
                                                 boundNames,
                                                 selection.containsOnlyStaticColumns(),
                                                 selection.containsACollection());
            }
            catch (UnrecognizedEntityException e)
            {
                if (containsAlias(e.entity))
                    throw invalidRequest("Aliases aren't allowed in the where clause ('%s')", e.relation);
                throw e;
            }
        }

        /** Returns a Term for the limit or null if no limit is set */
        private Term prepareLimit(VariableSpecifications boundNames) throws InvalidRequestException
        {
            if (limit == null)
                return null;

            Term prepLimit = limit.prepare(keyspace(), limitReceiver());
            prepLimit.collectMarkerSpecification(boundNames);
            return prepLimit;
        }

        private static void verifyOrderingIsAllowed(StatementRestrictions restrictions) throws InvalidRequestException
        {
            checkFalse(restrictions.usesSecondaryIndexing(), "ORDER BY with 2ndary indexes is not supported.");
            checkFalse(restrictions.isKeyRange(), "ORDER BY is only supported when the partition key is restricted by an EQ or an IN.");
        }

        private static void validateDistinctSelection(CFMetaData cfm,
                                                      Selection selection,
                                                      StatementRestrictions restrictions)
                                                      throws InvalidRequestException
        {
            Collection<ColumnDefinition> requestedColumns = selection.getColumns();
            for (ColumnDefinition def : requestedColumns)
                checkFalse(!def.isPartitionKey() && !def.isStatic(),
                           "SELECT DISTINCT queries must only request partition key columns and/or static columns (not %s)",
                           def.name);

            // If it's a key range, we require that all partition key columns are selected so we don't have to bother
            // with post-query grouping.
            if (!restrictions.isKeyRange())
                return;

            for (ColumnDefinition def : cfm.partitionKeyColumns())
                checkTrue(requestedColumns.contains(def),
                          "SELECT DISTINCT queries must request all the partition key columns (missing %s)", def.name);
        }

        private void handleUnrecognizedOrderingColumn(ColumnIdentifier column) throws InvalidRequestException
        {
            checkFalse(containsAlias(column), "Aliases are not allowed in order by clause ('%s')", column);
            checkFalse(true, "Order by on unknown column %s", column);
        }

        private Comparator<List<ByteBuffer>> getOrderingComparator(CFMetaData cfm,
                                                                   Selection selection,
                                                                   StatementRestrictions restrictions)
                                                                   throws InvalidRequestException
        {
            if (!restrictions.keyIsInRelation())
                return null;

            Map<ColumnIdentifier, Integer> orderingIndexes = getOrderingIndex(cfm, selection);

            List<Integer> idToSort = new ArrayList<Integer>();
            List<Comparator<ByteBuffer>> sorters = new ArrayList<Comparator<ByteBuffer>>();

            for (ColumnIdentifier.Raw raw : parameters.orderings.keySet())
            {
                ColumnIdentifier identifier = raw.prepare(cfm);
                ColumnDefinition orderingColumn = cfm.getColumnDefinition(identifier);
                idToSort.add(orderingIndexes.get(orderingColumn.name));
                sorters.add(orderingColumn.type);
            }
            return idToSort.size() == 1 ? new SingleColumnComparator(idToSort.get(0), sorters.get(0))
                    : new CompositeComparator(sorters, idToSort);
        }

        private Map<ColumnIdentifier, Integer> getOrderingIndex(CFMetaData cfm, Selection selection)
                throws InvalidRequestException
        {
            // If we order post-query (see orderResults), the sorted column needs to be in the ResultSet for sorting,
            // even if we don't
            // ultimately ship them to the client (CASSANDRA-4911).
            Map<ColumnIdentifier, Integer> orderingIndexes = new HashMap<>();
            for (ColumnIdentifier.Raw raw : parameters.orderings.keySet())
            {
                ColumnIdentifier column = raw.prepare(cfm);
                final ColumnDefinition def = cfm.getColumnDefinition(column);
                if (def == null)
                    handleUnrecognizedOrderingColumn(column);
                int index = selection.indexOf(def);
                if (index < 0)
                    index = selection.addColumnForOrdering(def);
                orderingIndexes.put(def.name, index);
            }
            return orderingIndexes;
        }

        private boolean isReversed(CFMetaData cfm) throws InvalidRequestException
        {
            Boolean[] reversedMap = new Boolean[cfm.clusteringColumns().size()];
            int i = 0;
            for (Map.Entry<ColumnIdentifier.Raw, Boolean> entry : parameters.orderings.entrySet())
            {
                ColumnIdentifier column = entry.getKey().prepare(cfm);
                boolean reversed = entry.getValue();

                ColumnDefinition def = cfm.getColumnDefinition(column);
                if (def == null)
                    handleUnrecognizedOrderingColumn(column);

                checkTrue(def.isClusteringColumn(),
                          "Order by is currently only supported on the clustered columns of the PRIMARY KEY, got %s", column);

                checkTrue(i++ == def.position(),
                          "Order by currently only support the ordering of columns following their declared order in the PRIMARY KEY");

                reversedMap[def.position()] = (reversed != def.isReversedType());
            }

            // Check that all boolean in reversedMap, if set, agrees
            Boolean isReversed = null;
            for (Boolean b : reversedMap)
            {
                // Column on which order is specified can be in any order
                if (b == null)
                    continue;

                if (isReversed == null)
                {
                    isReversed = b;
                    continue;
                }
                checkTrue(isReversed.equals(b), "Unsupported order by relation");
            }
            assert isReversed != null;
            return isReversed;
        }

        /** If ALLOW FILTERING was not specified, this verifies that it is not needed */
        private void checkNeedsFiltering(StatementRestrictions restrictions) throws InvalidRequestException
        {
            // non-key-range non-indexed queries cannot involve filtering underneath
            if (!parameters.allowFiltering && (restrictions.isKeyRange() || restrictions.usesSecondaryIndexing()))
            {
                // We will potentially filter data if either:
                //  - Have more than one IndexExpression
                //  - Have no index expression and the column filter is not the identity
                checkFalse(restrictions.needFiltering(),
                           "Cannot execute this query as it might involve data filtering and " +
                           "thus may have unpredictable performance. If you want to execute " +
                           "this query despite the performance unpredictability, use ALLOW FILTERING");
            }

            // We don't internally support exclusive slice bounds on non-composite tables. To deal with it we do an
            // inclusive slice and remove post-query the value that shouldn't be returned. One problem however is that
            // if there is a user limit, that limit may make the query return before the end of the slice is reached,
            // in which case, once we'll have removed bound post-query, we might end up with less results than
            // requested which would be incorrect. For single-partition query, this is not a problem, we just ask for
            // one more result (see updateLimitForQuery()) since that's enough to compensate for that problem. For key
            // range however, each returned row may include one result that will have to be trimmed, so we would have
            // to bump the query limit by N where N is the number of rows we will return, but we don't know that in
            // advance. So, since we currently don't have a good way to handle such query, we refuse it (#7059) rather
            // than answering with something that is wrong.
            if (restrictions.isNonCompositeSliceWithExclusiveBounds() && restrictions.isKeyRange() && limit != null)
            {
                SingleColumnRelation rel = findInclusiveClusteringRelationForCompact(restrictions.cfm);
                throw invalidRequest("The query requests a restriction of rows with a strict bound (%s) over a range of partitions. "
                                   + "This is not supported by the underlying storage engine for COMPACT tables if a LIMIT is provided. "
                                   + "Please either make the condition non strict (%s) or remove the user LIMIT", rel, rel.withNonStrictOperator());
            }
        }

        private SingleColumnRelation findInclusiveClusteringRelationForCompact(CFMetaData cfm)
        {
            for (Relation r : whereClause)
            {
                // We only call this when sliceRestriction != null, i.e. for compact table with non composite comparator,
                // so it can't be a MultiColumnRelation.
                SingleColumnRelation rel = (SingleColumnRelation)r;

                if (cfm.getColumnDefinition(rel.getEntity().prepare(cfm)).isClusteringColumn()
                        && (rel.operator() == Operator.GT || rel.operator() == Operator.LT))
                    return rel;
            }

            // We're not supposed to call this method unless we know this can't happen
            throw new AssertionError();
        }

        private boolean containsAlias(final ColumnIdentifier name)
        {
            return Iterables.any(selectClause, new Predicate<RawSelector>()
                                               {
                                                   public boolean apply(RawSelector raw)
                                                   {
                                                       return name.equals(raw.alias);
                                                   }
                                               });
        }

        private ColumnSpecification limitReceiver()
        {
            return new ColumnSpecification(keyspace(), columnFamily(), new ColumnIdentifier("[limit]", true), Int32Type.instance);
        }

        @Override
        public String toString()
        {
            return Objects.toStringHelper(this)
                          .add("name", cfName)
                          .add("selectClause", selectClause)
                          .add("whereClause", whereClause)
                          .add("isDistinct", parameters.isDistinct)
                          .toString();
        }
    }

    public static class Parameters
    {
<<<<<<< HEAD
        private final Map<ColumnIdentifier.Raw, Boolean> orderings;
        private final boolean isDistinct;
        private final boolean allowFiltering;
        public final boolean isJson;
=======
        // Public because CASSANDRA-9858
        public final Map<ColumnIdentifier.Raw, Boolean> orderings;
        public final boolean isDistinct;
        public final boolean isCount;
        public final ColumnIdentifier countAlias;
        public final boolean allowFiltering;
>>>>>>> e726cf6d

        public Parameters(Map<ColumnIdentifier.Raw, Boolean> orderings,
                          boolean isDistinct,
                          boolean allowFiltering,
                          boolean isJson)
        {
            this.orderings = orderings;
            this.isDistinct = isDistinct;
            this.allowFiltering = allowFiltering;
            this.isJson = isJson;
        }
    }

    /**
     * Used in orderResults(...) method when single 'ORDER BY' condition where given
     */
    private static class SingleColumnComparator implements Comparator<List<ByteBuffer>>
    {
        private final int index;
        private final Comparator<ByteBuffer> comparator;

        public SingleColumnComparator(int columnIndex, Comparator<ByteBuffer> orderer)
        {
            index = columnIndex;
            comparator = orderer;
        }

        public int compare(List<ByteBuffer> a, List<ByteBuffer> b)
        {
            return comparator.compare(a.get(index), b.get(index));
        }
    }

    /**
     * Used in orderResults(...) method when multiple 'ORDER BY' conditions where given
     */
    private static class CompositeComparator implements Comparator<List<ByteBuffer>>
    {
        private final List<Comparator<ByteBuffer>> orderTypes;
        private final List<Integer> positions;

        private CompositeComparator(List<Comparator<ByteBuffer>> orderTypes, List<Integer> positions)
        {
            this.orderTypes = orderTypes;
            this.positions = positions;
        }

        public int compare(List<ByteBuffer> a, List<ByteBuffer> b)
        {
            for (int i = 0; i < positions.size(); i++)
            {
                Comparator<ByteBuffer> type = orderTypes.get(i);
                int columnPos = positions.get(i);

                ByteBuffer aValue = a.get(columnPos);
                ByteBuffer bValue = b.get(columnPos);

                int comparison = type.compare(aValue, bValue);

                if (comparison != 0)
                    return comparison;
            }

            return 0;
        }
    }
}<|MERGE_RESOLUTION|>--- conflicted
+++ resolved
@@ -1053,19 +1053,11 @@
 
     public static class Parameters
     {
-<<<<<<< HEAD
-        private final Map<ColumnIdentifier.Raw, Boolean> orderings;
-        private final boolean isDistinct;
-        private final boolean allowFiltering;
-        public final boolean isJson;
-=======
         // Public because CASSANDRA-9858
         public final Map<ColumnIdentifier.Raw, Boolean> orderings;
         public final boolean isDistinct;
-        public final boolean isCount;
-        public final ColumnIdentifier countAlias;
         public final boolean allowFiltering;
->>>>>>> e726cf6d
+        public final boolean isJson;
 
         public Parameters(Map<ColumnIdentifier.Raw, Boolean> orderings,
                           boolean isDistinct,
