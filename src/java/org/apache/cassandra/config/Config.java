/*
 * Licensed to the Apache Software Foundation (ASF) under one
 * or more contributor license agreements.  See the NOTICE file
 * distributed with this work for additional information
 * regarding copyright ownership.  The ASF licenses this file
 * to you under the Apache License, Version 2.0 (the
 * "License"); you may not use this file except in compliance
 * with the License.  You may obtain a copy of the License at
 *
 *     http://www.apache.org/licenses/LICENSE-2.0
 *
 * Unless required by applicable law or agreed to in writing, software
 * distributed under the License is distributed on an "AS IS" BASIS,
 * WITHOUT WARRANTIES OR CONDITIONS OF ANY KIND, either express or implied.
 * See the License for the specific language governing permissions and
 * limitations under the License.
 */
package org.apache.cassandra.config;

import java.util.Set;
import java.util.concurrent.TimeUnit;

import com.google.common.collect.Sets;

import org.apache.cassandra.config.EncryptionOptions.ClientEncryptionOptions;
import org.apache.cassandra.config.EncryptionOptions.ServerEncryptionOptions;

/**
 * A class that contains configuration properties for the cassandra node it runs within.
 *
 * Properties declared as volatile can be mutated via JMX.
 */
public class Config
{
    /*
     * Prefix for Java properties for internal Cassandra configuration options
     */
    public static final String PROPERTY_PREFIX = "cassandra.";


    public String cluster_name = "Test Cluster";
    public String authenticator;
    public String authorizer;
    public String role_manager;
    public volatile int permissions_validity_in_ms = 2000;
    public int permissions_cache_max_entries = 1000;
    public volatile int permissions_update_interval_in_ms = -1;
    public volatile int roles_validity_in_ms = 2000;
    public int roles_cache_max_entries = 1000;
    public volatile int roles_update_interval_in_ms = -1;

    /* Hashing strategy Random or OPHF */
    public String partitioner;

    public Boolean auto_bootstrap = true;
    public volatile boolean hinted_handoff_enabled = true;
    public Set<String> hinted_handoff_disabled_datacenters = Sets.newConcurrentHashSet();
    public volatile Integer max_hint_window_in_ms = 3 * 3600 * 1000; // three hours
    public String hints_directory;

    public ParameterizedClass seed_provider;
    public DiskAccessMode disk_access_mode = DiskAccessMode.auto;

    public DiskFailurePolicy disk_failure_policy = DiskFailurePolicy.ignore;
    public CommitFailurePolicy commit_failure_policy = CommitFailurePolicy.stop;

    /* initial token in the ring */
    public String initial_token;
    public Integer num_tokens = 1;
    /** Triggers automatic allocation of tokens if set, using the replication strategy of the referenced keyspace */
    public String allocate_tokens_for_keyspace = null;

    public volatile Long request_timeout_in_ms = 10000L;

    public volatile Long read_request_timeout_in_ms = 5000L;

    public volatile Long range_request_timeout_in_ms = 10000L;

    public volatile Long write_request_timeout_in_ms = 2000L;

    public volatile Long counter_write_request_timeout_in_ms = 5000L;

    public volatile Long cas_contention_timeout_in_ms = 1000L;

    public volatile Long truncate_request_timeout_in_ms = 60000L;

    public Integer streaming_socket_timeout_in_ms = 3600000;

    public boolean cross_node_timeout = false;

    public volatile Double phi_convict_threshold = 8.0;

    public Integer concurrent_reads = 32;
    public Integer concurrent_writes = 32;
    public Integer concurrent_counter_writes = 32;
    public Integer concurrent_materialized_view_writes = 32;

    @Deprecated
    public Integer concurrent_replicates = null;

    public Integer memtable_flush_writers = null;
    public Integer memtable_heap_space_in_mb;
    public Integer memtable_offheap_space_in_mb;
    public Float memtable_cleanup_threshold = null;

    public Integer storage_port = 7000;
    public Integer ssl_storage_port = 7001;
    public String listen_address;
    public String listen_interface;
    public Boolean listen_interface_prefer_ipv6 = false;
    public String broadcast_address;
    public String internode_authenticator;

    /* intentionally left set to true, despite being set to false in stock 2.2 cassandra.yaml
       we don't want to surprise Thrift users who have the setting blank in the yaml during 2.1->2.2 upgrade */
    public Boolean start_rpc = true;
    public String rpc_address;
    public String rpc_interface;
    public Boolean rpc_interface_prefer_ipv6 = false;
    public String broadcast_rpc_address;
    public Integer rpc_port = 9160;
    public Integer rpc_listen_backlog = 50;
    public String rpc_server_type = "sync";
    public Boolean rpc_keepalive = true;
    public Integer rpc_min_threads = 16;
    public Integer rpc_max_threads = Integer.MAX_VALUE;
    public Integer rpc_send_buff_size_in_bytes;
    public Integer rpc_recv_buff_size_in_bytes;
    public Integer internode_send_buff_size_in_bytes;
    public Integer internode_recv_buff_size_in_bytes;

    public Boolean start_native_transport = false;
    public Integer native_transport_port = 9042;
    public Integer native_transport_port_ssl = null;
    public Integer native_transport_max_threads = 128;
    public Integer native_transport_max_frame_size_in_mb = 256;
    public volatile Long native_transport_max_concurrent_connections = -1L;
    public volatile Long native_transport_max_concurrent_connections_per_ip = -1L;

    @Deprecated
    public Integer thrift_max_message_length_in_mb = 16;

    public Integer thrift_framed_transport_size_in_mb = 15;
    public Boolean snapshot_before_compaction = false;
    public Boolean auto_snapshot = true;

    /* if the size of columns or super-columns are more than this, indexing will kick in */
    public Integer column_index_size_in_kb = 64;
    public volatile int batch_size_warn_threshold_in_kb = 5;
    public volatile int batch_size_fail_threshold_in_kb = 50;
    public Integer concurrent_compactors;
    public volatile Integer compaction_throughput_mb_per_sec = 16;
    public volatile Integer compaction_large_partition_warning_threshold_mb = 100;

    public Integer max_streaming_retries = 3;

    public volatile Integer stream_throughput_outbound_megabits_per_sec = 200;
    public volatile Integer inter_dc_stream_throughput_outbound_megabits_per_sec = 0;

    public String[] data_file_directories = new String[0];

    public String saved_caches_directory;

    // Commit Log
    public String commitlog_directory;
    public Integer commitlog_total_space_in_mb;
    public CommitLogSync commitlog_sync;
    public Double commitlog_sync_batch_window_in_ms;
    public Integer commitlog_sync_period_in_ms;
    public int commitlog_segment_size_in_mb = 32;
    public ParameterizedClass commitlog_compression;
    public int commitlog_max_compression_buffers_in_pool = 3;

    public Integer max_mutation_size_in_kb;

    @Deprecated
    public int commitlog_periodic_queue_size = -1;

    public String endpoint_snitch;
    public Boolean dynamic_snitch = true;
    public Integer dynamic_snitch_update_interval_in_ms = 100;
    public Integer dynamic_snitch_reset_interval_in_ms = 600000;
    public Double dynamic_snitch_badness_threshold = 0.1;

    public String request_scheduler;
    public RequestSchedulerId request_scheduler_id;
    public RequestSchedulerOptions request_scheduler_options;

    public ServerEncryptionOptions server_encryption_options = new ServerEncryptionOptions();
    public ClientEncryptionOptions client_encryption_options = new ClientEncryptionOptions();
    // this encOptions is for backward compatibility (a warning is logged by DatabaseDescriptor)
    public ServerEncryptionOptions encryption_options;

    public InternodeCompression internode_compression = InternodeCompression.none;

    @Deprecated
    public Integer index_interval = null;

    public int hinted_handoff_throttle_in_kb = 1024;
    public int batchlog_replay_throttle_in_kb = 1024;
    public int max_hints_delivery_threads = 2;
    public int hints_flush_period_in_ms = 10000;
    public int max_hints_file_size_in_mb = 128;
    public int sstable_preemptive_open_interval_in_mb = 50;

    public volatile boolean incremental_backups = false;
    public boolean trickle_fsync = false;
    public int trickle_fsync_interval_in_kb = 10240;

    public Long key_cache_size_in_mb = null;
    public volatile int key_cache_save_period = 14400;
    public volatile int key_cache_keys_to_save = Integer.MAX_VALUE;

    public String row_cache_class_name = "org.apache.cassandra.cache.OHCProvider";
    public long row_cache_size_in_mb = 0;
    public volatile int row_cache_save_period = 0;
    public volatile int row_cache_keys_to_save = Integer.MAX_VALUE;

    public Long counter_cache_size_in_mb = null;
    public volatile int counter_cache_save_period = 7200;
    public volatile int counter_cache_keys_to_save = Integer.MAX_VALUE;

    @Deprecated
    public String memory_allocator;

    private static boolean isClientMode = false;

    public Integer file_cache_size_in_mb = 512;

    public boolean buffer_pool_use_heap_if_exhausted = true;

    public DiskOptimizationStrategy disk_optimization_strategy = DiskOptimizationStrategy.ssd;

    public double disk_optimization_estimate_percentile = 0.95;

    public double disk_optimization_page_cross_chance = 0.1;

    public boolean inter_dc_tcp_nodelay = true;

    public MemtableAllocationType memtable_allocation_type = MemtableAllocationType.heap_buffers;

    private static boolean outboundBindAny = false;

    public volatile int tombstone_warn_threshold = 1000;
    public volatile int tombstone_failure_threshold = 100000;

    public volatile Long index_summary_capacity_in_mb;
    public volatile int index_summary_resize_interval_in_minutes = 60;

<<<<<<< HEAD
=======
    public int gc_warn_threshold_in_ms = 0;

    private static final CsvPreference STANDARD_SURROUNDING_SPACES_NEED_QUOTES = new CsvPreference.Builder(CsvPreference.STANDARD_PREFERENCE)
                                                                                                  .surroundingSpacesNeedQuotes(true).build();

>>>>>>> 53d04491
    // TTL for different types of trace events.
    public int tracetype_query_ttl = (int) TimeUnit.DAYS.toSeconds(1);
    public int tracetype_repair_ttl = (int) TimeUnit.DAYS.toSeconds(7);

    /*
     * Strategy to use for coalescing messages in OutboundTcpConnection.
     * Can be fixed, movingaverage, timehorizon, disabled. Setting is case and leading/trailing
     * whitespace insensitive. You can also specify a subclass of CoalescingStrategies.CoalescingStrategy by name.
     */
    public String otc_coalescing_strategy = "TIMEHORIZON";

    /*
     * How many microseconds to wait for coalescing. For fixed strategy this is the amount of time after the first
     * messgae is received before it will be sent with any accompanying messages. For moving average this is the
     * maximum amount of time that will be waited as well as the interval at which messages must arrive on average
     * for coalescing to be enabled.
     */
    public static final int otc_coalescing_window_us_default = 200;
    public int otc_coalescing_window_us = otc_coalescing_window_us_default;

    public int windows_timer_interval = 0;

    public boolean enable_user_defined_functions = false;
    public boolean enable_scripted_user_defined_functions = false;
    /**
     * Optionally disable asynchronous UDF execution.
     * Disabling asynchronous UDF execution also implicitly disables the security-manager!
     * By default, async UDF execution is enabled to be able to detect UDFs that run too long / forever and be
     * able to fail fast - i.e. stop the Cassandra daemon, which is currently the only appropriate approach to
     * "tell" a user that there's something really wrong with the UDF.
     * When you disable async UDF execution, users MUST pay attention to read-timeouts since these may indicate
     * UDFs that run too long or forever - and this can destabilize the cluster.
     */
    public boolean enable_user_defined_functions_threads = true;
    /**
     * Time in milliseconds after a warning will be emitted to the log and to the client that a UDF runs too long.
     * (Only valid, if enable_user_defined_functions_threads==true)
     */
    public long user_defined_function_warn_timeout = 500;
    /**
     * Time in milliseconds after a fatal UDF run-time situation is detected and action according to
     * user_function_timeout_policy will take place.
     * (Only valid, if enable_user_defined_functions_threads==true)
     */
    public long user_defined_function_fail_timeout = 1500;
    /**
     * Defines what to do when a UDF ran longer than user_defined_function_fail_timeout.
     * Possible options are:
     * - 'die' - i.e. it is able to emit a warning to the client before the Cassandra Daemon will shut down.
     * - 'die_immediate' - shut down C* daemon immediately (effectively prevent the chance that the client will receive a warning).
     * - 'ignore' - just log - the most dangerous option.
     * (Only valid, if enable_user_defined_functions_threads==true)
     */
    public UserFunctionTimeoutPolicy user_function_timeout_policy = UserFunctionTimeoutPolicy.die;

    public static boolean getOutboundBindAny()
    {
        return outboundBindAny;
    }

    public static void setOutboundBindAny(boolean value)
    {
        outboundBindAny = value;
    }

    public static boolean isClientMode()
    {
        return isClientMode;
    }

    public static void setClientMode(boolean clientMode)
    {
        isClientMode = clientMode;
    }

    public enum CommitLogSync
    {
        periodic,
        batch
    }
    public enum InternodeCompression
    {
        all, none, dc
    }

    public enum DiskAccessMode
    {
        auto,
        mmap,
        mmap_index_only,
        standard,
    }

    public enum MemtableAllocationType
    {
        unslabbed_heap_buffers,
        heap_buffers,
        offheap_buffers,
        offheap_objects
    }

    public enum DiskFailurePolicy
    {
        best_effort,
        stop,
        ignore,
        stop_paranoid,
        die
    }

    public enum CommitFailurePolicy
    {
        stop,
        stop_commit,
        ignore,
        die,
    }

    public enum UserFunctionTimeoutPolicy
    {
        ignore,
        die,
        die_immediate
    }

    public enum RequestSchedulerId
    {
        keyspace
    }

    public enum DiskOptimizationStrategy
    {
        ssd,
        spinning
    }
}<|MERGE_RESOLUTION|>--- conflicted
+++ resolved
@@ -247,14 +247,8 @@
     public volatile Long index_summary_capacity_in_mb;
     public volatile int index_summary_resize_interval_in_minutes = 60;
 
-<<<<<<< HEAD
-=======
     public int gc_warn_threshold_in_ms = 0;
 
-    private static final CsvPreference STANDARD_SURROUNDING_SPACES_NEED_QUOTES = new CsvPreference.Builder(CsvPreference.STANDARD_PREFERENCE)
-                                                                                                  .surroundingSpacesNeedQuotes(true).build();
-
->>>>>>> 53d04491
     // TTL for different types of trace events.
     public int tracetype_query_ttl = (int) TimeUnit.DAYS.toSeconds(1);
     public int tracetype_repair_ttl = (int) TimeUnit.DAYS.toSeconds(7);
