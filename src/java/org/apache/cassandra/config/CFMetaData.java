--- conflicted
+++ resolved
@@ -114,14 +114,8 @@
 {
     private static final Logger logger = LoggerFactory.getLogger(CFMetaData.class);
 
-<<<<<<< HEAD
-    public final static double DEFAULT_READ_REPAIR_CHANCE = 0.1;
-    public final static double DEFAULT_DCLOCAL_READ_REPAIR_CHANCE = 0.0;
-=======
     public final static double DEFAULT_READ_REPAIR_CHANCE = 0.0;
     public final static double DEFAULT_DCLOCAL_READ_REPAIR_CHANCE = 0.1;
-    public final static boolean DEFAULT_REPLICATE_ON_WRITE = true;
->>>>>>> d72777bd
     public final static int DEFAULT_GC_GRACE_SECONDS = 864000;
     public final static int DEFAULT_MIN_COMPACTION_THRESHOLD = 4;
     public final static int DEFAULT_MAX_COMPACTION_THRESHOLD = 32;
