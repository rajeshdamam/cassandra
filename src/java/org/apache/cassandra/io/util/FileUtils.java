/*
 * Licensed to the Apache Software Foundation (ASF) under one
 * or more contributor license agreements.  See the NOTICE file
 * distributed with this work for additional information
 * regarding copyright ownership.  The ASF licenses this file
 * to you under the Apache License, Version 2.0 (the
 * "License"); you may not use this file except in compliance
 * with the License.  You may obtain a copy of the License at
 *
 *     http://www.apache.org/licenses/LICENSE-2.0
 *
 * Unless required by applicable law or agreed to in writing, software
 * distributed under the License is distributed on an "AS IS" BASIS,
 * WITHOUT WARRANTIES OR CONDITIONS OF ANY KIND, either express or implied.
 * See the License for the specific language governing permissions and
 * limitations under the License.
 */
package org.apache.cassandra.io.util;

import java.io.*;
import java.lang.reflect.InvocationTargetException;
import java.lang.reflect.Method;
import java.nio.MappedByteBuffer;
import java.text.DecimalFormat;
import java.util.Arrays;
import java.util.Comparator;

import org.slf4j.Logger;
import org.slf4j.LoggerFactory;

import org.apache.cassandra.io.FSReadError;
import org.apache.cassandra.io.FSWriteError;
import org.apache.cassandra.service.StorageService;
import org.apache.cassandra.utils.CLibrary;

public class FileUtils
{
    private static final Logger logger = LoggerFactory.getLogger(FileUtils.class);
    private static final double KB = 1024d;
    private static final double MB = 1024*1024d;
    private static final double GB = 1024*1024*1024d;
    private static final double TB = 1024*1024*1024*1024d;

    private static final DecimalFormat df = new DecimalFormat("#.##");

    public static void createHardLink(File from, File to)
    {
        if (to.exists())
            throw new RuntimeException("Tried to create duplicate hard link to " + to);
        if (!from.exists())
            throw new RuntimeException("Tried to hard link to file that does not exist " + from);

        try
        {
            CLibrary.createHardLink(from, to);
        }
        catch (IOException e)
        {
            throw new FSWriteError(e, to);
        }
    }

    public static File createTempFile(String prefix, String suffix, File directory)
    {
        try
        {
            return File.createTempFile(prefix, suffix, directory);
        }
        catch (IOException e)
        {
            throw new FSWriteError(e, directory);
        }
    }

    public static File createTempFile(String prefix, String suffix)
    {
        return createTempFile(prefix, suffix, new File(System.getProperty("java.io.tmpdir")));
    }

<<<<<<< HEAD
    public static void deleteWithConfirm(String file)
=======
    private static final Method cleanerMethod = initCleaner();

    private static Method initCleaner()
    {
        try
        {
            return Class.forName("sun.nio.ch.DirectBuffer").getMethod("cleaner");
        }
        catch (Exception e)
        {
            // Perhaps a non-sun-derived JVM - contributions welcome
            logger_.info("Cannot initialize un-mmaper.  (Are you using a non-SUN JVM?)  Compacted data files will not be removed promptly.  Consider using a SUN JVM or using standard disk access mode");
            return null;
        }
    }

    public static void deleteWithConfirm(String file) throws IOException
>>>>>>> 27140565
    {
        deleteWithConfirm(new File(file));
    }

    public static void deleteWithConfirm(File file)
    {
        assert file.exists() : "attempted to delete non-existing file " + file.getName();
        if (logger.isDebugEnabled())
            logger.debug("Deleting " + file.getName());
        if (!file.delete())
            throw new FSWriteError(new IOException("Failed to delete " + file.getAbsolutePath()), file);
    }

    public static void renameWithOutConfirm(String from, String to)
    {
        new File(from).renameTo(new File(to));
    }

    public static void renameWithConfirm(String from, String to)
    {
        renameWithConfirm(new File(from), new File(to));
    }

    public static void renameWithConfirm(File from, File to)
    {
        assert from.exists();
        if (logger.isDebugEnabled())
            logger.debug((String.format("Renaming %s to %s", from.getPath(), to.getPath())));
        // this is not FSWE because usually when we see it it's because we didn't close the file before renaming it,
        // and Windows is picky about that.
        if (!from.renameTo(to))
            throw new RuntimeException(String.format("Failed to rename %s to %s", from.getPath(), to.getPath()));
    }

    public static void truncate(String path, long size)
    {
        RandomAccessFile file;

        try
        {
            file = new RandomAccessFile(path, "rw");
        }
        catch (FileNotFoundException e)
        {
            throw new RuntimeException(e);
        }

        try
        {
            file.getChannel().truncate(size);
        }
        catch (IOException e)
        {
            throw new FSWriteError(e, path);
        }
        finally
        {
            closeQuietly(file);
        }
    }

    public static void closeQuietly(Closeable c)
    {
        try
        {
            if (c != null)
                c.close();
        }
        catch (Exception e)
        {
            logger.warn("Failed closing " + c, e);
        }
    }

    public static void close(Closeable... cs) throws IOException
    {
        close(Arrays.asList(cs));
    }

    public static void close(Iterable<? extends Closeable> cs) throws IOException
    {
        IOException e = null;
        for (Closeable c : cs)
        {
            try
            {
                if (c != null)
                    c.close();
            }
            catch (IOException ex)
            {
                e = ex;
                logger.warn("Failed closing stream " + c, ex);
            }
        }
        if (e != null)
            throw e;
    }

<<<<<<< HEAD
    public static String getCanonicalPath(String filename)
    {
        try
        {
            return new File(filename).getCanonicalPath();
        }
        catch (IOException e)
        {
            throw new FSReadError(e, filename);
        }
    }

    public static String getCanonicalPath(File file)
    {
        try
        {
            return file.getCanonicalPath();
        }
        catch (IOException e)
        {
            throw new FSReadError(e, file);
=======
    public static boolean isCleanerAvailable()
    {
        return cleanerMethod != null;
    }

    public static void clean(MappedByteBuffer buffer)
    {
        try
        {
            Object cleaner = cleanerMethod.invoke(buffer);
            cleaner.getClass().getMethod("clean").invoke(cleaner);
        }
        catch (IllegalAccessException e)
        {
            throw new RuntimeException(e);
        }
        catch (InvocationTargetException e)
        {
            throw new RuntimeException(e);
        }
        catch (NoSuchMethodException e)
        {
            throw new RuntimeException(e);
>>>>>>> 27140565
        }
    }

    public static class FileComparator implements Comparator<File>
    {
        public int compare(File f, File f2)
        {
            return (int)(f.lastModified() - f2.lastModified());
        }
    }

    public static void createDirectory(String directory)
    {
        createDirectory(new File(directory));
    }

    public static void createDirectory(File directory)
    {
        if (!directory.exists())
        {
            if (!directory.mkdirs())
                throw new FSWriteError(new IOException("Failed to mkdirs " + directory), directory);
        }
    }

    public static boolean delete(String file)
    {
        File f = new File(file);
        return f.delete();
    }

    public static void delete(File[] files)
    {
        for ( File file : files )
        {
            file.delete();
        }
    }

    public static void deleteAsync(final String file)
    {
        Runnable runnable = new Runnable()
        {
            public void run()
            {
                deleteWithConfirm(new File(file));
            }
        };
        StorageService.tasks.execute(runnable);
    }

    public static String stringifyFileSize(double value)
    {
        double d;
        if ( value >= TB )
        {
            d = value / TB;
            String val = df.format(d);
            return val + " TB";
        }
        else if ( value >= GB )
        {
            d = value / GB;
            String val = df.format(d);
            return val + " GB";
        }
        else if ( value >= MB )
        {
            d = value / MB;
            String val = df.format(d);
            return val + " MB";
        }
        else if ( value >= KB )
        {
            d = value / KB;
            String val = df.format(d);
            return val + " KB";
        }
        else
        {
            String val = df.format(value);
            return val + " bytes";
        }
    }

    /**
     * Deletes all files and subdirectories under "dir".
     * @param dir Directory to be deleted
     * @throws FSWriteError if any part of the tree cannot be deleted
     */
    public static void deleteRecursive(File dir)
    {
        if (dir.isDirectory())
        {
            String[] children = dir.list();
            for (String child : children)
                deleteRecursive(new File(dir, child));
        }

        // The directory is now empty so now it can be smoked
        deleteWithConfirm(dir);
    }

    public static void skipBytesFully(DataInput in, int bytes) throws IOException
    {
        int n = 0;
        while (n < bytes)
        {
            int skipped = in.skipBytes(bytes - n);
            if (skipped == 0)
                throw new EOFException("EOF after " + n + " bytes out of " + bytes);
            n += skipped;
        }
    }

    public static void skipBytesFully(DataInput in, long bytes) throws IOException
    {
        long n = 0;
        while (n < bytes)
        {
            int m = (int) Math.min(Integer.MAX_VALUE, bytes - n);
            int skipped = in.skipBytes(m);
            if (skipped == 0)
                throw new EOFException("EOF after " + n + " bytes out of " + bytes);
            n += skipped;
        }
    }
}<|MERGE_RESOLUTION|>--- conflicted
+++ resolved
@@ -43,6 +43,24 @@
 
     private static final DecimalFormat df = new DecimalFormat("#.##");
 
+    private static final Method cleanerMethod;
+
+    static
+    {
+        Method m;
+        try
+        {
+            m = Class.forName("sun.nio.ch.DirectBuffer").getMethod("cleaner");
+        }
+        catch (Exception e)
+        {
+            // Perhaps a non-sun-derived JVM - contributions welcome
+            logger.info("Cannot initialize un-mmaper.  (Are you using a non-SUN JVM?)  Compacted data files will not be removed promptly.  Consider using a SUN JVM or using standard disk access mode");
+            m = null;
+        }
+        cleanerMethod = m;
+    }
+
     public static void createHardLink(File from, File to)
     {
         if (to.exists())
@@ -77,27 +95,7 @@
         return createTempFile(prefix, suffix, new File(System.getProperty("java.io.tmpdir")));
     }
 
-<<<<<<< HEAD
     public static void deleteWithConfirm(String file)
-=======
-    private static final Method cleanerMethod = initCleaner();
-
-    private static Method initCleaner()
-    {
-        try
-        {
-            return Class.forName("sun.nio.ch.DirectBuffer").getMethod("cleaner");
-        }
-        catch (Exception e)
-        {
-            // Perhaps a non-sun-derived JVM - contributions welcome
-            logger_.info("Cannot initialize un-mmaper.  (Are you using a non-SUN JVM?)  Compacted data files will not be removed promptly.  Consider using a SUN JVM or using standard disk access mode");
-            return null;
-        }
-    }
-
-    public static void deleteWithConfirm(String file) throws IOException
->>>>>>> 27140565
     {
         deleteWithConfirm(new File(file));
     }
@@ -197,7 +195,6 @@
             throw e;
     }
 
-<<<<<<< HEAD
     public static String getCanonicalPath(String filename)
     {
         try
@@ -219,7 +216,9 @@
         catch (IOException e)
         {
             throw new FSReadError(e, file);
-=======
+        }
+    }
+
     public static boolean isCleanerAvailable()
     {
         return cleanerMethod != null;
@@ -243,7 +242,6 @@
         catch (NoSuchMethodException e)
         {
             throw new RuntimeException(e);
->>>>>>> 27140565
         }
     }
 
