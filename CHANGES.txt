--- conflicted
+++ resolved
@@ -1,4 +1,8 @@
-<<<<<<< HEAD
+2.1.9
+Merged from 2.0:
+ * Scrub (recover) sstables even when -Index.db is missing, (CASSANDRA-9591)
+
+
 2.1.8
  * (cqlsh) Fix bad check for CQL compatibility when DESCRIBE'ing
    COMPACT STORAGE tables with no clustering columns
@@ -14,13 +18,6 @@
  * Enable describe on indices (CASSANDRA-7814)
  * ColumnFamilyStore.selectAndReference may block during compaction (CASSANDRA-9637)
 Merged from 2.0:
-=======
-2.0.18
-* Scrub (recover) sstables even when -Index.db is missing, (CASSANDRA-9591)
-
-
-2.0.17
->>>>>>> 452d6a44
  * Avoid NPE in AuthSuccess#decode (CASSANDRA-9727)
  * Add listen_address to system.local (CASSANDRA-9603)
  * Bug fixes to resultset metadata construction (CASSANDRA-9636)
