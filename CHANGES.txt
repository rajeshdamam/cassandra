<<<<<<< HEAD
1.1-beta2
 * rename loaded sstables to avoid conflicts with local snapshots
   (CASSANDRA-3967)
 * start hint replay as soon as FD notifies that the target is back up
   (CASSANDRA-3958)
 * avoid unproductive deserializing of cached rows during compaction
   (CASSANDRA-3921)
 * fix concurrency issues with CQL keyspace creation (CASSANDRA-3903)
 * Show Effective Owership via Nodetool ring <keyspace> (CASSANDRA-3412)
 * Update ORDER BY syntax for CQL3 (CASSANDRA-3925)
 * Fix BulkRecordWriter to not throw NPE if reducer gets no map data from Hadoop (CASSANDRA-3944)
 * Fix bug with counters in super columns (CASSANDRA-3821)
 * Remove deprecated merge_shard_chance (CASSANDRA-3940)
 * add a convenient way to reset a node's schema (CASSANDRA-2963)
 * fix for intermittent SchemaDisagreementException (CASSANDRA-3884)
 * ignore deprecated KsDef/CfDef/ColumnDef fields in native schema (CASSANDRA-3963)
 * CLI to report when unsupported column_metadata pair was given (CASSANDRA-3959)
 * reincarnate removed and deprecated KsDef/CfDef attributes (CASSANDRA-3953)
 * Fix race between writes and read for cache (CASSANDRA-3862)
 * perform static initialization of StorageProxy on start-up (CASSANDRA-3797)
 * support trickling fsync() on writes (CASSANDRA-3950)
 * expose counters for unavailable/timeout exceptions given to thrift clients (CASSANDRA-3671)
 * avoid quadratic startup time in LeveledManifest (CASSANDRA-3952)
 * Add type information to new schema_ columnfamilies and remove thrift
   serialization for schema (CASSANDRA-3792)
 * add missing column validator options to the CLI help (CASSANDRA-3926)
 * skip reading saved key cache if CF's caching strategy is NONE or ROWS_ONLY (CASSANDRA-3954)
 * Unify migration code (CASSANDRA-4017)
Merged from 1.0:
=======
1.0.9
 * improve index sampling performance (CASSANDRA-4023)
>>>>>>> 1e18538c
 * always compact away deleted hints immediately after handoff (CASSANDRA-3955)
 * delete hints from dropped ColumnFamilies on handoff instead of
   erroring out (CASSANDRA-3975)
 * add CompositeType ref to the CLI doc for create/update column family (CASSANDRA-3980)
 * Pig: support Counter ColumnFamilies (CASSANDRA-3973)
 * Pig: Composite column support (CASSANDRA-384)
 * Avoid NPE during repair when a keyspace has no CFs (CASSANDRA-3988)
 * Fix division-by-zero error on get_slice (CASSANDRA-4000)
 * don't change manifest level for cleanup, scrub, and upgradesstables
   operations under LeveledCompactionStrategy (CASSANDRA-3989)
 * fix race leading to super columns assertion failure (CASSANDRA-3957)
 * ensure that directory is selected for compaction (CASSANDRA-3985)


1.1-beta1
 * (cqlsh)
   + add SOURCE and CAPTURE commands, and --file option (CASSANDRA-3479)
   + add ALTER COLUMNFAMILY WITH (CASSANDRA-3523)
   + bundle Python dependencies with Cassandra (CASSANDRA-3507)
   + added to Debian package (CASSANDRA-3458)
   + display byte data instead of erroring out on decode failure 
     (CASSANDRA-3874)
 * add nodetool rebuild_index (CASSANDRA-3583)
 * add nodetool rangekeysample (CASSANDRA-2917)
 * Fix streaming too much data during move operations (CASSANDRA-3639)
 * Nodetool and CLI connect to localhost by default (CASSANDRA-3568)
 * Reduce memory used by primary index sample (CASSANDRA-3743)
 * (Hadoop) separate input/output configurations (CASSANDRA-3197, 3765)
 * avoid returning internal Cassandra classes over JMX (CASSANDRA-2805)
 * add row-level isolation via SnapTree (CASSANDRA-2893)
 * Optimize key count estimation when opening sstable on startup
   (CASSANDRA-2988)
 * multi-dc replication optimization supporting CL > ONE (CASSANDRA-3577)
 * add command to stop compactions (CASSANDRA-1740, 3566, 3582)
 * multithreaded streaming (CASSANDRA-3494)
 * removed in-tree redhat spec (CASSANDRA-3567)
 * "defragment" rows for name-based queries under STCS, again (CASSANDRA-2503)
 * Recycle commitlog segments for improved performance 
   (CASSANDRA-3411, 3543, 3557, 3615)
 * update size-tiered compaction to prioritize small tiers (CASSANDRA-2407)
 * add message expiration logic to OutboundTcpConnection (CASSANDRA-3005)
 * off-heap cache to use sun.misc.Unsafe instead of JNA (CASSANDRA-3271)
 * EACH_QUORUM is only supported for writes (CASSANDRA-3272)
 * replace compactionlock use in schema migration by checking CFS.isValid
   (CASSANDRA-3116)
 * recognize that "SELECT first ... *" isn't really "SELECT *" (CASSANDRA-3445)
 * Use faster bytes comparison (CASSANDRA-3434)
 * Bulk loader is no longer a fat client, (HADOOP) bulk load output format
   (CASSANDRA-3045)
 * (Hadoop) add support for KeyRange.filter
 * remove assumption that keys and token are in bijection
   (CASSANDRA-1034, 3574, 3604)
 * always remove endpoints from delevery queue in HH (CASSANDRA-3546)
 * fix race between cf flush and its 2ndary indexes flush (CASSANDRA-3547)
 * fix potential race in AES when a repair fails (CASSANDRA-3548)
 * Remove columns shadowed by a deleted container even when we cannot purge
   (CASSANDRA-3538)
 * Improve memtable slice iteration performance (CASSANDRA-3545)
 * more efficient allocation of small bloom filters (CASSANDRA-3618)
 * Use separate writer thread in SSTableSimpleUnsortedWriter (CASSANDRA-3619)
 * fsync the directory after new sstable or commitlog segment are created (CASSANDRA-3250)
 * fix minor issues reported by FindBugs (CASSANDRA-3658)
 * global key/row caches (CASSANDRA-3143, 3849)
 * optimize memtable iteration during range scan (CASSANDRA-3638)
 * introduce 'crc_check_chance' in CompressionParameters to support
   a checksum percentage checking chance similarly to read-repair (CASSANDRA-3611)
 * a way to deactivate global key/row cache on per-CF basis (CASSANDRA-3667)
 * fix LeveledCompactionStrategy broken because of generation pre-allocation
   in LeveledManifest (CASSANDRA-3691)
 * finer-grained control over data directories (CASSANDRA-2749)
 * Fix ClassCastException during hinted handoff (CASSANDRA-3694)
 * Upgrade Thrift to 0.7 (CASSANDRA-3213)
 * Make stress.java insert operation to use microseconds (CASSANDRA-3725)
 * Allows (internally) doing a range query with a limit of columns instead of
   rows (CASSANDRA-3742)
 * Allow rangeSlice queries to be start/end inclusive/exclusive (CASSANDRA-3749)
 * Fix BulkLoader to support new SSTable layout and add stream
   throttling to prevent an NPE when there is no yaml config (CASSANDRA-3752)
 * Allow concurrent schema migrations (CASSANDRA-1391, 3832)
 * Add SnapshotCommand to trigger snapshot on remote node (CASSANDRA-3721)
 * Make CFMetaData conversions to/from thrift/native schema inverses
   (CASSANDRA_3559)
 * Add initial code for CQL 3.0-beta (CASSANDRA-3781, 3753)
 * Add wide row support for ColumnFamilyInputFormat (CASSANDRA-3264)
 * Allow extending CompositeType comparator (CASSANDRA-3657)
 * Avoids over-paging during get_count (CASSANDRA-3798)
 * Add new command to rebuild a node without (repair) merkle tree calculations
   (CASSANDRA-3483, 3922)
 * respect not only row cache capacity but caching mode when
   trying to read data (CASSANDRA-3812)
 * fix system tests (CASSANDRA-3827)
 * CQL support for altering row key type in ALTER TABLE (CASSANDRA-3781)
 * turn compression on by default (CASSANDRA-3871)
 * make hexToBytes refuse invalid input (CASSANDRA-2851)
 * Make secondary indexes CF inherit compression and compaction from their
   parent CF (CASSANDRA-3877)
 * Finish cleanup up tombstone purge code (CASSANDRA-3872)
 * Avoid NPE on aboarted stream-out sessions (CASSANDRA-3904)
 * BulkRecordWriter throws NPE for counter columns (CASSANDRA-3906)
 * Support compression using BulkWriter (CASSANDRA-3907)


1.0.8
 * fix race between cleanup and flush on secondary index CFSes (CASSANDRA-3712)
 * avoid including non-queried nodes in rangeslice read repair
   (CASSANDRA-3843)
 * Only snapshot CF being compacted for snapshot_before_compaction 
   (CASSANDRA-3803)
 * Log active compactions in StatusLogger (CASSANDRA-3703)
 * Compute more accurate compaction score per level (CASSANDRA-3790)
 * Return InvalidRequest when using a keyspace that doesn't exist
   (CASSANDRA-3764)
 * disallow user modification of System keyspace (CASSANDRA-3738)
 * allow using sstable2json on secondary index data (CASSANDRA-3738)
 * (cqlsh) add DESCRIBE COLUMNFAMILIES (CASSANDRA-3586)
 * (cqlsh) format blobs correctly and use colors to improve output
   readability (CASSANDRA-3726)
 * synchronize BiMap of bootstrapping tokens (CASSANDRA-3417)
 * show index options in CLI (CASSANDRA-3809)
 * add optional socket timeout for streaming (CASSANDRA-3838)
 * fix truncate not to leave behind non-CFS backed secondary indexes
   (CASSANDRA-3844)
 * make CLI `show schema` to use output stream directly instead
   of StringBuilder (CASSANDRA-3842)
 * remove the wait on hint future during write (CASSANDRA-3870)
 * (cqlsh) ignore missing CfDef opts (CASSANDRA-3933)
 * (cqlsh) look for cqlshlib relative to realpath (CASSANDRA-3767)
 * Fix short read protection (CASSANDRA-3934)
 * Make sure infered and actual schema match (CASSANDRA-3371)
 * Fix NPE during HH delivery (CASSANDRA-3677)
 * Don't put boostrapping node in 'hibernate' status (CASSANDRA-3737)
 * Fix double quotes in windows bat files (CASSANDRA-3744)
 * Fix bad validator lookup (CASSANDRA-3789)
 * Fix soft reset in EC2MultiRegionSnitch (CASSANDRA-3835)
 * Don't leave zombie connections with THSHA thrift server (CASSANDRA-3867)
 * (cqlsh) fix deserialization of data (CASSANDRA-3874)
 * Fix removetoken force causing an inconsistent state (CASSANDRA-3876)
 * Fix ahndling of some types with Pig (CASSANDRA-3886)
 * Don't allow to drop the system keyspace (CASSANDRA-3759)
 * Make Pig deletes disabled by default and configurable (CASSANDRA-3628)
Merged from 0.8:
 * (Pig) fix CassandraStorage to use correct comparator in Super ColumnFamily
   case (CASSANDRA-3251)
 * fix thread safety issues in commitlog replay, primarily affecting
   systems with many (100s) of CF definitions (CASSANDRA-3751)
 * Fix relevant tomstone ignored with super columns (CASSANDRA-3875)


1.0.7
 * fix regression in HH page size calculation (CASSANDRA-3624)
 * retry failed stream on IOException (CASSANDRA-3686)
 * allow configuring bloom_filter_fp_chance (CASSANDRA-3497)
 * attempt hint delivery every ten minutes, or when failure detector
   notifies us that a node is back up, whichever comes first.  hint
   handoff throttle delay default changed to 1ms, from 50 (CASSANDRA-3554)
 * add nodetool setstreamthroughput (CASSANDRA-3571)
 * fix assertion when dropping a columnfamily with no sstables (CASSANDRA-3614)
 * more efficient allocation of small bloom filters (CASSANDRA-3618)
 * CLibrary.createHardLinkWithExec() to check for errors (CASSANDRA-3101)
 * Avoid creating empty and non cleaned writer during compaction (CASSANDRA-3616)
 * stop thrift service in shutdown hook so we can quiesce MessagingService
   (CASSANDRA-3335)
 * (CQL) compaction_strategy_options and compression_parameters for
   CREATE COLUMNFAMILY statement (CASSANDRA-3374)
 * Reset min/max compaction threshold when creating size tiered compaction
   strategy (CASSANDRA-3666)
 * Don't ignore IOException during compaction (CASSANDRA-3655)
 * Fix assertion error for CF with gc_grace=0 (CASSANDRA-3579)
 * Shutdown ParallelCompaction reducer executor after use (CASSANDRA-3711)
 * Avoid < 0 value for pending tasks in leveled compaction (CASSANDRA-3693)
 * (Hadoop) Support TimeUUID in Pig CassandraStorage (CASSANDRA-3327)
 * Check schema is ready before continuing boostrapping (CASSANDRA-3629)
 * Catch overflows during parsing of chunk_length_kb (CASSANDRA-3644)
 * Improve stream protocol mismatch errors (CASSANDRA-3652)
 * Avoid multiple thread doing HH to the same target (CASSANDRA-3681)
 * Add JMX property for rp_timeout_in_ms (CASSANDRA-2940)
 * Allow DynamicCompositeType to compare component of different types
   (CASSANDRA-3625)
 * Flush non-cfs backed secondary indexes (CASSANDRA-3659)
 * Secondary Indexes should report memory consumption (CASSANDRA-3155)
 * fix for SelectStatement start/end key are not set correctly
   when a key alias is involved (CASSANDRA-3700)
 * fix CLI `show schema` command insert of an extra comma in
   column_metadata (CASSANDRA-3714)
Merged from 0.8:
 * avoid logging (harmless) exception when GC takes < 1ms (CASSANDRA-3656)
 * prevent new nodes from thinking down nodes are up forever (CASSANDRA-3626)
 * use correct list of replicas for LOCAL_QUORUM reads when read repair
   is disabled (CASSANDRA-3696)
 * block on flush before compacting hints (may prevent OOM) (CASSANDRA-3733)


1.0.6
 * (CQL) fix cqlsh support for replicate_on_write (CASSANDRA-3596)
 * fix adding to leveled manifest after streaming (CASSANDRA-3536)
 * filter out unavailable cipher suites when using encryption (CASSANDRA-3178)
 * (HADOOP) add old-style api support for CFIF and CFRR (CASSANDRA-2799)
 * Support TimeUUIDType column names in Stress.java tool (CASSANDRA-3541)
 * (CQL) INSERT/UPDATE/DELETE/TRUNCATE commands should allow CF names to
   be qualified by keyspace (CASSANDRA-3419)
 * always remove endpoints from delevery queue in HH (CASSANDRA-3546)
 * fix race between cf flush and its 2ndary indexes flush (CASSANDRA-3547)
 * fix potential race in AES when a repair fails (CASSANDRA-3548)
 * fix default value validation usage in CLI SET command (CASSANDRA-3553)
 * Optimize componentsFor method for compaction and startup time
   (CASSANDRA-3532)
 * (CQL) Proper ColumnFamily metadata validation on CREATE COLUMNFAMILY 
   (CASSANDRA-3565)
 * fix compression "chunk_length_kb" option to set correct kb value for 
   thrift/avro (CASSANDRA-3558)
 * fix missing response during range slice repair (CASSANDRA-3551)
 * 'describe ring' moved from CLI to nodetool and available through JMX (CASSANDRA-3220)
 * add back partitioner to sstable metadata (CASSANDRA-3540)
 * fix NPE in get_count for counters (CASSANDRA-3601)
Merged from 0.8:
 * remove invalid assertion that table was opened before dropping it
   (CASSANDRA-3580)
 * range and index scans now only send requests to enough replicas to
   satisfy requested CL + RR (CASSANDRA-3598)
 * use cannonical host for local node in nodetool info (CASSANDRA-3556)
 * remove nonlocal DC write optimization since it only worked with
   CL.ONE or CL.LOCAL_QUORUM (CASSANDRA-3577, 3585)
 * detect misuses of CounterColumnType (CASSANDRA-3422)
 * turn off string interning in json2sstable, take 2 (CASSANDRA-2189)
 * validate compression parameters on add/update of the ColumnFamily 
   (CASSANDRA-3573)
 * Check for 0.0.0.0 is incorrect in CFIF (CASSANDRA-3584)
 * Increase vm.max_map_count in debian packaging (CASSANDRA-3563)
 * gossiper will never add itself to saved endpoints (CASSANDRA-3485)


1.0.5
 * revert CASSANDRA-3407 (see CASSANDRA-3540)
 * fix assertion error while forwarding writes to local nodes (CASSANDRA-3539)


1.0.4
 * fix self-hinting of timed out read repair updates and make hinted handoff
   less prone to OOMing a coordinator (CASSANDRA-3440)
 * expose bloom filter sizes via JMX (CASSANDRA-3495)
 * enforce RP tokens 0..2**127 (CASSANDRA-3501)
 * canonicalize paths exposed through JMX (CASSANDRA-3504)
 * fix "liveSize" stat when sstables are removed (CASSANDRA-3496)
 * add bloom filter FP rates to nodetool cfstats (CASSANDRA-3347)
 * record partitioner in sstable metadata component (CASSANDRA-3407)
 * add new upgradesstables nodetool command (CASSANDRA-3406)
 * skip --debug requirement to see common exceptions in CLI (CASSANDRA-3508)
 * fix incorrect query results due to invalid max timestamp (CASSANDRA-3510)
 * make sstableloader recognize compressed sstables (CASSANDRA-3521)
 * avoids race in OutboundTcpConnection in multi-DC setups (CASSANDRA-3530)
 * use SETLOCAL in cassandra.bat (CASANDRA-3506)
 * fix ConcurrentModificationException in Table.all() (CASSANDRA-3529)
Merged from 0.8:
 * fix concurrence issue in the FailureDetector (CASSANDRA-3519)
 * fix array out of bounds error in counter shard removal (CASSANDRA-3514)
 * avoid dropping tombstones when they might still be needed to shadow
   data in a different sstable (CASSANDRA-2786)


1.0.3
 * revert name-based query defragmentation aka CASSANDRA-2503 (CASSANDRA-3491)
 * fix invalidate-related test failures (CASSANDRA-3437)
 * add next-gen cqlsh to bin/ (CASSANDRA-3188, 3131, 3493)
 * (CQL) fix handling of rows with no columns (CASSANDRA-3424, 3473)
 * fix querying supercolumns by name returning only a subset of
   subcolumns or old subcolumn versions (CASSANDRA-3446)
 * automatically compute sha1 sum for uncompressed data files (CASSANDRA-3456)
 * fix reading metadata/statistics component for version < h (CASSANDRA-3474)
 * add sstable forward-compatibility (CASSANDRA-3478)
 * report compression ratio in CFSMBean (CASSANDRA-3393)
 * fix incorrect size exception during streaming of counters (CASSANDRA-3481)
 * (CQL) fix for counter decrement syntax (CASSANDRA-3418)
 * Fix race introduced by CASSANDRA-2503 (CASSANDRA-3482)
 * Fix incomplete deletion of delivered hints (CASSANDRA-3466)
 * Avoid rescheduling compactions when no compaction was executed 
   (CASSANDRA-3484)
 * fix handling of the chunk_length_kb compression options (CASSANDRA-3492)
Merged from 0.8:
 * fix updating CF row_cache_provider (CASSANDRA-3414)
 * CFMetaData.convertToThrift method to set RowCacheProvider (CASSANDRA-3405)
 * acquire compactionlock during truncate (CASSANDRA-3399)
 * fix displaying cfdef entries for super columnfamilies (CASSANDRA-3415)
 * Make counter shard merging thread safe (CASSANDRA-3178)
 * Revert CASSANDRA-2855
 * Fix bug preventing the use of efficient cross-DC writes (CASSANDRA-3472)
 * `describe ring` command for CLI (CASSANDRA-3220)
 * (Hadoop) skip empty rows when entire row is requested, redux (CASSANDRA-2855)


1.0.2
 * "defragment" rows for name-based queries under STCS (CASSANDRA-2503)
 * Add timing information to cassandra-cli GET/SET/LIST queries (CASSANDRA-3326)
 * Only create one CompressionMetadata object per sstable (CASSANDRA-3427)
 * cleanup usage of StorageService.setMode() (CASANDRA-3388)
 * Avoid large array allocation for compressed chunk offsets (CASSANDRA-3432)
 * fix DecimalType bytebuffer marshalling (CASSANDRA-3421)
 * fix bug that caused first column in per row indexes to be ignored 
   (CASSANDRA-3441)
 * add JMX call to clean (failed) repair sessions (CASSANDRA-3316)
 * fix sstableloader reference acquisition bug (CASSANDRA-3438)
 * fix estimated row size regression (CASSANDRA-3451)
 * make sure we don't return more columns than asked (CASSANDRA-3303, 3395)
Merged from 0.8:
 * acquire compactionlock during truncate (CASSANDRA-3399)
 * fix displaying cfdef entries for super columnfamilies (CASSANDRA-3415)


1.0.1
 * acquire references during index build to prevent delete problems
   on Windows (CASSANDRA-3314)
 * describe_ring should include datacenter/topology information (CASSANDRA-2882)
 * Thrift sockets are not properly buffered (CASSANDRA-3261)
 * performance improvement for bytebufferutil compare function (CASSANDRA-3286)
 * add system.versions ColumnFamily (CASSANDRA-3140)
 * reduce network copies (CASSANDRA-3333, 3373)
 * limit nodetool to 32MB of heap (CASSANDRA-3124)
 * (CQL) update parser to accept "timestamp" instead of "date" (CASSANDRA-3149)
 * Fix CLI `show schema` to include "compression_options" (CASSANDRA-3368)
 * Snapshot to include manifest under LeveledCompactionStrategy (CASSANDRA-3359)
 * (CQL) SELECT query should allow CF name to be qualified by keyspace (CASSANDRA-3130)
 * (CQL) Fix internal application error specifying 'using consistency ...'
   in lower case (CASSANDRA-3366)
 * fix Deflate compression when compression actually makes the data bigger
   (CASSANDRA-3370)
 * optimize UUIDGen to avoid lock contention on InetAddress.getLocalHost 
   (CASSANDRA-3387)
 * tolerate index being dropped mid-mutation (CASSANDRA-3334, 3313)
 * CompactionManager is now responsible for checking for new candidates
   post-task execution, enabling more consistent leveled compaction 
   (CASSANDRA-3391)
 * Cache HSHA threads (CASSANDRA-3372)
 * use CF/KS names as snapshot prefix for drop + truncate operations
   (CASSANDRA-2997)
 * Break bloom filters up to avoid heap fragmentation (CASSANDRA-2466)
 * fix cassandra hanging on jsvc stop (CASSANDRA-3302)
 * Avoid leveled compaction getting blocked on errors (CASSANDRA-3408)
 * Make reloading the compaction strategy safe (CASSANDRA-3409)
 * ignore 0.8 hints even if compaction begins before we try to purge
   them (CASSANDRA-3385)
 * remove procrun (bin\daemon) from Cassandra source tree and 
   artifacts (CASSANDRA-3331)
 * make cassandra compile under JDK7 (CASSANDRA-3275)
 * remove dependency of clientutil.jar to FBUtilities (CASSANDRA-3299)
 * avoid truncation errors by using long math on long values (CASSANDRA-3364)
 * avoid clock drift on some Windows machine (CASSANDRA-3375)
 * display cache provider in cli 'describe keyspace' command (CASSANDRA-3384)
 * fix incomplete topology information in describe_ring (CASSANDRA-3403)
 * expire dead gossip states based on time (CASSANDRA-2961)
 * improve CompactionTask extensibility (CASSANDRA-3330)
 * Allow one leveled compaction task to kick off another (CASSANDRA-3363)
 * allow encryption only between datacenters (CASSANDRA-2802)
Merged from 0.8:
 * fix truncate allowing data to be replayed post-restart (CASSANDRA-3297)
 * make iwriter final in IndexWriter to avoid NPE (CASSANDRA-2863)
 * (CQL) update grammar to require key clause in DELETE statement
   (CASSANDRA-3349)
 * (CQL) allow numeric keyspace names in USE statement (CASSANDRA-3350)
 * (Hadoop) skip empty rows when slicing the entire row (CASSANDRA-2855)
 * Fix handling of tombstone by SSTableExport/Import (CASSANDRA-3357)
 * fix ColumnIndexer to use long offsets (CASSANDRA-3358)
 * Improved CLI exceptions (CASSANDRA-3312)
 * Fix handling of tombstone by SSTableExport/Import (CASSANDRA-3357)
 * Only count compaction as active (for throttling) when they have
   successfully acquired the compaction lock (CASSANDRA-3344)
 * Display CLI version string on startup (CASSANDRA-3196)
 * (Hadoop) make CFIF try rpc_address or fallback to listen_address
   (CASSANDRA-3214)
 * (Hadoop) accept comma delimited lists of initial thrift connections
   (CASSANDRA-3185)
 * ColumnFamily min_compaction_threshold should be >= 2 (CASSANDRA-3342)
 * (Pig) add 0.8+ types and key validation type in schema (CASSANDRA-3280)
 * Fix completely removing column metadata using CLI (CASSANDRA-3126)
 * CLI `describe cluster;` output should be on separate lines for separate versions
   (CASSANDRA-3170)
 * fix changing durable_writes keyspace option during CF creation
   (CASSANDRA-3292)
 * avoid locking on update when no indexes are involved (CASSANDRA-3386)
 * fix assertionError during repair with ordered partitioners (CASSANDRA-3369)
 * correctly serialize key_validation_class for avro (CASSANDRA-3391)
 * don't expire counter tombstone after streaming (CASSANDRA-3394)
 * prevent nodes that failed to join from hanging around forever 
   (CASSANDRA-3351)
 * remove incorrect optimization from slice read path (CASSANDRA-3390)
 * Fix race in AntiEntropyService (CASSANDRA-3400)


1.0.0-final
 * close scrubbed sstable fd before deleting it (CASSANDRA-3318)
 * fix bug preventing obsolete commitlog segments from being removed
   (CASSANDRA-3269)
 * tolerate whitespace in seed CDL (CASSANDRA-3263)
 * Change default heap thresholds to max(min(1/2 ram, 1G), min(1/4 ram, 8GB))
   (CASSANDRA-3295)
 * Fix broken CompressedRandomAccessReaderTest (CASSANDRA-3298)
 * (CQL) fix type information returned for wildcard queries (CASSANDRA-3311)
 * add estimated tasks to LeveledCompactionStrategy (CASSANDRA-3322)
 * avoid including compaction cache-warming in keycache stats (CASSANDRA-3325)
 * run compaction and hinted handoff threads at MIN_PRIORITY (CASSANDRA-3308)
 * default hsha thrift server to cpu core count in rpc pool (CASSANDRA-3329)
 * add bin\daemon to binary tarball for Windows service (CASSANDRA-3331)
 * Fix places where uncompressed size of sstables was use in place of the
   compressed one (CASSANDRA-3338)
 * Fix hsha thrift server (CASSANDRA-3346)
 * Make sure repair only stream needed sstables (CASSANDRA-3345)


1.0.0-rc2
 * Log a meaningful warning when a node receives a message for a repair session
   that doesn't exist anymore (CASSANDRA-3256)
 * test for NUMA policy support as well as numactl presence (CASSANDRA-3245)
 * Fix FD leak when internode encryption is enabled (CASSANDRA-3257)
 * Remove incorrect assertion in mergeIterator (CASSANDRA-3260)
 * FBUtilities.hexToBytes(String) to throw NumberFormatException when string
   contains non-hex characters (CASSANDRA-3231)
 * Keep SimpleSnitch proximity ordering unchanged from what the Strategy
   generates, as intended (CASSANDRA-3262)
 * remove Scrub from compactionstats when finished (CASSANDRA-3255)
 * fix counter entry in jdbc TypesMap (CASSANDRA-3268)
 * fix full queue scenario for ParallelCompactionIterator (CASSANDRA-3270)
 * fix bootstrap process (CASSANDRA-3285)
 * don't try delivering hints if when there isn't any (CASSANDRA-3176)
 * CLI documentation change for ColumnFamily `compression_options` (CASSANDRA-3282)
 * ignore any CF ids sent by client for adding CF/KS (CASSANDRA-3288)
 * remove obsolete hints on first startup (CASSANDRA-3291)
 * use correct ISortedColumns for time-optimized reads (CASSANDRA-3289)
 * Evict gossip state immediately when a token is taken over by a new IP 
   (CASSANDRA-3259)


1.0.0-rc1
 * Update CQL to generate microsecond timestamps by default (CASSANDRA-3227)
 * Fix counting CFMetadata towards Memtable liveRatio (CASSANDRA-3023)
 * Kill server on wrapped OOME such as from FileChannel.map (CASSANDRA-3201)
 * remove unnecessary copy when adding to row cache (CASSANDRA-3223)
 * Log message when a full repair operation completes (CASSANDRA-3207)
 * Fix streamOutSession keeping sstables references forever if the remote end
   dies (CASSANDRA-3216)
 * Remove dynamic_snitch boolean from example configuration (defaulting to 
   true) and set default badness threshold to 0.1 (CASSANDRA-3229)
 * Base choice of random or "balanced" token on bootstrap on whether
   schema definitions were found (CASSANDRA-3219)
 * Fixes for LeveledCompactionStrategy score computation, prioritization,
   scheduling, and performance (CASSANDRA-3224, 3234)
 * parallelize sstable open at server startup (CASSANDRA-2988)
 * fix handling of exceptions writing to OutboundTcpConnection (CASSANDRA-3235)
 * Allow using quotes in "USE <keyspace>;" CLI command (CASSANDRA-3208)
 * Don't allow any cache loading exceptions to halt startup (CASSANDRA-3218)
 * Fix sstableloader --ignores option (CASSANDRA-3247)
 * File descriptor limit increased in packaging (CASSANDRA-3206)
 * Fix deadlock in commit log during flush (CASSANDRA-3253) 


1.0.0-beta1
 * removed binarymemtable (CASSANDRA-2692)
 * add commitlog_total_space_in_mb to prevent fragmented logs (CASSANDRA-2427)
 * removed commitlog_rotation_threshold_in_mb configuration (CASSANDRA-2771)
 * make AbstractBounds.normalize de-overlapp overlapping ranges (CASSANDRA-2641)
 * replace CollatingIterator, ReducingIterator with MergeIterator 
   (CASSANDRA-2062)
 * Fixed the ability to set compaction strategy in cli using create column 
   family command (CASSANDRA-2778)
 * clean up tmp files after failed compaction (CASSANDRA-2468)
 * restrict repair streaming to specific columnfamilies (CASSANDRA-2280)
 * don't bother persisting columns shadowed by a row tombstone (CASSANDRA-2589)
 * reset CF and SC deletion times after gc_grace (CASSANDRA-2317)
 * optimize away seek when compacting wide rows (CASSANDRA-2879)
 * single-pass streaming (CASSANDRA-2677, 2906, 2916, 3003)
 * use reference counting for deleting sstables instead of relying on GC
   (CASSANDRA-2521, 3179)
 * store hints as serialized mutations instead of pointers to data row
   (CASSANDRA-2045)
 * store hints in the coordinator node instead of in the closest replica 
   (CASSANDRA-2914)
 * add row_cache_keys_to_save CF option (CASSANDRA-1966)
 * check column family validity in nodetool repair (CASSANDRA-2933)
 * use lazy initialization instead of class initialization in NodeId
   (CASSANDRA-2953)
 * add paging to get_count (CASSANDRA-2894)
 * fix "short reads" in [multi]get (CASSANDRA-2643, 3157, 3192)
 * add optional compression for sstables (CASSANDRA-47, 2994, 3001, 3128)
 * add scheduler JMX metrics (CASSANDRA-2962)
 * add block level checksum for compressed data (CASSANDRA-1717)
 * make column family backed column map pluggable and introduce unsynchronized
   ArrayList backed one to speedup reads (CASSANDRA-2843, 3165, 3205)
 * refactoring of the secondary index api (CASSANDRA-2982)
 * make CL > ONE reads wait for digest reconciliation before returning
   (CASSANDRA-2494)
 * fix missing logging for some exceptions (CASSANDRA-2061)
 * refactor and optimize ColumnFamilyStore.files(...) and Descriptor.fromFilename(String)
   and few other places responsible for work with SSTable files (CASSANDRA-3040)
 * Stop reading from sstables once we know we have the most recent columns,
   for query-by-name requests (CASSANDRA-2498)
 * Add query-by-column mode to stress.java (CASSANDRA-3064)
 * Add "install" command to cassandra.bat (CASSANDRA-292)
 * clean up KSMetadata, CFMetadata from unnecessary
   Thrift<->Avro conversion methods (CASSANDRA-3032)
 * Add timeouts to client request schedulers (CASSANDRA-3079, 3096)
 * Cli to use hashes rather than array of hashes for strategy options (CASSANDRA-3081)
 * LeveledCompactionStrategy (CASSANDRA-1608, 3085, 3110, 3087, 3145, 3154, 3182)
 * Improvements of the CLI `describe` command (CASSANDRA-2630)
 * reduce window where dropped CF sstables may not be deleted (CASSANDRA-2942)
 * Expose gossip/FD info to JMX (CASSANDRA-2806)
 * Fix streaming over SSL when compressed SSTable involved (CASSANDRA-3051)
 * Add support for pluggable secondary index implementations (CASSANDRA-3078)
 * remove compaction_thread_priority setting (CASSANDRA-3104)
 * generate hints for replicas that timeout, not just replicas that are known
   to be down before starting (CASSANDRA-2034)
 * Add throttling for internode streaming (CASSANDRA-3080)
 * make the repair of a range repair all replica (CASSANDRA-2610, 3194)
 * expose the ability to repair the first range (as returned by the
   partitioner) of a node (CASSANDRA-2606)
 * Streams Compression (CASSANDRA-3015)
 * add ability to use multiple threads during a single compaction
   (CASSANDRA-2901)
 * make AbstractBounds.normalize support overlapping ranges (CASSANDRA-2641)
 * fix of the CQL count() behavior (CASSANDRA-3068)
 * use TreeMap backed column families for the SSTable simple writers
   (CASSANDRA-3148)
 * fix inconsistency of the CLI syntax when {} should be used instead of [{}]
   (CASSANDRA-3119)
 * rename CQL type names to match expected SQL behavior (CASSANDRA-3149, 3031)
 * Arena-based allocation for memtables (CASSANDRA-2252, 3162, 3163, 3168)
 * Default RR chance to 0.1 (CASSANDRA-3169)
 * Add RowLevel support to secondary index API (CASSANDRA-3147)
 * Make SerializingCacheProvider the default if JNA is available (CASSANDRA-3183)
 * Fix backwards compatibilty for CQL memtable properties (CASSANDRA-3190)
 * Add five-minute delay before starting compactions on a restarted server
   (CASSANDRA-3181)
 * Reduce copies done for intra-host messages (CASSANDRA-1788, 3144)
 * support of compaction strategy option for stress.java (CASSANDRA-3204)
 * make memtable throughput and column count thresholds no-ops (CASSANDRA-2449)
 * Return schema information along with the resultSet in CQL (CASSANDRA-2734)
 * Add new DecimalType (CASSANDRA-2883)
 * Fix assertion error in RowRepairResolver (CASSANDRA-3156)
 * Reduce unnecessary high buffer sizes (CASSANDRA-3171)
 * Pluggable compaction strategy (CASSANDRA-1610)
 * Add new broadcast_address config option (CASSANDRA-2491)


0.8.7
 * Kill server on wrapped OOME such as from FileChannel.map (CASSANDRA-3201)
 * Allow using quotes in "USE <keyspace>;" CLI command (CASSANDRA-3208)
 * Log message when a full repair operation completes (CASSANDRA-3207)
 * Don't allow any cache loading exceptions to halt startup (CASSANDRA-3218)
 * Fix sstableloader --ignores option (CASSANDRA-3247)
 * File descriptor limit increased in packaging (CASSANDRA-3206)
 * Log a meaningfull warning when a node receive a message for a repair session
   that doesn't exist anymore (CASSANDRA-3256)
 * Fix FD leak when internode encryption is enabled (CASSANDRA-3257)
 * FBUtilities.hexToBytes(String) to throw NumberFormatException when string
   contains non-hex characters (CASSANDRA-3231)
 * Keep SimpleSnitch proximity ordering unchanged from what the Strategy
   generates, as intended (CASSANDRA-3262)
 * remove Scrub from compactionstats when finished (CASSANDRA-3255)
 * Fix tool .bat files when CASSANDRA_HOME contains spaces (CASSANDRA-3258)
 * Force flush of status table when removing/updating token (CASSANDRA-3243)
 * Evict gossip state immediately when a token is taken over by a new IP (CASSANDRA-3259)
 * Fix bug where the failure detector can take too long to mark a host
   down (CASSANDRA-3273)
 * (Hadoop) allow wrapping ranges in queries (CASSANDRA-3137)
 * (Hadoop) check all interfaces for a match with split location
   before falling back to random replica (CASSANDRA-3211)
 * (Hadoop) Make Pig storage handle implements LoadMetadata (CASSANDRA-2777)
 * (Hadoop) Fix exception during PIG 'dump' (CASSANDRA-2810)
 * Fix stress COUNTER_GET option (CASSANDRA-3301)
 * Fix missing fields in CLI `show schema` output (CASSANDRA-3304)
 * Nodetool no longer leaks threads and closes JMX connections (CASSANDRA-3309)
 * fix truncate allowing data to be replayed post-restart (CASSANDRA-3297)
 * Move SimpleAuthority and SimpleAuthenticator to examples (CASSANDRA-2922)
 * Fix handling of tombstone by SSTableExport/Import (CASSANDRA-3357)
 * Fix transposition in cfHistograms (CASSANDRA-3222)
 * Allow using number as DC name when creating keyspace in CQL (CASSANDRA-3239)
 * Force flush of system table after updating/removing a token (CASSANDRA-3243)


0.8.6
 * revert CASSANDRA-2388
 * change TokenRange.endpoints back to listen/broadcast address to match
   pre-1777 behavior, and add TokenRange.rpc_endpoints instead (CASSANDRA-3187)
 * avoid trying to watch cassandra-topology.properties when loaded from jar
   (CASSANDRA-3138)
 * prevent users from creating keyspaces with LocalStrategy replication
   (CASSANDRA-3139)
 * fix CLI `show schema;` to output correct keyspace definition statement
   (CASSANDRA-3129)
 * CustomTThreadPoolServer to log TTransportException at DEBUG level
   (CASSANDRA-3142)
 * allow topology sort to work with non-unique rack names between 
   datacenters (CASSANDRA-3152)
 * Improve caching of same-version Messages on digest and repair paths
   (CASSANDRA-3158)
 * Randomize choice of first replica for counter increment (CASSANDRA-2890)
 * Fix using read_repair_chance instead of merge_shard_change (CASSANDRA-3202)
 * Avoid streaming data to nodes that already have it, on move as well as
   decommission (CASSANDRA-3041)
 * Fix divide by zero error in GCInspector (CASSANDRA-3164)
 * allow quoting of the ColumnFamily name in CLI `create column family`
   statement (CASSANDRA-3195)
 * Fix rolling upgrade from 0.7 to 0.8 problem (CASANDRA-3166)
 * Accomodate missing encryption_options in IncomingTcpConnection.stream
   (CASSANDRA-3212)


0.8.5
 * fix NPE when encryption_options is unspecified (CASSANDRA-3007)
 * include column name in validation failure exceptions (CASSANDRA-2849)
 * make sure truncate clears out the commitlog so replay won't re-
   populate with truncated data (CASSANDRA-2950)
 * fix NPE when debug logging is enabled and dropped CF is present
   in a commitlog segment (CASSANDRA-3021)
 * fix cassandra.bat when CASSANDRA_HOME contains spaces (CASSANDRA-2952)
 * fix to SSTableSimpleUnsortedWriter bufferSize calculation (CASSANDRA-3027)
 * make cleanup and normal compaction able to skip empty rows
   (rows containing nothing but expired tombstones) (CASSANDRA-3039)
 * work around native memory leak in com.sun.management.GarbageCollectorMXBean
   (CASSANDRA-2868)
 * validate that column names in column_metadata are not equal to key_alias
   on create/update of the ColumnFamily and CQL 'ALTER' statement (CASSANDRA-3036)
 * return an InvalidRequestException if an indexed column is assigned
   a value larger than 64KB (CASSANDRA-3057)
 * fix of numeric-only and string column names handling in CLI "drop index" 
   (CASSANDRA-3054)
 * prune index scan resultset back to original request for lazy
   resultset expansion case (CASSANDRA-2964)
 * (Hadoop) fail jobs when Cassandra node has failed but TaskTracker
   has not (CASSANDRA-2388)
 * fix dynamic snitch ignoring nodes when read_repair_chance is zero
   (CASSANDRA-2662)
 * avoid retaining references to dropped CFS objects in 
   CompactionManager.estimatedCompactions (CASSANDRA-2708)
 * expose rpc timeouts per host in MessagingServiceMBean (CASSANDRA-2941)
 * avoid including cwd in classpath for deb and rpm packages (CASSANDRA-2881)
 * remove gossip state when a new IP takes over a token (CASSANDRA-3071)
 * allow sstable2json to work on index sstable files (CASSANDRA-3059)
 * always hint counters (CASSANDRA-3099)
 * fix log4j initialization in EmbeddedCassandraService (CASSANDRA-2857)
 * remove gossip state when a new IP takes over a token (CASSANDRA-3071)
 * work around native memory leak in com.sun.management.GarbageCollectorMXBean
    (CASSANDRA-2868)
 * fix UnavailableException with writes at CL.EACH_QUORM (CASSANDRA-3084)
 * fix parsing of the Keyspace and ColumnFamily names in numeric
   and string representations in CLI (CASSANDRA-3075)
 * fix corner cases in Range.differenceToFetch (CASSANDRA-3084)
 * fix ip address String representation in the ring cache (CASSANDRA-3044)
 * fix ring cache compatibility when mixing pre-0.8.4 nodes with post-
   in the same cluster (CASSANDRA-3023)
 * make repair report failure when a node participating dies (instead of
   hanging forever) (CASSANDRA-2433)
 * fix handling of the empty byte buffer by ReversedType (CASSANDRA-3111)
 * Add validation that Keyspace names are case-insensitively unique (CASSANDRA-3066)
 * catch invalid key_validation_class before instantiating UpdateColumnFamily (CASSANDRA-3102)
 * make Range and Bounds objects client-safe (CASSANDRA-3108)
 * optionally skip log4j configuration (CASSANDRA-3061)
 * bundle sstableloader with the debian package (CASSANDRA-3113)
 * don't try to build secondary indexes when there is none (CASSANDRA-3123)
 * improve SSTableSimpleUnsortedWriter speed for large rows (CASSANDRA-3122)
 * handle keyspace arguments correctly in nodetool snapshot (CASSANDRA-3038)
 * Fix SSTableImportTest on windows (CASSANDRA-3043)
 * expose compactionThroughputMbPerSec through JMX (CASSANDRA-3117)
 * log keyspace and CF of large rows being compacted


0.8.4
 * change TokenRing.endpoints to be a list of rpc addresses instead of 
   listen/broadcast addresses (CASSANDRA-1777)
 * include files-to-be-streamed in StreamInSession.getSources (CASSANDRA-2972)
 * use JAVA env var in cassandra-env.sh (CASSANDRA-2785, 2992)
 * avoid doing read for no-op replicate-on-write at CL=1 (CASSANDRA-2892)
 * refuse counter write for CL.ANY (CASSANDRA-2990)
 * switch back to only logging recent dropped messages (CASSANDRA-3004)
 * always deserialize RowMutation for counters (CASSANDRA-3006)
 * ignore saved replication_factor strategy_option for NTS (CASSANDRA-3011)
 * make sure pre-truncate CL segments are discarded (CASSANDRA-2950)


0.8.3
 * add ability to drop local reads/writes that are going to timeout
   (CASSANDRA-2943)
 * revamp token removal process, keep gossip states for 3 days (CASSANDRA-2496)
 * don't accept extra args for 0-arg nodetool commands (CASSANDRA-2740)
 * log unavailableexception details at debug level (CASSANDRA-2856)
 * expose data_dir though jmx (CASSANDRA-2770)
 * don't include tmp files as sstable when create cfs (CASSANDRA-2929)
 * log Java classpath on startup (CASSANDRA-2895)
 * keep gossipped version in sync with actual on migration coordinator 
   (CASSANDRA-2946)
 * use lazy initialization instead of class initialization in NodeId
   (CASSANDRA-2953)
 * check column family validity in nodetool repair (CASSANDRA-2933)
 * speedup bytes to hex conversions dramatically (CASSANDRA-2850)
 * Flush memtables on shutdown when durable writes are disabled 
   (CASSANDRA-2958)
 * improved POSIX compatibility of start scripts (CASsANDRA-2965)
 * add counter support to Hadoop InputFormat (CASSANDRA-2981)
 * fix bug where dirty commitlog segments were removed (and avoid keeping 
   segments with no post-flush activity permanently dirty) (CASSANDRA-2829)
 * fix throwing exception with batch mutation of counter super columns
   (CASSANDRA-2949)
 * ignore system tables during repair (CASSANDRA-2979)
 * throw exception when NTS is given replication_factor as an option
   (CASSANDRA-2960)
 * fix assertion error during compaction of counter CFs (CASSANDRA-2968)
 * avoid trying to create index names, when no index exists (CASSANDRA-2867)
 * don't sample the system table when choosing a bootstrap token
   (CASSANDRA-2825)
 * gossiper notifies of local state changes (CASSANDRA-2948)
 * add asynchronous and half-sync/half-async thrift servers (CASSANDRA-1405)
 * fix potential use of free'd native memory in SerializingCache 
   (CASSANDRA-2951)
 * prune index scan resultset back to original request for lazy
   resultset expansion case (CASSANDRA-2964)
 * (Hadoop) fail jobs when Cassandra node has failed but TaskTracker
    has not (CASSANDRA-2388)


0.8.2
 * CQL: 
   - include only one row per unique key for IN queries (CASSANDRA-2717)
   - respect client timestamp on full row deletions (CASSANDRA-2912)
 * improve thread-safety in StreamOutSession (CASSANDRA-2792)
 * allow deleting a row and updating indexed columns in it in the
   same mutation (CASSANDRA-2773)
 * Expose number of threads blocked on submitting memtable to flush
   in JMX (CASSANDRA-2817)
 * add ability to return "endpoints" to nodetool (CASSANDRA-2776)
 * Add support for multiple (comma-delimited) coordinator addresses
   to ColumnFamilyInputFormat (CASSANDRA-2807)
 * fix potential NPE while scheduling read repair for range slice
   (CASSANDRA-2823)
 * Fix race in SystemTable.getCurrentLocalNodeId (CASSANDRA-2824)
 * Correctly set default for replicate_on_write (CASSANDRA-2835)
 * improve nodetool compactionstats formatting (CASSANDRA-2844)
 * fix index-building status display (CASSANDRA-2853)
 * fix CLI perpetuating obsolete KsDef.replication_factor (CASSANDRA-2846)
 * improve cli treatment of multiline comments (CASSANDRA-2852)
 * handle row tombstones correctly in EchoedRow (CASSANDRA-2786)
 * add MessagingService.get[Recently]DroppedMessages and
   StorageService.getExceptionCount (CASSANDRA-2804)
 * fix possibility of spurious UnavailableException for LOCAL_QUORUM
   reads with dynamic snitch + read repair disabled (CASSANDRA-2870)
 * add ant-optional as dependence for the debian package (CASSANDRA-2164)
 * add option to specify limit for get_slice in the CLI (CASSANDRA-2646)
 * decrease HH page size (CASSANDRA-2832)
 * reset cli keyspace after dropping the current one (CASSANDRA-2763)
 * add KeyRange option to Hadoop inputformat (CASSANDRA-1125)
 * fix protocol versioning (CASSANDRA-2818, 2860)
 * support spaces in path to log4j configuration (CASSANDRA-2383)
 * avoid including inferred types in CF update (CASSANDRA-2809)
 * fix JMX bulkload call (CASSANDRA-2908)
 * fix updating KS with durable_writes=false (CASSANDRA-2907)
 * add simplified facade to SSTableWriter for bulk loading use
   (CASSANDRA-2911)
 * fix re-using index CF sstable names after drop/recreate (CASSANDRA-2872)
 * prepend CF to default index names (CASSANDRA-2903)
 * fix hint replay (CASSANDRA-2928)
 * Properly synchronize repair's merkle tree computation (CASSANDRA-2816)


0.8.1
 * CQL:
   - support for insert, delete in BATCH (CASSANDRA-2537)
   - support for IN to SELECT, UPDATE (CASSANDRA-2553)
   - timestamp support for INSERT, UPDATE, and BATCH (CASSANDRA-2555)
   - TTL support (CASSANDRA-2476)
   - counter support (CASSANDRA-2473)
   - ALTER COLUMNFAMILY (CASSANDRA-1709)
   - DROP INDEX (CASSANDRA-2617)
   - add SCHEMA/TABLE as aliases for KS/CF (CASSANDRA-2743)
   - server handles wait-for-schema-agreement (CASSANDRA-2756)
   - key alias support (CASSANDRA-2480)
 * add support for comparator parameters and a generic ReverseType
   (CASSANDRA-2355)
 * add CompositeType and DynamicCompositeType (CASSANDRA-2231)
 * optimize batches containing multiple updates to the same row
   (CASSANDRA-2583)
 * adjust hinted handoff page size to avoid OOM with large columns 
   (CASSANDRA-2652)
 * mark BRAF buffer invalid post-flush so we don't re-flush partial
   buffers again, especially on CL writes (CASSANDRA-2660)
 * add DROP INDEX support to CLI (CASSANDRA-2616)
 * don't perform HH to client-mode [storageproxy] nodes (CASSANDRA-2668)
 * Improve forceDeserialize/getCompactedRow encapsulation (CASSANDRA-2659)
 * Don't write CounterUpdateColumn to disk in tests (CASSANDRA-2650)
 * Add sstable bulk loading utility (CASSANDRA-1278)
 * avoid replaying hints to dropped columnfamilies (CASSANDRA-2685)
 * add placeholders for missing rows in range query pseudo-RR (CASSANDRA-2680)
 * remove no-op HHOM.renameHints (CASSANDRA-2693)
 * clone super columns to avoid modifying them during flush (CASSANDRA-2675)
 * allow writes to bypass the commitlog for certain keyspaces (CASSANDRA-2683)
 * avoid NPE when bypassing commitlog during memtable flush (CASSANDRA-2781)
 * Added support for making bootstrap retry if nodes flap (CASSANDRA-2644)
 * Added statusthrift to nodetool to report if thrift server is running (CASSANDRA-2722)
 * Fixed rows being cached if they do not exist (CASSANDRA-2723)
 * Support passing tableName and cfName to RowCacheProviders (CASSANDRA-2702)
 * close scrub file handles (CASSANDRA-2669)
 * throttle migration replay (CASSANDRA-2714)
 * optimize column serializer creation (CASSANDRA-2716)
 * Added support for making bootstrap retry if nodes flap (CASSANDRA-2644)
 * Added statusthrift to nodetool to report if thrift server is running
   (CASSANDRA-2722)
 * Fixed rows being cached if they do not exist (CASSANDRA-2723)
 * fix truncate/compaction race (CASSANDRA-2673)
 * workaround large resultsets causing large allocation retention
   by nio sockets (CASSANDRA-2654)
 * fix nodetool ring use with Ec2Snitch (CASSANDRA-2733)
 * fix inconsistency window during bootstrap (CASSANDRA-833)
 * fix removing columns and subcolumns that are supressed by a row or
   supercolumn tombstone during replica resolution (CASSANDRA-2590)
 * support sstable2json against snapshot sstables (CASSANDRA-2386)
 * remove active-pull schema requests (CASSANDRA-2715)
 * avoid marking entire list of sstables as actively being compacted
   in multithreaded compaction (CASSANDRA-2765)
 * seek back after deserializing a row to update cache with (CASSANDRA-2752)
 * avoid skipping rows in scrub for counter column family (CASSANDRA-2759)
 * fix ConcurrentModificationException in repair when dealing with 0.7 node
   (CASSANDRA-2767)
 * use threadsafe collections for StreamInSession (CASSANDRA-2766)
 * avoid infinite loop when creating merkle tree (CASSANDRA-2758)
 * avoids unmarking compacting sstable prematurely in cleanup (CASSANDRA-2769)
 * fix NPE when the commit log is bypassed (CASSANDRA-2718)
 * don't throw an exception in SS.isRPCServerRunning (CASSANDRA-2721)
 * make stress.jar executable (CASSANDRA-2744)
 * add daemon mode to java stress (CASSANDRA-2267)
 * expose the DC and rack of a node through JMX and nodetool ring (CASSANDRA-2531)
 * fix cache mbean getSize (CASSANDRA-2781)
 * Add Date, Float, Double, and Boolean types (CASSANDRA-2530)
 * Add startup flag to renew counter node id (CASSANDRA-2788)
 * add jamm agent to cassandra.bat (CASSANDRA-2787)
 * fix repair hanging if a neighbor has nothing to send (CASSANDRA-2797)
 * purge tombstone even if row is in only one sstable (CASSANDRA-2801)
 * Fix wrong purge of deleted cf during compaction (CASSANDRA-2786)
 * fix race that could result in Hadoop writer failing to throw an
   exception encountered after close() (CASSANDRA-2755)
 * fix scan wrongly throwing assertion error (CASSANDRA-2653)
 * Always use even distribution for merkle tree with RandomPartitionner
   (CASSANDRA-2841)
 * fix describeOwnership for OPP (CASSANDRA-2800)
 * ensure that string tokens do not contain commas (CASSANDRA-2762)


0.8.0-final
 * fix CQL grammar warning and cqlsh regression from CASSANDRA-2622
 * add ant generate-cql-html target (CASSANDRA-2526)
 * update CQL consistency levels (CASSANDRA-2566)
 * debian packaging fixes (CASSANDRA-2481, 2647)
 * fix UUIDType, IntegerType for direct buffers (CASSANDRA-2682, 2684)
 * switch to native Thrift for Hadoop map/reduce (CASSANDRA-2667)
 * fix StackOverflowError when building from eclipse (CASSANDRA-2687)
 * only provide replication_factor to strategy_options "help" for
   SimpleStrategy, OldNetworkTopologyStrategy (CASSANDRA-2678, 2713)
 * fix exception adding validators to non-string columns (CASSANDRA-2696)
 * avoid instantiating DatabaseDescriptor in JDBC (CASSANDRA-2694)
 * fix potential stack overflow during compaction (CASSANDRA-2626)
 * clone super columns to avoid modifying them during flush (CASSANDRA-2675)
 * reset underlying iterator in EchoedRow constructor (CASSANDRA-2653)


0.8.0-rc1
 * faster flushes and compaction from fixing excessively pessimistic 
   rebuffering in BRAF (CASSANDRA-2581)
 * fix returning null column values in the python cql driver (CASSANDRA-2593)
 * fix merkle tree splitting exiting early (CASSANDRA-2605)
 * snapshot_before_compaction directory name fix (CASSANDRA-2598)
 * Disable compaction throttling during bootstrap (CASSANDRA-2612) 
 * fix CQL treatment of > and < operators in range slices (CASSANDRA-2592)
 * fix potential double-application of counter updates on commitlog replay
   by moving replay position from header to sstable metadata (CASSANDRA-2419)
 * JDBC CQL driver exposes getColumn for access to timestamp
 * JDBC ResultSetMetadata properties added to AbstractType
 * r/m clustertool (CASSANDRA-2607)
 * add support for presenting row key as a column in CQL result sets 
   (CASSANDRA-2622)
 * Don't allow {LOCAL|EACH}_QUORUM unless strategy is NTS (CASSANDRA-2627)
 * validate keyspace strategy_options during CQL create (CASSANDRA-2624)
 * fix empty Result with secondary index when limit=1 (CASSANDRA-2628)
 * Fix regression where bootstrapping a node with no schema fails
   (CASSANDRA-2625)
 * Allow removing LocationInfo sstables (CASSANDRA-2632)
 * avoid attempting to replay mutations from dropped keyspaces (CASSANDRA-2631)
 * avoid using cached position of a key when GT is requested (CASSANDRA-2633)
 * fix counting bloom filter true positives (CASSANDRA-2637)
 * initialize local ep state prior to gossip startup if needed (CASSANDRA-2638)
 * fix counter increment lost after restart (CASSANDRA-2642)
 * add quote-escaping via backslash to CLI (CASSANDRA-2623)
 * fix pig example script (CASSANDRA-2487)
 * fix dynamic snitch race in adding latencies (CASSANDRA-2618)
 * Start/stop cassandra after more important services such as mdadm in
   debian packaging (CASSANDRA-2481)


0.8.0-beta2
 * fix NPE compacting index CFs (CASSANDRA-2528)
 * Remove checking all column families on startup for compaction candidates 
   (CASSANDRA-2444)
 * validate CQL create keyspace options (CASSANDRA-2525)
 * fix nodetool setcompactionthroughput (CASSANDRA-2550)
 * move	gossip heartbeat back to its own thread (CASSANDRA-2554)
 * validate cql TRUNCATE columnfamily before truncating (CASSANDRA-2570)
 * fix batch_mutate for mixed standard-counter mutations (CASSANDRA-2457)
 * disallow making schema changes to system keyspace (CASSANDRA-2563)
 * fix sending mutation messages multiple times (CASSANDRA-2557)
 * fix incorrect use of NBHM.size in ReadCallback that could cause
   reads to time out even when responses were received (CASSAMDRA-2552)
 * trigger read repair correctly for LOCAL_QUORUM reads (CASSANDRA-2556)
 * Allow configuring the number of compaction thread (CASSANDRA-2558)
 * forceUserDefinedCompaction will attempt to compact what it is given
   even if the pessimistic estimate is that there is not enough disk space;
   automatic compactions will only compact 2 or more sstables (CASSANDRA-2575)
 * refuse to apply migrations with older timestamps than the current 
   schema (CASSANDRA-2536)
 * remove unframed Thrift transport option
 * include indexes in snapshots (CASSANDRA-2596)
 * improve ignoring of obsolete mutations in index maintenance (CASSANDRA-2401)
 * recognize attempt to drop just the index while leaving the column
   definition alone (CASSANDRA-2619)
  

0.8.0-beta1
 * remove Avro RPC support (CASSANDRA-926)
 * support for columns that act as incr/decr counters 
   (CASSANDRA-1072, 1937, 1944, 1936, 2101, 2093, 2288, 2105, 2384, 2236, 2342,
   2454)
 * CQL (CASSANDRA-1703, 1704, 1705, 1706, 1707, 1708, 1710, 1711, 1940, 
   2124, 2302, 2277, 2493)
 * avoid double RowMutation serialization on write path (CASSANDRA-1800)
 * make NetworkTopologyStrategy the default (CASSANDRA-1960)
 * configurable internode encryption (CASSANDRA-1567, 2152)
 * human readable column names in sstable2json output (CASSANDRA-1933)
 * change default JMX port to 7199 (CASSANDRA-2027)
 * backwards compatible internal messaging (CASSANDRA-1015)
 * atomic switch of memtables and sstables (CASSANDRA-2284)
 * add pluggable SeedProvider (CASSANDRA-1669)
 * Fix clustertool to not throw exception when calling get_endpoints (CASSANDRA-2437)
 * upgrade to thrift 0.6 (CASSANDRA-2412) 
 * repair works on a token range instead of full ring (CASSANDRA-2324)
 * purge tombstones from row cache (CASSANDRA-2305)
 * push replication_factor into strategy_options (CASSANDRA-1263)
 * give snapshots the same name on each node (CASSANDRA-1791)
 * remove "nodetool loadbalance" (CASSANDRA-2448)
 * multithreaded compaction (CASSANDRA-2191)
 * compaction throttling (CASSANDRA-2156)
 * add key type information and alias (CASSANDRA-2311, 2396)
 * cli no longer divides read_repair_chance by 100 (CASSANDRA-2458)
 * made CompactionInfo.getTaskType return an enum (CASSANDRA-2482)
 * add a server-wide cap on measured memtable memory usage and aggressively
   flush to keep under that threshold (CASSANDRA-2006)
 * add unified UUIDType (CASSANDRA-2233)
 * add off-heap row cache support (CASSANDRA-1969)


0.7.5
 * improvements/fixes to PIG driver (CASSANDRA-1618, CASSANDRA-2387,
   CASSANDRA-2465, CASSANDRA-2484)
 * validate index names (CASSANDRA-1761)
 * reduce contention on Table.flusherLock (CASSANDRA-1954)
 * try harder to detect failures during streaming, cleaning up temporary
   files more reliably (CASSANDRA-2088)
 * shut down server for OOM on a Thrift thread (CASSANDRA-2269)
 * fix tombstone handling in repair and sstable2json (CASSANDRA-2279)
 * preserve version when streaming data from old sstables (CASSANDRA-2283)
 * don't start repair if a neighboring node is marked as dead (CASSANDRA-2290)
 * purge tombstones from row cache (CASSANDRA-2305)
 * Avoid seeking when sstable2json exports the entire file (CASSANDRA-2318)
 * clear Built flag in system table when dropping an index (CASSANDRA-2320)
 * don't allow arbitrary argument for stress.java (CASSANDRA-2323)
 * validate values for index predicates in get_indexed_slice (CASSANDRA-2328)
 * queue secondary indexes for flush before the parent (CASSANDRA-2330)
 * allow job configuration to set the CL used in Hadoop jobs (CASSANDRA-2331)
 * add memtable_flush_queue_size defaulting to 4 (CASSANDRA-2333)
 * Allow overriding of initial_token, storage_port and rpc_port from system
   properties (CASSANDRA-2343)
 * fix comparator used for non-indexed secondary expressions in index scan
   (CASSANDRA-2347)
 * ensure size calculation and write phase of large-row compaction use
   the same threshold for TTL expiration (CASSANDRA-2349)
 * fix race when iterating CFs during add/drop (CASSANDRA-2350)
 * add ConsistencyLevel command to CLI (CASSANDRA-2354)
 * allow negative numbers in the cli (CASSANDRA-2358)
 * hard code serialVersionUID for tokens class (CASSANDRA-2361)
 * fix potential infinite loop in ByteBufferUtil.inputStream (CASSANDRA-2365)
 * fix encoding bugs in HintedHandoffManager, SystemTable when default
   charset is not UTF8 (CASSANDRA-2367)
 * avoids having removed node reappearing in Gossip (CASSANDRA-2371)
 * fix incorrect truncation of long to int when reading columns via block
   index (CASSANDRA-2376)
 * fix NPE during stream session (CASSANDRA-2377)
 * fix race condition that could leave orphaned data files when dropping CF or
   KS (CASSANDRA-2381)
 * fsync statistics component on write (CASSANDRA-2382)
 * fix duplicate results from CFS.scan (CASSANDRA-2406)
 * add IntegerType to CLI help (CASSANDRA-2414)
 * avoid caching token-only decoratedkeys (CASSANDRA-2416)
 * convert mmap assertion to if/throw so scrub can catch it (CASSANDRA-2417)
 * don't overwrite gc log (CASSANDR-2418)
 * invalidate row cache for streamed row to avoid inconsitencies
   (CASSANDRA-2420)
 * avoid copies in range/index scans (CASSANDRA-2425)
 * make sure we don't wipe data during cleanup if the node has not join
   the ring (CASSANDRA-2428)
 * Try harder to close files after compaction (CASSANDRA-2431)
 * re-set bootstrapped flag after move finishes (CASSANDRA-2435)
 * display validation_class in CLI 'describe keyspace' (CASSANDRA-2442)
 * make cleanup compactions cleanup the row cache (CASSANDRA-2451)
 * add column fields validation to scrub (CASSANDRA-2460)
 * use 64KB flush buffer instead of in_memory_compaction_limit (CASSANDRA-2463)
 * fix backslash substitutions in CLI (CASSANDRA-2492)
 * disable cache saving for system CFS (CASSANDRA-2502)
 * fixes for verifying destination availability under hinted conditions
   so UE can be thrown intead of timing out (CASSANDRA-2514)
 * fix update of validation class in column metadata (CASSANDRA-2512)
 * support LOCAL_QUORUM, EACH_QUORUM CLs outside of NTS (CASSANDRA-2516)
 * preserve version when streaming data from old sstables (CASSANDRA-2283)
 * fix backslash substitutions in CLI (CASSANDRA-2492)
 * count a row deletion as one operation towards memtable threshold 
   (CASSANDRA-2519)
 * support LOCAL_QUORUM, EACH_QUORUM CLs outside of NTS (CASSANDRA-2516)


0.7.4
 * add nodetool join command (CASSANDRA-2160)
 * fix secondary indexes on pre-existing or streamed data (CASSANDRA-2244)
 * initialize endpoint in gossiper earlier (CASSANDRA-2228)
 * add ability to write to Cassandra from Pig (CASSANDRA-1828)
 * add rpc_[min|max]_threads (CASSANDRA-2176)
 * add CL.TWO, CL.THREE (CASSANDRA-2013)
 * avoid exporting an un-requested row in sstable2json, when exporting 
   a key that does not exist (CASSANDRA-2168)
 * add incremental_backups option (CASSANDRA-1872)
 * add configurable row limit to Pig loadfunc (CASSANDRA-2276)
 * validate column values in batches as well as single-Column inserts
   (CASSANDRA-2259)
 * move sample schema from cassandra.yaml to schema-sample.txt,
   a cli scripts (CASSANDRA-2007)
 * avoid writing empty rows when scrubbing tombstoned rows (CASSANDRA-2296)
 * fix assertion error in range and index scans for CL < ALL
   (CASSANDRA-2282)
 * fix commitlog replay when flush position refers to data that didn't
   get synced before server died (CASSANDRA-2285)
 * fix fd leak in sstable2json with non-mmap'd i/o (CASSANDRA-2304)
 * reduce memory use during streaming of multiple sstables (CASSANDRA-2301)
 * purge tombstoned rows from cache after GCGraceSeconds (CASSANDRA-2305)
 * allow zero replicas in a NTS datacenter (CASSANDRA-1924)
 * make range queries respect snitch for local replicas (CASSANDRA-2286)
 * fix HH delivery when column index is larger than 2GB (CASSANDRA-2297)
 * make 2ary indexes use parent CF flush thresholds during initial build
   (CASSANDRA-2294)
 * update memtable_throughput to be a long (CASSANDRA-2158)


0.7.3
 * Keep endpoint state until aVeryLongTime (CASSANDRA-2115)
 * lower-latency read repair (CASSANDRA-2069)
 * add hinted_handoff_throttle_delay_in_ms option (CASSANDRA-2161)
 * fixes for cache save/load (CASSANDRA-2172, -2174)
 * Handle whole-row deletions in CFOutputFormat (CASSANDRA-2014)
 * Make memtable_flush_writers flush in parallel (CASSANDRA-2178)
 * Add compaction_preheat_key_cache option (CASSANDRA-2175)
 * refactor stress.py to have only one copy of the format string 
   used for creating row keys (CASSANDRA-2108)
 * validate index names for \w+ (CASSANDRA-2196)
 * Fix Cassandra cli to respect timeout if schema does not settle 
   (CASSANDRA-2187)
 * fix for compaction and cleanup writing old-format data into new-version 
   sstable (CASSANDRA-2211, -2216)
 * add nodetool scrub (CASSANDRA-2217, -2240)
 * fix sstable2json large-row pagination (CASSANDRA-2188)
 * fix EOFing on requests for the last bytes in a file (CASSANDRA-2213)
 * fix BufferedRandomAccessFile bugs (CASSANDRA-2218, -2241)
 * check for memtable flush_after_mins exceeded every 10s (CASSANDRA-2183)
 * fix cache saving on Windows (CASSANDRA-2207)
 * add validateSchemaAgreement call + synchronization to schema
   modification operations (CASSANDRA-2222)
 * fix for reversed slice queries on large rows (CASSANDRA-2212)
 * fat clients were writing local data (CASSANDRA-2223)
 * set DEFAULT_MEMTABLE_LIFETIME_IN_MINS to 24h
 * improve detection and cleanup of partially-written sstables 
   (CASSANDRA-2206)
 * fix supercolumn de/serialization when subcolumn comparator is different
   from supercolumn's (CASSANDRA-2104)
 * fix starting up on Windows when CASSANDRA_HOME contains whitespace
   (CASSANDRA-2237)
 * add [get|set][row|key]cacheSavePeriod to JMX (CASSANDRA-2100)
 * fix Hadoop ColumnFamilyOutputFormat dropping of mutations
   when batch fills up (CASSANDRA-2255)
 * move file deletions off of scheduledtasks executor (CASSANDRA-2253)


0.7.2
 * copy DecoratedKey.key when inserting into caches to avoid retaining
   a reference to the underlying buffer (CASSANDRA-2102)
 * format subcolumn names with subcomparator (CASSANDRA-2136)
 * fix column bloom filter deserialization (CASSANDRA-2165)


0.7.1
 * refactor MessageDigest creation code. (CASSANDRA-2107)
 * buffer network stack to avoid inefficient small TCP messages while avoiding
   the nagle/delayed ack problem (CASSANDRA-1896)
 * check log4j configuration for changes every 10s (CASSANDRA-1525, 1907)
 * more-efficient cross-DC replication (CASSANDRA-1530, -2051, -2138)
 * avoid polluting page cache with commitlog or sstable writes
   and seq scan operations (CASSANDRA-1470)
 * add RMI authentication options to nodetool (CASSANDRA-1921)
 * make snitches configurable at runtime (CASSANDRA-1374)
 * retry hadoop split requests on connection failure (CASSANDRA-1927)
 * implement describeOwnership for BOP, COPP (CASSANDRA-1928)
 * make read repair behave as expected for ConsistencyLevel > ONE
   (CASSANDRA-982, 2038)
 * distributed test harness (CASSANDRA-1859, 1964)
 * reduce flush lock contention (CASSANDRA-1930)
 * optimize supercolumn deserialization (CASSANDRA-1891)
 * fix CFMetaData.apply to only compare objects of the same class 
   (CASSANDRA-1962)
 * allow specifying specific SSTables to compact from JMX (CASSANDRA-1963)
 * fix race condition in MessagingService.targets (CASSANDRA-1959, 2094, 2081)
 * refuse to open sstables from a future version (CASSANDRA-1935)
 * zero-copy reads (CASSANDRA-1714)
 * fix copy bounds for word Text in wordcount demo (CASSANDRA-1993)
 * fixes for contrib/javautils (CASSANDRA-1979)
 * check more frequently for memtable expiration (CASSANDRA-2000)
 * fix writing SSTable column count statistics (CASSANDRA-1976)
 * fix streaming of multiple CFs during bootstrap (CASSANDRA-1992)
 * explicitly set JVM GC new generation size with -Xmn (CASSANDRA-1968)
 * add short options for CLI flags (CASSANDRA-1565)
 * make keyspace argument to "describe keyspace" in CLI optional
   when authenticated to keyspace already (CASSANDRA-2029)
 * added option to specify -Dcassandra.join_ring=false on startup
   to allow "warm spare" nodes or performing JMX maintenance before
   joining the ring (CASSANDRA-526)
 * log migrations at INFO (CASSANDRA-2028)
 * add CLI verbose option in file mode (CASSANDRA-2030)
 * add single-line "--" comments to CLI (CASSANDRA-2032)
 * message serialization tests (CASSANDRA-1923)
 * switch from ivy to maven-ant-tasks (CASSANDRA-2017)
 * CLI attempts to block for new schema to propagate (CASSANDRA-2044)
 * fix potential overflow in nodetool cfstats (CASSANDRA-2057)
 * add JVM shutdownhook to sync commitlog (CASSANDRA-1919)
 * allow nodes to be up without being part of  normal traffic (CASSANDRA-1951)
 * fix CLI "show keyspaces" with null options on NTS (CASSANDRA-2049)
 * fix possible ByteBuffer race conditions (CASSANDRA-2066)
 * reduce garbage generated by MessagingService to prevent load spikes
   (CASSANDRA-2058)
 * fix math in RandomPartitioner.describeOwnership (CASSANDRA-2071)
 * fix deletion of sstable non-data components (CASSANDRA-2059)
 * avoid blocking gossip while deleting handoff hints (CASSANDRA-2073)
 * ignore messages from newer versions, keep track of nodes in gossip 
   regardless of version (CASSANDRA-1970)
 * cache writing moved to CompactionManager to reduce i/o contention and
   updated to use non-cache-polluting writes (CASSANDRA-2053)
 * page through large rows when exporting to JSON (CASSANDRA-2041)
 * add flush_largest_memtables_at and reduce_cache_sizes_at options
   (CASSANDRA-2142)
 * add cli 'describe cluster' command (CASSANDRA-2127)
 * add cli support for setting username/password at 'connect' command 
   (CASSANDRA-2111)
 * add -D option to Stress.java to allow reading hosts from a file 
   (CASSANDRA-2149)
 * bound hints CF throughput between 32M and 256M (CASSANDRA-2148)
 * continue starting when invalid saved cache entries are encountered
   (CASSANDRA-2076)
 * add max_hint_window_in_ms option (CASSANDRA-1459)


0.7.0-final
 * fix offsets to ByteBuffer.get (CASSANDRA-1939)


0.7.0-rc4
 * fix cli crash after backgrounding (CASSANDRA-1875)
 * count timeouts in storageproxy latencies, and include latency 
   histograms in StorageProxyMBean (CASSANDRA-1893)
 * fix CLI get recognition of supercolumns (CASSANDRA-1899)
 * enable keepalive on intra-cluster sockets (CASSANDRA-1766)
 * count timeouts towards dynamicsnitch latencies (CASSANDRA-1905)
 * Expose index-building status in JMX + cli schema description
   (CASSANDRA-1871)
 * allow [LOCAL|EACH]_QUORUM to be used with non-NetworkTopology 
   replication Strategies
 * increased amount of index locks for faster commitlog replay
 * collect secondary index tombstones immediately (CASSANDRA-1914)
 * revert commitlog changes from #1780 (CASSANDRA-1917)
 * change RandomPartitioner min token to -1 to avoid collision w/
   tokens on actual nodes (CASSANDRA-1901)
 * examine the right nibble when validating TimeUUID (CASSANDRA-1910)
 * include secondary indexes in cleanup (CASSANDRA-1916)
 * CFS.scrubDataDirectories should also cleanup invalid secondary indexes
   (CASSANDRA-1904)
 * ability to disable/enable gossip on nodes to force them down
   (CASSANDRA-1108)


0.7.0-rc3
 * expose getNaturalEndpoints in StorageServiceMBean taking byte[]
   key; RMI cannot serialize ByteBuffer (CASSANDRA-1833)
 * infer org.apache.cassandra.locator for replication strategy classes
   when not otherwise specified
 * validation that generates less garbage (CASSANDRA-1814)
 * add TTL support to CLI (CASSANDRA-1838)
 * cli defaults to bytestype for subcomparator when creating
   column families (CASSANDRA-1835)
 * unregister index MBeans when index is dropped (CASSANDRA-1843)
 * make ByteBufferUtil.clone thread-safe (CASSANDRA-1847)
 * change exception for read requests during bootstrap from 
   InvalidRequest to Unavailable (CASSANDRA-1862)
 * respect row-level tombstones post-flush in range scans
   (CASSANDRA-1837)
 * ReadResponseResolver check digests against each other (CASSANDRA-1830)
 * return InvalidRequest when remove of subcolumn without supercolumn
   is requested (CASSANDRA-1866)
 * flush before repair (CASSANDRA-1748)
 * SSTableExport validates key order (CASSANDRA-1884)
 * large row support for SSTableExport (CASSANDRA-1867)
 * Re-cache hot keys post-compaction without hitting disk (CASSANDRA-1878)
 * manage read repair in coordinator instead of data source, to
   provide latency information to dynamic snitch (CASSANDRA-1873)


0.7.0-rc2
 * fix live-column-count of slice ranges including tombstoned supercolumn 
   with live subcolumn (CASSANDRA-1591)
 * rename o.a.c.internal.AntientropyStage -> AntiEntropyStage,
   o.a.c.request.Request_responseStage -> RequestResponseStage,
   o.a.c.internal.Internal_responseStage -> InternalResponseStage
 * add AbstractType.fromString (CASSANDRA-1767)
 * require index_type to be present when specifying index_name
   on ColumnDef (CASSANDRA-1759)
 * fix add/remove index bugs in CFMetadata (CASSANDRA-1768)
 * rebuild Strategy during system_update_keyspace (CASSANDRA-1762)
 * cli updates prompt to ... in continuation lines (CASSANDRA-1770)
 * support multiple Mutations per key in hadoop ColumnFamilyOutputFormat
   (CASSANDRA-1774)
 * improvements to Debian init script (CASSANDRA-1772)
 * use local classloader to check for version.properties (CASSANDRA-1778)
 * Validate that column names in column_metadata are valid for the
   defined comparator, and decode properly in cli (CASSANDRA-1773)
 * use cross-platform newlines in cli (CASSANDRA-1786)
 * add ExpiringColumn support to sstable import/export (CASSANDRA-1754)
 * add flush for each append to periodic commitlog mode; added
   periodic_without_flush option to disable this (CASSANDRA-1780)
 * close file handle used for post-flush truncate (CASSANDRA-1790)
 * various code cleanup (CASSANDRA-1793, -1794, -1795)
 * fix range queries against wrapped range (CASSANDRA-1781)
 * fix consistencylevel calculations for NetworkTopologyStrategy
   (CASSANDRA-1804)
 * cli support index type enum names (CASSANDRA-1810)
 * improved validation of column_metadata (CASSANDRA-1813)
 * reads at ConsistencyLevel > 1 throw UnavailableException
   immediately if insufficient live nodes exist (CASSANDRA-1803)
 * copy bytebuffers for local writes to avoid retaining the entire
   Thrift frame (CASSANDRA-1801)
 * fix NPE adding index to column w/o prior metadata (CASSANDRA-1764)
 * reduce fat client timeout (CASSANDRA-1730)
 * fix botched merge of CASSANDRA-1316


0.7.0-rc1
 * fix compaction and flush races with schema updates (CASSANDRA-1715)
 * add clustertool, config-converter, sstablekeys, and schematool 
   Windows .bat files (CASSANDRA-1723)
 * reject range queries received during bootstrap (CASSANDRA-1739)
 * fix wrapping-range queries on non-minimum token (CASSANDRA-1700)
 * add nodetool cfhistogram (CASSANDRA-1698)
 * limit repaired ranges to what the nodes have in common (CASSANDRA-1674)
 * index scan treats missing columns as not matching secondary
   expressions (CASSANDRA-1745)
 * Fix misuse of DataOutputBuffer.getData in AntiEntropyService
   (CASSANDRA-1729)
 * detect and warn when obsolete version of JNA is present (CASSANDRA-1760)
 * reduce fat client timeout (CASSANDRA-1730)
 * cleanup smallest CFs first to increase free temp space for larger ones
   (CASSANDRA-1811)
 * Update windows .bat files to work outside of main Cassandra
   directory (CASSANDRA-1713)
 * fix read repair regression from 0.6.7 (CASSANDRA-1727)
 * more-efficient read repair (CASSANDRA-1719)
 * fix hinted handoff replay (CASSANDRA-1656)
 * log type of dropped messages (CASSANDRA-1677)
 * upgrade to SLF4J 1.6.1
 * fix ByteBuffer bug in ExpiringColumn.updateDigest (CASSANDRA-1679)
 * fix IntegerType.getString (CASSANDRA-1681)
 * make -Djava.net.preferIPv4Stack=true the default (CASSANDRA-628)
 * add INTERNAL_RESPONSE verb to differentiate from responses related
   to client requests (CASSANDRA-1685)
 * log tpstats when dropping messages (CASSANDRA-1660)
 * include unreachable nodes in describeSchemaVersions (CASSANDRA-1678)
 * Avoid dropping messages off the client request path (CASSANDRA-1676)
 * fix jna errno reporting (CASSANDRA-1694)
 * add friendlier error for UnknownHostException on startup (CASSANDRA-1697)
 * include jna dependency in RPM package (CASSANDRA-1690)
 * add --skip-keys option to stress.py (CASSANDRA-1696)
 * improve cli handling of non-string keys and column names 
   (CASSANDRA-1701, -1693)
 * r/m extra subcomparator line in cli keyspaces output (CASSANDRA-1712)
 * add read repair chance to cli "show keyspaces"
 * upgrade to ConcurrentLinkedHashMap 1.1 (CASSANDRA-975)
 * fix index scan routing (CASSANDRA-1722)
 * fix tombstoning of supercolumns in range queries (CASSANDRA-1734)
 * clear endpoint cache after updating keyspace metadata (CASSANDRA-1741)
 * fix wrapping-range queries on non-minimum token (CASSANDRA-1700)
 * truncate includes secondary indexes (CASSANDRA-1747)
 * retain reference to PendingFile sstables (CASSANDRA-1749)
 * fix sstableimport regression (CASSANDRA-1753)
 * fix for bootstrap when no non-system tables are defined (CASSANDRA-1732)
 * handle replica unavailability in index scan (CASSANDRA-1755)
 * fix service initialization order deadlock (CASSANDRA-1756)
 * multi-line cli commands (CASSANDRA-1742)
 * fix race between snapshot and compaction (CASSANDRA-1736)
 * add listEndpointsPendingHints, deleteHintsForEndpoint JMX methods 
   (CASSANDRA-1551)


0.7.0-beta3
 * add strategy options to describe_keyspace output (CASSANDRA-1560)
 * log warning when using randomly generated token (CASSANDRA-1552)
 * re-organize JMX into .db, .net, .internal, .request (CASSANDRA-1217)
 * allow nodes to change IPs between restarts (CASSANDRA-1518)
 * remember ring state between restarts by default (CASSANDRA-1518)
 * flush index built flag so we can read it before log replay (CASSANDRA-1541)
 * lock row cache updates to prevent race condition (CASSANDRA-1293)
 * remove assertion causing rare (and harmless) error messages in
   commitlog (CASSANDRA-1330)
 * fix moving nodes with no keyspaces defined (CASSANDRA-1574)
 * fix unbootstrap when no data is present in a transfer range (CASSANDRA-1573)
 * take advantage of AVRO-495 to simplify our avro IDL (CASSANDRA-1436)
 * extend authorization hierarchy to column family (CASSANDRA-1554)
 * deletion support in secondary indexes (CASSANDRA-1571)
 * meaningful error message for invalid replication strategy class 
   (CASSANDRA-1566)
 * allow keyspace creation with RF > N (CASSANDRA-1428)
 * improve cli error handling (CASSANDRA-1580)
 * add cache save/load ability (CASSANDRA-1417, 1606, 1647)
 * add StorageService.getDrainProgress (CASSANDRA-1588)
 * Disallow bootstrap to an in-use token (CASSANDRA-1561)
 * Allow dynamic secondary index creation and destruction (CASSANDRA-1532)
 * log auto-guessed memtable thresholds (CASSANDRA-1595)
 * add ColumnDef support to cli (CASSANDRA-1583)
 * reduce index sample time by 75% (CASSANDRA-1572)
 * add cli support for column, strategy metadata (CASSANDRA-1578, 1612)
 * add cli support for schema modification (CASSANDRA-1584)
 * delete temp files on failed compactions (CASSANDRA-1596)
 * avoid blocking for dead nodes during removetoken (CASSANDRA-1605)
 * remove ConsistencyLevel.ZERO (CASSANDRA-1607)
 * expose in-progress compaction type in jmx (CASSANDRA-1586)
 * removed IClock & related classes from internals (CASSANDRA-1502)
 * fix removing tokens from SystemTable on decommission and removetoken
   (CASSANDRA-1609)
 * include CF metadata in cli 'show keyspaces' (CASSANDRA-1613)
 * switch from Properties to HashMap in PropertyFileSnitch to
   avoid synchronization bottleneck (CASSANDRA-1481)
 * PropertyFileSnitch configuration file renamed to 
   cassandra-topology.properties
 * add cli support for get_range_slices (CASSANDRA-1088, CASSANDRA-1619)
 * Make memtable flush thresholds per-CF instead of global 
   (CASSANDRA-1007, 1637)
 * add cli support for binary data without CfDef hints (CASSANDRA-1603)
 * fix building SSTable statistics post-stream (CASSANDRA-1620)
 * fix potential infinite loop in 2ary index queries (CASSANDRA-1623)
 * allow creating NTS keyspaces with no replicas configured (CASSANDRA-1626)
 * add jmx histogram of sstables accessed per read (CASSANDRA-1624)
 * remove system_rename_column_family and system_rename_keyspace from the
   client API until races can be fixed (CASSANDRA-1630, CASSANDRA-1585)
 * add cli sanity tests (CASSANDRA-1582)
 * update GC settings in cassandra.bat (CASSANDRA-1636)
 * cli support for index queries (CASSANDRA-1635)
 * cli support for updating schema memtable settings (CASSANDRA-1634)
 * cli --file option (CASSANDRA-1616)
 * reduce automatically chosen memtable sizes by 50% (CASSANDRA-1641)
 * move endpoint cache from snitch to strategy (CASSANDRA-1643)
 * fix commitlog recovery deleting the newly-created segment as well as
   the old ones (CASSANDRA-1644)
 * upgrade to Thrift 0.5 (CASSANDRA-1367)
 * renamed CL.DCQUORUM to LOCAL_QUORUM and DCQUORUMSYNC to EACH_QUORUM
 * cli truncate support (CASSANDRA-1653)
 * update GC settings in cassandra.bat (CASSANDRA-1636)
 * avoid logging when a node's ip/token is gossipped back to it (CASSANDRA-1666)


0.7-beta2
 * always use UTF-8 for hint keys (CASSANDRA-1439)
 * remove cassandra.yaml dependency from Hadoop and Pig (CASSADRA-1322)
 * expose CfDef metadata in describe_keyspaces (CASSANDRA-1363)
 * restore use of mmap_index_only option (CASSANDRA-1241)
 * dropping a keyspace with no column families generated an error 
   (CASSANDRA-1378)
 * rename RackAwareStrategy to OldNetworkTopologyStrategy, RackUnawareStrategy 
   to SimpleStrategy, DatacenterShardStrategy to NetworkTopologyStrategy,
   AbstractRackAwareSnitch to AbstractNetworkTopologySnitch (CASSANDRA-1392)
 * merge StorageProxy.mutate, mutateBlocking (CASSANDRA-1396)
 * faster UUIDType, LongType comparisons (CASSANDRA-1386, 1393)
 * fix setting read_repair_chance from CLI addColumnFamily (CASSANDRA-1399)
 * fix updates to indexed columns (CASSANDRA-1373)
 * fix race condition leaving to FileNotFoundException (CASSANDRA-1382)
 * fix sharded lock hash on index write path (CASSANDRA-1402)
 * add support for GT/E, LT/E in subordinate index clauses (CASSANDRA-1401)
 * cfId counter got out of sync when CFs were added (CASSANDRA-1403)
 * less chatty schema updates (CASSANDRA-1389)
 * rename column family mbeans. 'type' will now include either 
   'IndexColumnFamilies' or 'ColumnFamilies' depending on the CFS type.
   (CASSANDRA-1385)
 * disallow invalid keyspace and column family names. This includes name that
   matches a '^\w+' regex. (CASSANDRA-1377)
 * use JNA, if present, to take snapshots (CASSANDRA-1371)
 * truncate hints if starting 0.7 for the first time (CASSANDRA-1414)
 * fix FD leak in single-row slicepredicate queries (CASSANDRA-1416)
 * allow index expressions against columns that are not part of the 
   SlicePredicate (CASSANDRA-1410)
 * config-converter properly handles snitches and framed support 
   (CASSANDRA-1420)
 * remove keyspace argument from multiget_count (CASSANDRA-1422)
 * allow specifying cassandra.yaml location as (local or remote) URL
   (CASSANDRA-1126)
 * fix using DynamicEndpointSnitch with NetworkTopologyStrategy
   (CASSANDRA-1429)
 * Add CfDef.default_validation_class (CASSANDRA-891)
 * fix EstimatedHistogram.max (CASSANDRA-1413)
 * quorum read optimization (CASSANDRA-1622)
 * handle zero-length (or missing) rows during HH paging (CASSANDRA-1432)
 * include secondary indexes during schema migrations (CASSANDRA-1406)
 * fix commitlog header race during schema change (CASSANDRA-1435)
 * fix ColumnFamilyStoreMBeanIterator to use new type name (CASSANDRA-1433)
 * correct filename generated by xml->yaml converter (CASSANDRA-1419)
 * add CMSInitiatingOccupancyFraction=75 and UseCMSInitiatingOccupancyOnly
   to default JVM options
 * decrease jvm heap for cassandra-cli (CASSANDRA-1446)
 * ability to modify keyspaces and column family definitions on a live cluster
   (CASSANDRA-1285)
 * support for Hadoop Streaming [non-jvm map/reduce via stdin/out]
   (CASSANDRA-1368)
 * Move persistent sstable stats from the system table to an sstable component
   (CASSANDRA-1430)
 * remove failed bootstrap attempt from pending ranges when gossip times
   it out after 1h (CASSANDRA-1463)
 * eager-create tcp connections to other cluster members (CASSANDRA-1465)
 * enumerate stages and derive stage from message type instead of 
   transmitting separately (CASSANDRA-1465)
 * apply reversed flag during collation from different data sources
   (CASSANDRA-1450)
 * make failure to remove commitlog segment non-fatal (CASSANDRA-1348)
 * correct ordering of drain operations so CL.recover is no longer 
   necessary (CASSANDRA-1408)
 * removed keyspace from describe_splits method (CASSANDRA-1425)
 * rename check_schema_agreement to describe_schema_versions
   (CASSANDRA-1478)
 * fix QUORUM calculation for RF > 3 (CASSANDRA-1487)
 * remove tombstones during non-major compactions when bloom filter
   verifies that row does not exist in other sstables (CASSANDRA-1074)
 * nodes that coordinated a loadbalance in the past could not be seen by
   newly added nodes (CASSANDRA-1467)
 * exposed endpoint states (gossip details) via jmx (CASSANDRA-1467)
 * ensure that compacted sstables are not included when new readers are
   instantiated (CASSANDRA-1477)
 * by default, calculate heap size and memtable thresholds at runtime (CASSANDRA-1469)
 * fix races dealing with adding/dropping keyspaces and column families in
   rapid succession (CASSANDRA-1477)
 * clean up of Streaming system (CASSANDRA-1503, 1504, 1506)
 * add options to configure Thrift socket keepalive and buffer sizes (CASSANDRA-1426)
 * make contrib CassandraServiceDataCleaner recursive (CASSANDRA-1509)
 * min, max compaction threshold are configurable and persistent 
   per-ColumnFamily (CASSANDRA-1468)
 * fix replaying the last mutation in a commitlog unnecessarily 
   (CASSANDRA-1512)
 * invoke getDefaultUncaughtExceptionHandler from DTPE with the original
   exception rather than the ExecutionException wrapper (CASSANDRA-1226)
 * remove Clock from the Thrift (and Avro) API (CASSANDRA-1501)
 * Close intra-node sockets when connection is broken (CASSANDRA-1528)
 * RPM packaging spec file (CASSANDRA-786)
 * weighted request scheduler (CASSANDRA-1485)
 * treat expired columns as deleted (CASSANDRA-1539)
 * make IndexInterval configurable (CASSANDRA-1488)
 * add describe_snitch to Thrift API (CASSANDRA-1490)
 * MD5 authenticator compares plain text submitted password with MD5'd
   saved property, instead of vice versa (CASSANDRA-1447)
 * JMX MessagingService pending and completed counts (CASSANDRA-1533)
 * fix race condition processing repair responses (CASSANDRA-1511)
 * make repair blocking (CASSANDRA-1511)
 * create EndpointSnitchInfo and MBean to expose rack and DC (CASSANDRA-1491)
 * added option to contrib/word_count to output results back to Cassandra
   (CASSANDRA-1342)
 * rewrite Hadoop ColumnFamilyRecordWriter to pool connections, retry to
   multiple Cassandra nodes, and smooth impact on the Cassandra cluster
   by using smaller batch sizes (CASSANDRA-1434)
 * fix setting gc_grace_seconds via CLI (CASSANDRA-1549)
 * support TTL'd index values (CASSANDRA-1536)
 * make removetoken work like decommission (CASSANDRA-1216)
 * make cli comparator-aware and improve quote rules (CASSANDRA-1523,-1524)
 * make nodetool compact and cleanup blocking (CASSANDRA-1449)
 * add memtable, cache information to GCInspector logs (CASSANDRA-1558)
 * enable/disable HintedHandoff via JMX (CASSANDRA-1550)
 * Ignore stray files in the commit log directory (CASSANDRA-1547)
 * Disallow bootstrap to an in-use token (CASSANDRA-1561)


0.7-beta1
 * sstable versioning (CASSANDRA-389)
 * switched to slf4j logging (CASSANDRA-625)
 * add (optional) expiration time for column (CASSANDRA-699)
 * access levels for authentication/authorization (CASSANDRA-900)
 * add ReadRepairChance to CF definition (CASSANDRA-930)
 * fix heisenbug in system tests, especially common on OS X (CASSANDRA-944)
 * convert to byte[] keys internally and all public APIs (CASSANDRA-767)
 * ability to alter schema definitions on a live cluster (CASSANDRA-44)
 * renamed configuration file to cassandra.xml, and log4j.properties to
   log4j-server.properties, which must now be loaded from
   the classpath (which is how our scripts in bin/ have always done it)
   (CASSANDRA-971)
 * change get_count to require a SlicePredicate. create multi_get_count
   (CASSANDRA-744)
 * re-organized endpointsnitch implementations and added SimpleSnitch
   (CASSANDRA-994)
 * Added preload_row_cache option (CASSANDRA-946)
 * add CRC to commitlog header (CASSANDRA-999)
 * removed deprecated batch_insert and get_range_slice methods (CASSANDRA-1065)
 * add truncate thrift method (CASSANDRA-531)
 * http mini-interface using mx4j (CASSANDRA-1068)
 * optimize away copy of sliced row on memtable read path (CASSANDRA-1046)
 * replace constant-size 2GB mmaped segments and special casing for index 
   entries spanning segment boundaries, with SegmentedFile that computes 
   segments that always contain entire entries/rows (CASSANDRA-1117)
 * avoid reading large rows into memory during compaction (CASSANDRA-16)
 * added hadoop OutputFormat (CASSANDRA-1101)
 * efficient Streaming (no more anticompaction) (CASSANDRA-579)
 * split commitlog header into separate file and add size checksum to
   mutations (CASSANDRA-1179)
 * avoid allocating a new byte[] for each mutation on replay (CASSANDRA-1219)
 * revise HH schema to be per-endpoint (CASSANDRA-1142)
 * add joining/leaving status to nodetool ring (CASSANDRA-1115)
 * allow multiple repair sessions per node (CASSANDRA-1190)
 * optimize away MessagingService for local range queries (CASSANDRA-1261)
 * make framed transport the default so malformed requests can't OOM the 
   server (CASSANDRA-475)
 * significantly faster reads from row cache (CASSANDRA-1267)
 * take advantage of row cache during range queries (CASSANDRA-1302)
 * make GCGraceSeconds a per-ColumnFamily value (CASSANDRA-1276)
 * keep persistent row size and column count statistics (CASSANDRA-1155)
 * add IntegerType (CASSANDRA-1282)
 * page within a single row during hinted handoff (CASSANDRA-1327)
 * push DatacenterShardStrategy configuration into keyspace definition,
   eliminating datacenter.properties. (CASSANDRA-1066)
 * optimize forward slices starting with '' and single-index-block name 
   queries by skipping the column index (CASSANDRA-1338)
 * streaming refactor (CASSANDRA-1189)
 * faster comparison for UUID types (CASSANDRA-1043)
 * secondary index support (CASSANDRA-749 and subtasks)
 * make compaction buckets deterministic (CASSANDRA-1265)


0.6.6
 * Allow using DynamicEndpointSnitch with RackAwareStrategy (CASSANDRA-1429)
 * remove the remaining vestiges of the unfinished DatacenterShardStrategy 
   (replaced by NetworkTopologyStrategy in 0.7)
   

0.6.5
 * fix key ordering in range query results with RandomPartitioner
   and ConsistencyLevel > ONE (CASSANDRA-1145)
 * fix for range query starting with the wrong token range (CASSANDRA-1042)
 * page within a single row during hinted handoff (CASSANDRA-1327)
 * fix compilation on non-sun JDKs (CASSANDRA-1061)
 * remove String.trim() call on row keys in batch mutations (CASSANDRA-1235)
 * Log summary of dropped messages instead of spamming log (CASSANDRA-1284)
 * add dynamic endpoint snitch (CASSANDRA-981)
 * fix streaming for keyspaces with hyphens in their name (CASSANDRA-1377)
 * fix errors in hard-coded bloom filter optKPerBucket by computing it
   algorithmically (CASSANDRA-1220
 * remove message deserialization stage, and uncap read/write stages
   so slow reads/writes don't block gossip processing (CASSANDRA-1358)
 * add jmx port configuration to Debian package (CASSANDRA-1202)
 * use mlockall via JNA, if present, to prevent Linux from swapping
   out parts of the JVM (CASSANDRA-1214)


0.6.4
 * avoid queuing multiple hint deliveries for the same endpoint
   (CASSANDRA-1229)
 * better performance for and stricter checking of UTF8 column names
   (CASSANDRA-1232)
 * extend option to lower compaction priority to hinted handoff
   as well (CASSANDRA-1260)
 * log errors in gossip instead of re-throwing (CASSANDRA-1289)
 * avoid aborting commitlog replay prematurely if a flushed-but-
   not-removed commitlog segment is encountered (CASSANDRA-1297)
 * fix duplicate rows being read during mapreduce (CASSANDRA-1142)
 * failure detection wasn't closing command sockets (CASSANDRA-1221)
 * cassandra-cli.bat works on windows (CASSANDRA-1236)
 * pre-emptively drop requests that cannot be processed within RPCTimeout
   (CASSANDRA-685)
 * add ack to Binary write verb and update CassandraBulkLoader
   to wait for acks for each row (CASSANDRA-1093)
 * added describe_partitioner Thrift method (CASSANDRA-1047)
 * Hadoop jobs no longer require the Cassandra storage-conf.xml
   (CASSANDRA-1280, CASSANDRA-1047)
 * log thread pool stats when GC is excessive (CASSANDRA-1275)
 * remove gossip message size limit (CASSANDRA-1138)
 * parallelize local and remote reads during multiget, and respect snitch 
   when determining whether to do local read for CL.ONE (CASSANDRA-1317)
 * fix read repair to use requested consistency level on digest mismatch,
   rather than assuming QUORUM (CASSANDRA-1316)
 * process digest mismatch re-reads in parallel (CASSANDRA-1323)
 * switch hints CF comparator to BytesType (CASSANDRA-1274)


0.6.3
 * retry to make streaming connections up to 8 times. (CASSANDRA-1019)
 * reject describe_ring() calls on invalid keyspaces (CASSANDRA-1111)
 * fix cache size calculation for size of 100% (CASSANDRA-1129)
 * fix cache capacity only being recalculated once (CASSANDRA-1129)
 * remove hourly scan of all hints on the off chance that the gossiper
   missed a status change; instead, expose deliverHintsToEndpoint to JMX
   so it can be done manually, if necessary (CASSANDRA-1141)
 * don't reject reads at CL.ALL (CASSANDRA-1152)
 * reject deletions to supercolumns in CFs containing only standard
   columns (CASSANDRA-1139)
 * avoid preserving login information after client disconnects
   (CASSANDRA-1057)
 * prefer sun jdk to openjdk in debian init script (CASSANDRA-1174)
 * detect partioner config changes between restarts and fail fast 
   (CASSANDRA-1146)
 * use generation time to resolve node token reassignment disagreements
   (CASSANDRA-1118)
 * restructure the startup ordering of Gossiper and MessageService to avoid
   timing anomalies (CASSANDRA-1160)
 * detect incomplete commit log hearders (CASSANDRA-1119)
 * force anti-entropy service to stream files on the stream stage to avoid
   sending streams out of order (CASSANDRA-1169)
 * remove inactive stream managers after AES streams files (CASSANDRA-1169)
 * allow removing entire row through batch_mutate Deletion (CASSANDRA-1027)
 * add JMX metrics for row-level bloom filter false positives (CASSANDRA-1212)
 * added a redhat init script to contrib (CASSANDRA-1201)
 * use midpoint when bootstrapping a new machine into range with not
   much data yet instead of random token (CASSANDRA-1112)
 * kill server on OOM in executor stage as well as Thrift (CASSANDRA-1226)
 * remove opportunistic repairs, when two machines with overlapping replica
   responsibilities happen to finish major compactions of the same CF near
   the same time.  repairs are now fully manual (CASSANDRA-1190)
 * add ability to lower compaction priority (default is no change from 0.6.2)
   (CASSANDRA-1181)


0.6.2
 * fix contrib/word_count build. (CASSANDRA-992)
 * split CommitLogExecutorService into BatchCommitLogExecutorService and 
   PeriodicCommitLogExecutorService (CASSANDRA-1014)
 * add latency histograms to CFSMBean (CASSANDRA-1024)
 * make resolving timestamp ties deterministic by using value bytes
   as a tiebreaker (CASSANDRA-1039)
 * Add option to turn off Hinted Handoff (CASSANDRA-894)
 * fix windows startup (CASSANDRA-948)
 * make concurrent_reads, concurrent_writes configurable at runtime via JMX
   (CASSANDRA-1060)
 * disable GCInspector on non-Sun JVMs (CASSANDRA-1061)
 * fix tombstone handling in sstable rows with no other data (CASSANDRA-1063)
 * fix size of row in spanned index entries (CASSANDRA-1056)
 * install json2sstable, sstable2json, and sstablekeys to Debian package
 * StreamingService.StreamDestinations wouldn't empty itself after streaming
   finished (CASSANDRA-1076)
 * added Collections.shuffle(splits) before returning the splits in 
   ColumnFamilyInputFormat (CASSANDRA-1096)
 * do not recalculate cache capacity post-compaction if it's been manually 
   modified (CASSANDRA-1079)
 * better defaults for flush sorter + writer executor queue sizes
   (CASSANDRA-1100)
 * windows scripts for SSTableImport/Export (CASSANDRA-1051)
 * windows script for nodetool (CASSANDRA-1113)
 * expose PhiConvictThreshold (CASSANDRA-1053)
 * make repair of RF==1 a no-op (CASSANDRA-1090)
 * improve default JVM GC options (CASSANDRA-1014)
 * fix SlicePredicate serialization inside Hadoop jobs (CASSANDRA-1049)
 * close Thrift sockets in Hadoop ColumnFamilyRecordReader (CASSANDRA-1081)


0.6.1
 * fix NPE in sstable2json when no excluded keys are given (CASSANDRA-934)
 * keep the replica set constant throughout the read repair process
   (CASSANDRA-937)
 * allow querying getAllRanges with empty token list (CASSANDRA-933)
 * fix command line arguments inversion in clustertool (CASSANDRA-942)
 * fix race condition that could trigger a false-positive assertion
   during post-flush discard of old commitlog segments (CASSANDRA-936)
 * fix neighbor calculation for anti-entropy repair (CASSANDRA-924)
 * perform repair even for small entropy differences (CASSANDRA-924)
 * Use hostnames in CFInputFormat to allow Hadoop's naive string-based
   locality comparisons to work (CASSANDRA-955)
 * cache read-only BufferedRandomAccessFile length to avoid
   3 system calls per invocation (CASSANDRA-950)
 * nodes with IPv6 (and no IPv4) addresses could not join cluster
   (CASSANDRA-969)
 * Retrieve the correct number of undeleted columns, if any, from
   a supercolumn in a row that had been deleted previously (CASSANDRA-920)
 * fix index scans that cross the 2GB mmap boundaries for both mmap
   and standard i/o modes (CASSANDRA-866)
 * expose drain via nodetool (CASSANDRA-978)


0.6.0-RC1
 * JMX drain to flush memtables and run through commit log (CASSANDRA-880)
 * Bootstrapping can skip ranges under the right conditions (CASSANDRA-902)
 * fix merging row versions in range_slice for CL > ONE (CASSANDRA-884)
 * default write ConsistencyLeven chaned from ZERO to ONE
 * fix for index entries spanning mmap buffer boundaries (CASSANDRA-857)
 * use lexical comparison if time part of TimeUUIDs are the same 
   (CASSANDRA-907)
 * bound read, mutation, and response stages to fix possible OOM
   during log replay (CASSANDRA-885)
 * Use microseconds-since-epoch (UTC) in cli, instead of milliseconds
 * Treat batch_mutate Deletion with null supercolumn as "apply this predicate 
   to top level supercolumns" (CASSANDRA-834)
 * Streaming destination nodes do not update their JMX status (CASSANDRA-916)
 * Fix internal RPC timeout calculation (CASSANDRA-911)
 * Added Pig loadfunc to contrib/pig (CASSANDRA-910)


0.6.0-beta3
 * fix compaction bucketing bug (CASSANDRA-814)
 * update windows batch file (CASSANDRA-824)
 * deprecate KeysCachedFraction configuration directive in favor
   of KeysCached; move to unified-per-CF key cache (CASSANDRA-801)
 * add invalidateRowCache to ColumnFamilyStoreMBean (CASSANDRA-761)
 * send Handoff hints to natural locations to reduce load on
   remaining nodes in a failure scenario (CASSANDRA-822)
 * Add RowWarningThresholdInMB configuration option to warn before very 
   large rows get big enough to threaten node stability, and -x option to
   be able to remove them with sstable2json if the warning is unheeded
   until it's too late (CASSANDRA-843)
 * Add logging of GC activity (CASSANDRA-813)
 * fix ConcurrentModificationException in commitlog discard (CASSANDRA-853)
 * Fix hardcoded row count in Hadoop RecordReader (CASSANDRA-837)
 * Add a jmx status to the streaming service and change several DEBUG
   messages to INFO (CASSANDRA-845)
 * fix classpath in cassandra-cli.bat for Windows (CASSANDRA-858)
 * allow re-specifying host, port to cassandra-cli if invalid ones
   are first tried (CASSANDRA-867)
 * fix race condition handling rpc timeout in the coordinator
   (CASSANDRA-864)
 * Remove CalloutLocation and StagingFileDirectory from storage-conf files 
   since those settings are no longer used (CASSANDRA-878)
 * Parse a long from RowWarningThresholdInMB instead of an int (CASSANDRA-882)
 * Remove obsolete ControlPort code from DatabaseDescriptor (CASSANDRA-886)
 * move skipBytes side effect out of assert (CASSANDRA-899)
 * add "double getLoad" to StorageServiceMBean (CASSANDRA-898)
 * track row stats per CF at compaction time (CASSANDRA-870)
 * disallow CommitLogDirectory matching a DataFileDirectory (CASSANDRA-888)
 * default key cache size is 200k entries, changed from 10% (CASSANDRA-863)
 * add -Dcassandra-foreground=yes to cassandra.bat
 * exit if cluster name is changed unexpectedly (CASSANDRA-769)


0.6.0-beta1/beta2
 * add batch_mutate thrift command, deprecating batch_insert (CASSANDRA-336)
 * remove get_key_range Thrift API, deprecated in 0.5 (CASSANDRA-710)
 * add optional login() Thrift call for authentication (CASSANDRA-547)
 * support fat clients using gossiper and StorageProxy to perform
   replication in-process [jvm-only] (CASSANDRA-535)
 * support mmapped I/O for reads, on by default on 64bit JVMs 
   (CASSANDRA-408, CASSANDRA-669)
 * improve insert concurrency, particularly during Hinted Handoff
   (CASSANDRA-658)
 * faster network code (CASSANDRA-675)
 * stress.py moved to contrib (CASSANDRA-635)
 * row caching [must be explicitly enabled per-CF in config] (CASSANDRA-678)
 * present a useful measure of compaction progress in JMX (CASSANDRA-599)
 * add bin/sstablekeys (CASSNADRA-679)
 * add ConsistencyLevel.ANY (CASSANDRA-687)
 * make removetoken remove nodes from gossip entirely (CASSANDRA-644)
 * add ability to set cache sizes at runtime (CASSANDRA-708)
 * report latency and cache hit rate statistics with lifetime totals
   instead of average over the last minute (CASSANDRA-702)
 * support get_range_slice for RandomPartitioner (CASSANDRA-745)
 * per-keyspace replication factory and replication strategy (CASSANDRA-620)
 * track latency in microseconds (CASSANDRA-733)
 * add describe_ Thrift methods, deprecating get_string_property and 
   get_string_list_property
 * jmx interface for tracking operation mode and streams in general.
   (CASSANDRA-709)
 * keep memtables in sorted order to improve range query performance
   (CASSANDRA-799)
 * use while loop instead of recursion when trimming sstables compaction list 
   to avoid blowing stack in pathological cases (CASSANDRA-804)
 * basic Hadoop map/reduce support (CASSANDRA-342)


0.5.1
 * ensure all files for an sstable are streamed to the same directory.
   (CASSANDRA-716)
 * more accurate load estimate for bootstrapping (CASSANDRA-762)
 * tolerate dead or unavailable bootstrap target on write (CASSANDRA-731)
 * allow larger numbers of keys (> 140M) in a sstable bloom filter
   (CASSANDRA-790)
 * include jvm argument improvements from CASSANDRA-504 in debian package
 * change streaming chunk size to 32MB to accomodate Windows XP limitations
   (was 64MB) (CASSANDRA-795)
 * fix get_range_slice returning results in the wrong order (CASSANDRA-781)
 

0.5.0 final
 * avoid attempting to delete temporary bootstrap files twice (CASSANDRA-681)
 * fix bogus NaN in nodeprobe cfstats output (CASSANDRA-646)
 * provide a policy for dealing with single thread executors w/ a full queue
   (CASSANDRA-694)
 * optimize inner read in MessagingService, vastly improving multiple-node
   performance (CASSANDRA-675)
 * wait for table flush before streaming data back to a bootstrapping node.
   (CASSANDRA-696)
 * keep track of bootstrapping sources by table so that bootstrapping doesn't 
   give the indication of finishing early (CASSANDRA-673)


0.5.0 RC3
 * commit the correct version of the patch for CASSANDRA-663


0.5.0 RC2 (unreleased)
 * fix bugs in converting get_range_slice results to Thrift 
   (CASSANDRA-647, CASSANDRA-649)
 * expose java.util.concurrent.TimeoutException in StorageProxy methods
   (CASSANDRA-600)
 * TcpConnectionManager was holding on to disconnected connections, 
   giving the false indication they were being used. (CASSANDRA-651)
 * Remove duplicated write. (CASSANDRA-662)
 * Abort bootstrap if IP is already in the token ring (CASSANDRA-663)
 * increase default commitlog sync period, and wait for last sync to 
   finish before submitting another (CASSANDRA-668)


0.5.0 RC1
 * Fix potential NPE in get_range_slice (CASSANDRA-623)
 * add CRC32 to commitlog entries (CASSANDRA-605)
 * fix data streaming on windows (CASSANDRA-630)
 * GC compacted sstables after cleanup and compaction (CASSANDRA-621)
 * Speed up anti-entropy validation (CASSANDRA-629)
 * Fix anti-entropy assertion error (CASSANDRA-639)
 * Fix pending range conflicts when bootstapping or moving
   multiple nodes at once (CASSANDRA-603)
 * Handle obsolete gossip related to node movement in the case where
   one or more nodes is down when the movement occurs (CASSANDRA-572)
 * Include dead nodes in gossip to avoid a variety of problems
   and fix HH to removed nodes (CASSANDRA-634)
 * return an InvalidRequestException for mal-formed SlicePredicates
   (CASSANDRA-643)
 * fix bug determining closest neighbor for use in multiple datacenters
   (CASSANDRA-648)
 * Vast improvements in anticompaction speed (CASSANDRA-607)
 * Speed up log replay and writes by avoiding redundant serializations
   (CASSANDRA-652)


0.5.0 beta 2
 * Bootstrap improvements (several tickets)
 * add nodeprobe repair anti-entropy feature (CASSANDRA-193, CASSANDRA-520)
 * fix possibility of partition when many nodes restart at once
   in clusters with multiple seeds (CASSANDRA-150)
 * fix NPE in get_range_slice when no data is found (CASSANDRA-578)
 * fix potential NPE in hinted handoff (CASSANDRA-585)
 * fix cleanup of local "system" keyspace (CASSANDRA-576)
 * improve computation of cluster load balance (CASSANDRA-554)
 * added super column read/write, column count, and column/row delete to
   cassandra-cli (CASSANDRA-567, CASSANDRA-594)
 * fix returning live subcolumns of deleted supercolumns (CASSANDRA-583)
 * respect JAVA_HOME in bin/ scripts (several tickets)
 * add StorageService.initClient for fat clients on the JVM (CASSANDRA-535)
   (see contrib/client_only for an example of use)
 * make consistency_level functional in get_range_slice (CASSANDRA-568)
 * optimize key deserialization for RandomPartitioner (CASSANDRA-581)
 * avoid GCing tombstones except on major compaction (CASSANDRA-604)
 * increase failure conviction threshold, resulting in less nodes
   incorrectly (and temporarily) marked as down (CASSANDRA-610)
 * respect memtable thresholds during log replay (CASSANDRA-609)
 * support ConsistencyLevel.ALL on read (CASSANDRA-584)
 * add nodeprobe removetoken command (CASSANDRA-564)


0.5.0 beta
 * Allow multiple simultaneous flushes, improving flush throughput 
   on multicore systems (CASSANDRA-401)
 * Split up locks to improve write and read throughput on multicore systems
   (CASSANDRA-444, CASSANDRA-414)
 * More efficient use of memory during compaction (CASSANDRA-436)
 * autobootstrap option: when enabled, all non-seed nodes will attempt
   to bootstrap when started, until bootstrap successfully
   completes. -b option is removed.  (CASSANDRA-438)
 * Unless a token is manually specified in the configuration xml,
   a bootstraping node will use a token that gives it half the
   keys from the most-heavily-loaded node in the cluster,
   instead of generating a random token. 
   (CASSANDRA-385, CASSANDRA-517)
 * Miscellaneous bootstrap fixes (several tickets)
 * Ability to change a node's token even after it has data on it
   (CASSANDRA-541)
 * Ability to decommission a live node from the ring (CASSANDRA-435)
 * Semi-automatic loadbalancing via nodeprobe (CASSANDRA-192)
 * Add ability to set compaction thresholds at runtime via
   JMX / nodeprobe.  (CASSANDRA-465)
 * Add "comment" field to ColumnFamily definition. (CASSANDRA-481)
 * Additional JMX metrics (CASSANDRA-482)
 * JSON based export and import tools (several tickets)
 * Hinted Handoff fixes (several tickets)
 * Add key cache to improve read performance (CASSANDRA-423)
 * Simplified construction of custom ReplicationStrategy classes
   (CASSANDRA-497)
 * Graphical application (Swing) for ring integrity verification and 
   visualization was added to contrib (CASSANDRA-252)
 * Add DCQUORUM, DCQUORUMSYNC consistency levels and corresponding
   ReplicationStrategy / EndpointSnitch classes.  Experimental.
   (CASSANDRA-492)
 * Web client interface added to contrib (CASSANDRA-457)
 * More-efficient flush for Random, CollatedOPP partitioners 
   for normal writes (CASSANDRA-446) and bulk load (CASSANDRA-420)
 * Add MemtableFlushAfterMinutes, a global replacement for the old 
   per-CF FlushPeriodInMinutes setting (CASSANDRA-463)
 * optimizations to slice reading (CASSANDRA-350) and supercolumn
   queries (CASSANDRA-510)
 * force binding to given listenaddress for nodes with multiple
   interfaces (CASSANDRA-546)
 * stress.py benchmarking tool improvements (several tickets)
 * optimized replica placement code (CASSANDRA-525)
 * faster log replay on restart (CASSANDRA-539, CASSANDRA-540)
 * optimized local-node writes (CASSANDRA-558)
 * added get_range_slice, deprecating get_key_range (CASSANDRA-344)
 * expose TimedOutException to thrift (CASSANDRA-563)
 

0.4.2
 * Add validation disallowing null keys (CASSANDRA-486)
 * Fix race conditions in TCPConnectionManager (CASSANDRA-487)
 * Fix using non-utf8-aware comparison as a sanity check.
   (CASSANDRA-493)
 * Improve default garbage collector options (CASSANDRA-504)
 * Add "nodeprobe flush" (CASSANDRA-505)
 * remove NotFoundException from get_slice throws list (CASSANDRA-518)
 * fix get (not get_slice) of entire supercolumn (CASSANDRA-508)
 * fix null token during bootstrap (CASSANDRA-501)


0.4.1
 * Fix FlushPeriod columnfamily configuration regression
   (CASSANDRA-455)
 * Fix long column name support (CASSANDRA-460)
 * Fix for serializing a row that only contains tombstones
   (CASSANDRA-458)
 * Fix for discarding unneeded commitlog segments (CASSANDRA-459)
 * Add SnapshotBeforeCompaction configuration option (CASSANDRA-426)
 * Fix compaction abort under insufficient disk space (CASSANDRA-473)
 * Fix reading subcolumn slice from tombstoned CF (CASSANDRA-484)
 * Fix race condition in RVH causing occasional NPE (CASSANDRA-478)


0.4.0
 * fix get_key_range problems when a node is down (CASSANDRA-440)
   and add UnavailableException to more Thrift methods
 * Add example EndPointSnitch contrib code (several tickets)


0.4.0 RC2
 * fix SSTable generation clash during compaction (CASSANDRA-418)
 * reject method calls with null parameters (CASSANDRA-308)
 * properly order ranges in nodeprobe output (CASSANDRA-421)
 * fix logging of certain errors on executor threads (CASSANDRA-425)


0.4.0 RC1
 * Bootstrap feature is live; use -b on startup (several tickets)
 * Added multiget api (CASSANDRA-70)
 * fix Deadlock with SelectorManager.doProcess and TcpConnection.write
   (CASSANDRA-392)
 * remove key cache b/c of concurrency bugs in third-party
   CLHM library (CASSANDRA-405)
 * update non-major compaction logic to use two threshold values
   (CASSANDRA-407)
 * add periodic / batch commitlog sync modes (several tickets)
 * inline BatchMutation into batch_insert params (CASSANDRA-403)
 * allow setting the logging level at runtime via mbean (CASSANDRA-402)
 * change default comparator to BytesType (CASSANDRA-400)
 * add forwards-compatible ConsistencyLevel parameter to get_key_range
   (CASSANDRA-322)
 * r/m special case of blocking for local destination when writing with 
   ConsistencyLevel.ZERO (CASSANDRA-399)
 * Fixes to make BinaryMemtable [bulk load interface] useful (CASSANDRA-337);
   see contrib/bmt_example for an example of using it.
 * More JMX properties added (several tickets)
 * Thrift changes (several tickets)
    - Merged _super get methods with the normal ones; return values
      are now of ColumnOrSuperColumn.
    - Similarly, merged batch_insert_super into batch_insert.



0.4.0 beta
 * On-disk data format has changed to allow billions of keys/rows per
   node instead of only millions
 * Multi-keyspace support
 * Scan all sstables for all queries to avoid situations where
   different types of operation on the same ColumnFamily could
   disagree on what data was present
 * Snapshot support via JMX
 * Thrift API has changed a _lot_:
    - removed time-sorted CFs; instead, user-defined comparators
      may be defined on the column names, which are now byte arrays.
      Default comparators are provided for UTF8, Bytes, Ascii, Long (i64),
      and UUID types.
    - removed colon-delimited strings in thrift api in favor of explicit
      structs such as ColumnPath, ColumnParent, etc.  Also normalized
      thrift struct and argument naming.
    - Added columnFamily argument to get_key_range.
    - Change signature of get_slice to accept starting and ending
      columns as well as an offset.  (This allows use of indexes.)
      Added "ascending" flag to allow reasonably-efficient reverse
      scans as well.  Removed get_slice_by_range as redundant.
    - get_key_range operates on one CF at a time
    - changed `block` boolean on insert methods to ConsistencyLevel enum,
      with options of NONE, ONE, QUORUM, and ALL.
    - added similar consistency_level parameter to read methods
    - column-name-set slice with no names given now returns zero columns
      instead of all of them.  ("all" can run your server out of memory.
      use a range-based slice with a high max column count instead.)
 * Removed the web interface. Node information can now be obtained by 
   using the newly introduced nodeprobe utility.
 * More JMX stats
 * Remove magic values from internals (e.g. special key to indicate
   when to flush memtables)
 * Rename configuration "table" to "keyspace"
 * Moved to crash-only design; no more shutdown (just kill the process)
 * Lots of bug fixes

Full list of issues resolved in 0.4 is at https://issues.apache.org/jira/secure/IssueNavigator.jspa?reset=true&&pid=12310865&fixfor=12313862&resolution=1&sorter/field=issuekey&sorter/order=DESC


0.3.0 RC3
 * Fix potential deadlock under load in TCPConnection.
   (CASSANDRA-220)


0.3.0 RC2
 * Fix possible data loss when server is stopped after replaying
   log but before new inserts force memtable flush.
   (CASSANDRA-204)
 * Added BUGS file


0.3.0 RC1
 * Range queries on keys, including user-defined key collation
 * Remove support
 * Workarounds for a weird bug in JDK select/register that seems
   particularly common on VM environments. Cassandra should deploy
   fine on EC2 now
 * Much improved infrastructure: the beginnings of a decent test suite
   ("ant test" for unit tests; "nosetests" for system tests), code
   coverage reporting, etc.
 * Expanded node status reporting via JMX
 * Improved error reporting/logging on both server and client
 * Reduced memory footprint in default configuration
 * Combined blocking and non-blocking versions of insert APIs
 * Added FlushPeriodInMinutes configuration parameter to force
   flushing of infrequently-updated ColumnFamilies<|MERGE_RESOLUTION|>--- conflicted
+++ resolved
@@ -1,4 +1,3 @@
-<<<<<<< HEAD
 1.1-beta2
  * rename loaded sstables to avoid conflicts with local snapshots
    (CASSANDRA-3967)
@@ -28,10 +27,7 @@
  * skip reading saved key cache if CF's caching strategy is NONE or ROWS_ONLY (CASSANDRA-3954)
  * Unify migration code (CASSANDRA-4017)
 Merged from 1.0:
-=======
-1.0.9
  * improve index sampling performance (CASSANDRA-4023)
->>>>>>> 1e18538c
  * always compact away deleted hints immediately after handoff (CASSANDRA-3955)
  * delete hints from dropped ColumnFamilies on handoff instead of
    erroring out (CASSANDRA-3975)
