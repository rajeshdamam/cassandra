<<<<<<< HEAD
2.1.3
 * Fix overflow on histogram computation (CASSANDRA-8028)
 * Have paxos reuse the timestamp generation of normal queries (CASSANDRA-7801)
Merged from 2.0:
=======
2.0.12:
 * Avoid overlap in L1 when L0 contains many nonoverlapping
   sstables (CASSANDRA-8211)
>>>>>>> 48688549
 * Improve PropertyFileSnitch logging (CASSANDRA-8183)

2.1.2
 * (cqlsh) parse_for_table_meta errors out on queries with undefined
   grammars (CASSANDRA-8262)
 * (cqlsh) Fix SELECT ... TOKEN() function broken in C* 2.1.1 (CASSANDRA-8258)
 * Fix Cassandra crash when running on JDK8 update 40 (CASSANDRA-8209)
 * Optimize partitioner tokens (CASSANDRA-8230)
 * Improve compaction of repaired/unrepaired sstables (CASSANDRA-8004)
 * Make cache serializers pluggable (CASSANDRA-8096)
 * Fix issues with CONTAINS (KEY) queries on secondary indexes
   (CASSANDRA-8147)
 * Fix read-rate tracking of sstables for some queries (CASSANDRA-8239)
 * Fix default timestamp in QueryOptions (CASSANDRA-8246)
 * Set socket timeout when reading remote version (CASSANDRA-8188)
 * Refactor how we track live size (CASSANDRA-7852)
 * Make sure unfinished compaction files are removed (CASSANDRA-8124)
 * Fix shutdown when run as Windows service (CASSANDRA-8136)
 * Fix DESCRIBE TABLE with custom indexes (CASSANDRA-8031)
 * Fix race in RecoveryManagerTest (CASSANDRA-8176)
 * Avoid IllegalArgumentException while sorting sstables in
   IndexSummaryManager (CASSANDRA-8182)
 * Shutdown JVM on file descriptor exhaustion (CASSANDRA-7579)
 * Add 'die' policy for commit log and disk failure (CASSANDRA-7927)
 * Fix installing as service on Windows (CASSANDRA-8115)
 * Fix CREATE TABLE for CQL2 (CASSANDRA-8144)
 * Avoid boxing in ColumnStats min/max trackers (CASSANDRA-8109)
Merged from 2.0:
 * Correctly handle non-text column names in cql3 (CASSANDRA-8178)
 * Fix deletion for indexes on primary key columns (CASSANDRA-8206)
 * Add 'nodetool statusgossip' (CASSANDRA-8125)
 * Improve client notification that nodes are ready for requests (CASSANDRA-7510)
 * Handle negative timestamp in writetime method (CASSANDRA-8139)
 * Pig: Remove errant LIMIT clause in CqlNativeStorage (CASSANDRA-8166)
 * Throw ConfigurationException when hsha is used with the default
   rpc_max_threads setting of 'unlimited' (CASSANDRA-8116)
 * Allow concurrent writing of the same table in the same JVM using
   CQLSSTableWriter (CASSANDRA-7463)
 * Fix totalDiskSpaceUsed calculation (CASSANDRA-8205)


2.1.1
 * Fix spin loop in AtomicSortedColumns (CASSANDRA-7546)
 * Dont notify when replacing tmplink files (CASSANDRA-8157)
 * Fix validation with multiple CONTAINS clause (CASSANDRA-8131)
 * Fix validation of collections in TriggerExecutor (CASSANDRA-8146)
 * Fix IllegalArgumentException when a list of IN values containing tuples
   is passed as a single arg to a prepared statement with the v1 or v2
   protocol (CASSANDRA-8062)
 * Fix ClassCastException in DISTINCT query on static columns with
   query paging (CASSANDRA-8108)
 * Fix NPE on null nested UDT inside a set (CASSANDRA-8105)
 * Fix exception when querying secondary index on set items or map keys
   when some clustering columns are specified (CASSANDRA-8073)
 * Send proper error response when there is an error during native
   protocol message decode (CASSANDRA-8118)
 * Gossip should ignore generation numbers too far in the future (CASSANDRA-8113)
 * Fix NPE when creating a table with frozen sets, lists (CASSANDRA-8104)
 * Fix high memory use due to tracking reads on incrementally opened sstable
   readers (CASSANDRA-8066)
 * Fix EXECUTE request with skipMetadata=false returning no metadata
   (CASSANDRA-8054)
 * Allow concurrent use of CQLBulkOutputFormat (CASSANDRA-7776)
 * Shutdown JVM on OOM (CASSANDRA-7507)
 * Upgrade netty version and enable epoll event loop (CASSANDRA-7761)
 * Don't duplicate sstables smaller than split size when using
   the sstablesplitter tool (CASSANDRA-7616)
 * Avoid re-parsing already prepared statements (CASSANDRA-7923)
 * Fix some Thrift slice deletions and updates of COMPACT STORAGE
   tables with some clustering columns omitted (CASSANDRA-7990)
 * Fix filtering for CONTAINS on sets (CASSANDRA-8033)
 * Properly track added size (CASSANDRA-7239)
 * Allow compilation in java 8 (CASSANDRA-7208)
 * Fix Assertion error on RangeTombstoneList diff (CASSANDRA-8013)
 * Release references to overlapping sstables during compaction (CASSANDRA-7819)
 * Send notification when opening compaction results early (CASSANDRA-8034)
 * Make native server start block until properly bound (CASSANDRA-7885)
 * (cqlsh) Fix IPv6 support (CASSANDRA-7988)
 * Ignore fat clients when checking for endpoint collision (CASSANDRA-7939)
 * Make sstablerepairedset take a list of files (CASSANDRA-7995)
 * (cqlsh) Tab completeion for indexes on map keys (CASSANDRA-7972)
 * (cqlsh) Fix UDT field selection in select clause (CASSANDRA-7891)
 * Fix resource leak in event of corrupt sstable
 * (cqlsh) Add command line option for cqlshrc file path (CASSANDRA-7131)
 * Provide visibility into prepared statements churn (CASSANDRA-7921, CASSANDRA-7930)
 * Invalidate prepared statements when their keyspace or table is
   dropped (CASSANDRA-7566)
 * cassandra-stress: fix support for NetworkTopologyStrategy (CASSANDRA-7945)
 * Fix saving caches when a table is dropped (CASSANDRA-7784)
 * Add better error checking of new stress profile (CASSANDRA-7716)
 * Use ThreadLocalRandom and remove FBUtilities.threadLocalRandom (CASSANDRA-7934)
 * Prevent operator mistakes due to simultaneous bootstrap (CASSANDRA-7069)
 * cassandra-stress supports whitelist mode for node config (CASSANDRA-7658)
 * GCInspector more closely tracks GC; cassandra-stress and nodetool report it (CASSANDRA-7916)
 * nodetool won't output bogus ownership info without a keyspace (CASSANDRA-7173)
 * Add human readable option to nodetool commands (CASSANDRA-5433)
 * Don't try to set repairedAt on old sstables (CASSANDRA-7913)
 * Add metrics for tracking PreparedStatement use (CASSANDRA-7719)
 * (cqlsh) tab-completion for triggers (CASSANDRA-7824)
 * (cqlsh) Support for query paging (CASSANDRA-7514)
 * (cqlsh) Show progress of COPY operations (CASSANDRA-7789)
 * Add syntax to remove multiple elements from a map (CASSANDRA-6599)
 * Support non-equals conditions in lightweight transactions (CASSANDRA-6839)
 * Add IF [NOT] EXISTS to create/drop triggers (CASSANDRA-7606)
 * (cqlsh) Display the current logged-in user (CASSANDRA-7785)
 * (cqlsh) Don't ignore CTRL-C during COPY FROM execution (CASSANDRA-7815)
 * (cqlsh) Order UDTs according to cross-type dependencies in DESCRIBE
   output (CASSANDRA-7659)
 * (cqlsh) Fix handling of CAS statement results (CASSANDRA-7671)
 * (cqlsh) COPY TO/FROM improvements (CASSANDRA-7405)
 * Support list index operations with conditions (CASSANDRA-7499)
 * Add max live/tombstoned cells to nodetool cfstats output (CASSANDRA-7731)
 * Validate IPv6 wildcard addresses properly (CASSANDRA-7680)
 * (cqlsh) Error when tracing query (CASSANDRA-7613)
 * Avoid IOOBE when building SyntaxError message snippet (CASSANDRA-7569)
 * SSTableExport uses correct validator to create string representation of partition
   keys (CASSANDRA-7498)
 * Avoid NPEs when receiving type changes for an unknown keyspace (CASSANDRA-7689)
 * Add support for custom 2i validation (CASSANDRA-7575)
 * Pig support for hadoop CqlInputFormat (CASSANDRA-6454)
 * Add listen_interface and rpc_interface options (CASSANDRA-7417)
 * Improve schema merge performance (CASSANDRA-7444)
 * Adjust MT depth based on # of partition validating (CASSANDRA-5263)
 * Optimise NativeCell comparisons (CASSANDRA-6755)
 * Configurable client timeout for cqlsh (CASSANDRA-7516)
 * Include snippet of CQL query near syntax error in messages (CASSANDRA-7111)
 * Make repair -pr work with -local (CASSANDRA-7450)
 * Fix error in sstableloader with -cph > 1 (CASSANDRA-8007)
 * Fix snapshot repair error on indexed tables (CASSANDRA-8020)
 * Do not exit nodetool repair when receiving JMX NOTIF_LOST (CASSANDRA-7909)
 * Stream to private IP when available (CASSANDRA-8084)
Merged from 2.0:
 * Reject conditions on DELETE unless full PK is given (CASSANDRA-6430)
 * Properly reject the token function DELETE (CASSANDRA-7747)
 * Force batchlog replay before decommissioning a node (CASSANDRA-7446)
 * Fix hint replay with many accumulated expired hints (CASSANDRA-6998)
 * Fix duplicate results in DISTINCT queries on static columns with query
   paging (CASSANDRA-8108)
 * Add DateTieredCompactionStrategy (CASSANDRA-6602)
 * Properly validate ascii and utf8 string literals in CQL queries (CASSANDRA-8101)
 * (cqlsh) Fix autocompletion for alter keyspace (CASSANDRA-8021)
 * Create backup directories for commitlog archiving during startup (CASSANDRA-8111)
 * Reduce totalBlockFor() for LOCAL_* consistency levels (CASSANDRA-8058)
 * Fix merging schemas with re-dropped keyspaces (CASSANDRA-7256)
 * Fix counters in supercolumns during live upgrades from 1.2 (CASSANDRA-7188)
 * Notify DT subscribers when a column family is truncated (CASSANDRA-8088)
 * Add sanity check of $JAVA on startup (CASSANDRA-7676)
 * Schedule fat client schema pull on join (CASSANDRA-7993)
 * Don't reset nodes' versions when closing IncomingTcpConnections
   (CASSANDRA-7734)
 * Record the real messaging version in all cases in OutboundTcpConnection
   (CASSANDRA-8057)
 * SSL does not work in cassandra-cli (CASSANDRA-7899)
 * Fix potential exception when using ReversedType in DynamicCompositeType
   (CASSANDRA-7898)
 * Better validation of collection values (CASSANDRA-7833)
 * Track min/max timestamps correctly (CASSANDRA-7969)
 * Fix possible overflow while sorting CL segments for replay (CASSANDRA-7992)
 * Increase nodetool Xmx (CASSANDRA-7956)
 * Archive any commitlog segments present at startup (CASSANDRA-6904)
 * CrcCheckChance should adjust based on live CFMetadata not 
   sstable metadata (CASSANDRA-7978)
 * token() should only accept columns in the partitioning
   key order (CASSANDRA-6075)
 * Add method to invalidate permission cache via JMX (CASSANDRA-7977)
 * Allow propagating multiple gossip states atomically (CASSANDRA-6125)
 * Log exceptions related to unclean native protocol client disconnects
   at DEBUG or INFO (CASSANDRA-7849)
 * Allow permissions cache to be set via JMX (CASSANDRA-7698)
 * Include schema_triggers CF in readable system resources (CASSANDRA-7967)
 * Fix RowIndexEntry to report correct serializedSize (CASSANDRA-7948)
 * Make CQLSSTableWriter sync within partitions (CASSANDRA-7360)
 * Potentially use non-local replicas in CqlConfigHelper (CASSANDRA-7906)
 * Explicitly disallow mixing multi-column and single-column
   relations on clustering columns (CASSANDRA-7711)
 * Better error message when condition is set on PK column (CASSANDRA-7804)
 * Don't send schema change responses and events for no-op DDL
   statements (CASSANDRA-7600)
 * (Hadoop) fix cluster initialisation for a split fetching (CASSANDRA-7774)
 * Throw InvalidRequestException when queries contain relations on entire
   collection columns (CASSANDRA-7506)
 * (cqlsh) enable CTRL-R history search with libedit (CASSANDRA-7577)
 * (Hadoop) allow ACFRW to limit nodes to local DC (CASSANDRA-7252)
 * (cqlsh) cqlsh should automatically disable tracing when selecting
   from system_traces (CASSANDRA-7641)
 * (Hadoop) Add CqlOutputFormat (CASSANDRA-6927)
 * Don't depend on cassandra config for nodetool ring (CASSANDRA-7508)
 * (cqlsh) Fix failing cqlsh formatting tests (CASSANDRA-7703)
 * Fix IncompatibleClassChangeError from hadoop2 (CASSANDRA-7229)
 * Add 'nodetool sethintedhandoffthrottlekb' (CASSANDRA-7635)
 * (cqlsh) Add tab-completion for CREATE/DROP USER IF [NOT] EXISTS (CASSANDRA-7611)
 * Catch errors when the JVM pulls the rug out from GCInspector (CASSANDRA-5345)
 * cqlsh fails when version number parts are not int (CASSANDRA-7524)
 * Fix NPE when table dropped during streaming (CASSANDRA-7946)
 * Fix wrong progress when streaming uncompressed (CASSANDRA-7878)
 * Fix possible infinite loop in creating repair range (CASSANDRA-7983)
 * Fix unit in nodetool for streaming throughput (CASSANDRA-7375)
Merged from 1.2:
 * Don't index tombstones (CASSANDRA-7828)
 * Improve PasswordAuthenticator default super user setup (CASSANDRA-7788)


2.1.0
 * (cqlsh) Removed "ALTER TYPE <name> RENAME TO <name>" from tab-completion
   (CASSANDRA-7895)
 * Fixed IllegalStateException in anticompaction (CASSANDRA-7892)
 * cqlsh: DESCRIBE support for frozen UDTs, tuples (CASSANDRA-7863)
 * Avoid exposing internal classes over JMX (CASSANDRA-7879)
 * Add null check for keys when freezing collection (CASSANDRA-7869)
 * Improve stress workload realism (CASSANDRA-7519)


2.1.0-rc7
 * Add frozen keyword and require UDT to be frozen (CASSANDRA-7857)
 * Track added sstable size correctly (CASSANDRA-7239)
 * (cqlsh) Fix case insensitivity (CASSANDRA-7834)
 * Fix failure to stream ranges when moving (CASSANDRA-7836)
 * Correctly remove tmplink files (CASSANDRA-7803)
 * (cqlsh) Fix column name formatting for functions, CAS operations,
   and UDT field selections (CASSANDRA-7806)
 * (cqlsh) Fix COPY FROM handling of null/empty primary key
   values (CASSANDRA-7792)
 * Fix ordering of static cells (CASSANDRA-7763)
Merged from 2.0:
 * Forbid re-adding dropped counter columns (CASSANDRA-7831)
 * Fix CFMetaData#isThriftCompatible() for PK-only tables (CASSANDRA-7832)
 * Always reject inequality on the partition key without token()
   (CASSANDRA-7722)
 * Always send Paxos commit to all replicas (CASSANDRA-7479)
 * Make disruptor_thrift_server invocation pool configurable (CASSANDRA-7594)
 * Make repair no-op when RF=1 (CASSANDRA-7864)


2.0.10
 * Don't send schema change responses and events for no-op DDL
   statements (CASSANDRA-7600)
 * (Hadoop) fix cluster initialisation for a split fetching (CASSANDRA-7774)
 * Configure system.paxos with LeveledCompactionStrategy (CASSANDRA-7753)
 * Fix ALTER clustering column type from DateType to TimestampType when
   using DESC clustering order (CASSANRDA-7797)
 * Throw EOFException if we run out of chunks in compressed datafile
   (CASSANDRA-7664)
 * Fix PRSI handling of CQL3 row markers for row cleanup (CASSANDRA-7787)
 * Fix dropping collection when it's the last regular column (CASSANDRA-7744)
 * Properly reject operations on list index with conditions (CASSANDRA-7499)
 * Make StreamReceiveTask thread safe and gc friendly (CASSANDRA-7795)
 * Validate empty cell names from counter updates (CASSANDRA-7798)
Merged from 1.2:
 * Don't allow compacted sstables to be marked as compacting (CASSANDRA-7145)
 * Track expired tombstones (CASSANDRA-7810)


2.1.0-rc6
 * Fix OOM issue from netty caching over time (CASSANDRA-7743)
 * json2sstable couldn't import JSON for CQL table (CASSANDRA-7477)
 * Invalidate all caches on table drop (CASSANDRA-7561)
 * Skip strict endpoint selection for ranges if RF == nodes (CASSANRA-7765)
 * Fix Thrift range filtering without 2ary index lookups (CASSANDRA-7741)
 * Add tracing entries about concurrent range requests (CASSANDRA-7599)
 * (cqlsh) Fix DESCRIBE for NTS keyspaces (CASSANDRA-7729)
 * Remove netty buffer ref-counting (CASSANDRA-7735)
 * Pass mutated cf to index updater for use by PRSI (CASSANDRA-7742)
 * Include stress yaml example in release and deb (CASSANDRA-7717)
 * workaround for netty issue causing corrupted data off the wire (CASSANDRA-7695)
 * cqlsh DESC CLUSTER fails retrieving ring information (CASSANDRA-7687)
 * Fix binding null values inside UDT (CASSANDRA-7685)
 * Fix UDT field selection with empty fields (CASSANDRA-7670)
 * Bogus deserialization of static cells from sstable (CASSANDRA-7684)
 * Fix NPE on compaction leftover cleanup for dropped table (CASSANDRA-7770)
Merged from 2.0:
 * (cqlsh) Wait up to 10 sec for a tracing session (CASSANDRA-7222)
 * Fix NPE in FileCacheService.sizeInBytes (CASSANDRA-7756)
 * Remove duplicates from StorageService.getJoiningNodes (CASSANDRA-7478)
 * Clone token map outside of hot gossip loops (CASSANDRA-7758)
 * Fix MS expiring map timeout for Paxos messages (CASSANDRA-7752)
 * Do not flush on truncate if durable_writes is false (CASSANDRA-7750)
 * Give CRR a default input_cql Statement (CASSANDRA-7226)
 * Better error message when adding a collection with the same name
   than a previously dropped one (CASSANDRA-6276)
 * Fix validation when adding static columns (CASSANDRA-7730)
 * (Thrift) fix range deletion of supercolumns (CASSANDRA-7733)
 * Fix potential AssertionError in RangeTombstoneList (CASSANDRA-7700)
 * Validate arguments of blobAs* functions (CASSANDRA-7707)
 * Fix potential AssertionError with 2ndary indexes (CASSANDRA-6612)
 * Avoid logging CompactionInterrupted at ERROR (CASSANDRA-7694)
 * Minor leak in sstable2jon (CASSANDRA-7709)
 * Add cassandra.auto_bootstrap system property (CASSANDRA-7650)
 * Update java driver (for hadoop) (CASSANDRA-7618)
 * Remove CqlPagingRecordReader/CqlPagingInputFormat (CASSANDRA-7570)
 * Support connecting to ipv6 jmx with nodetool (CASSANDRA-7669)


2.1.0-rc5
 * Reject counters inside user types (CASSANDRA-7672)
 * Switch to notification-based GCInspector (CASSANDRA-7638)
 * (cqlsh) Handle nulls in UDTs and tuples correctly (CASSANDRA-7656)
 * Don't use strict consistency when replacing (CASSANDRA-7568)
 * Fix min/max cell name collection on 2.0 SSTables with range
   tombstones (CASSANDRA-7593)
 * Tolerate min/max cell names of different lengths (CASSANDRA-7651)
 * Filter cached results correctly (CASSANDRA-7636)
 * Fix tracing on the new SEPExecutor (CASSANDRA-7644)
 * Remove shuffle and taketoken (CASSANDRA-7601)
 * Clean up Windows batch scripts (CASSANDRA-7619)
 * Fix native protocol drop user type notification (CASSANDRA-7571)
 * Give read access to system.schema_usertypes to all authenticated users
   (CASSANDRA-7578)
 * (cqlsh) Fix cqlsh display when zero rows are returned (CASSANDRA-7580)
 * Get java version correctly when JAVA_TOOL_OPTIONS is set (CASSANDRA-7572)
 * Fix NPE when dropping index from non-existent keyspace, AssertionError when
   dropping non-existent index with IF EXISTS (CASSANDRA-7590)
 * Fix sstablelevelresetter hang (CASSANDRA-7614)
 * (cqlsh) Fix deserialization of blobs (CASSANDRA-7603)
 * Use "keyspace updated" schema change message for UDT changes in v1 and
   v2 protocols (CASSANDRA-7617)
 * Fix tracing of range slices and secondary index lookups that are local
   to the coordinator (CASSANDRA-7599)
 * Set -Dcassandra.storagedir for all tool shell scripts (CASSANDRA-7587)
 * Don't swap max/min col names when mutating sstable metadata (CASSANDRA-7596)
 * (cqlsh) Correctly handle paged result sets (CASSANDRA-7625)
 * (cqlsh) Improve waiting for a trace to complete (CASSANDRA-7626)
 * Fix tracing of concurrent range slices and 2ary index queries (CASSANDRA-7626)
 * Fix scrub against collection type (CASSANDRA-7665)
Merged from 2.0:
 * Set gc_grace_seconds to seven days for system schema tables (CASSANDRA-7668)
 * SimpleSeedProvider no longer caches seeds forever (CASSANDRA-7663)
 * Always flush on truncate (CASSANDRA-7511)
 * Fix ReversedType(DateType) mapping to native protocol (CASSANDRA-7576)
 * Always merge ranges owned by a single node (CASSANDRA-6930)
 * Track max/min timestamps for range tombstones (CASSANDRA-7647)
 * Fix NPE when listing saved caches dir (CASSANDRA-7632)


2.1.0-rc4
 * Fix word count hadoop example (CASSANDRA-7200)
 * Updated memtable_cleanup_threshold and memtable_flush_writers defaults 
   (CASSANDRA-7551)
 * (Windows) fix startup when WMI memory query fails (CASSANDRA-7505)
 * Anti-compaction proceeds if any part of the repair failed (CASANDRA-7521)
 * Add missing table name to DROP INDEX responses and notifications (CASSANDRA-7539)
 * Bump CQL version to 3.2.0 and update CQL documentation (CASSANDRA-7527)
 * Fix configuration error message when running nodetool ring (CASSANDRA-7508)
 * Support conditional updates, tuple type, and the v3 protocol in cqlsh (CASSANDRA-7509)
 * Handle queries on multiple secondary index types (CASSANDRA-7525)
 * Fix cqlsh authentication with v3 native protocol (CASSANDRA-7564)
 * Fix NPE when unknown prepared statement ID is used (CASSANDRA-7454)
Merged from 2.0:
 * (Windows) force range-based repair to non-sequential mode (CASSANDRA-7541)
 * Fix range merging when DES scores are zero (CASSANDRA-7535)
 * Warn when SSL certificates have expired (CASSANDRA-7528)
 * Fix error when doing reversed queries with static columns (CASSANDRA-7490)
Merged from 1.2:
 * Set correct stream ID on responses when non-Exception Throwables
   are thrown while handling native protocol messages (CASSANDRA-7470)


2.1.0-rc3
 * Consider expiry when reconciling otherwise equal cells (CASSANDRA-7403)
 * Introduce CQL support for stress tool (CASSANDRA-6146)
 * Fix ClassCastException processing expired messages (CASSANDRA-7496)
 * Fix prepared marker for collections inside UDT (CASSANDRA-7472)
 * Remove left-over populate_io_cache_on_flush and replicate_on_write
   uses (CASSANDRA-7493)
 * (Windows) handle spaces in path names (CASSANDRA-7451)
 * Ensure writes have completed after dropping a table, before recycling
   commit log segments (CASSANDRA-7437)
 * Remove left-over rows_per_partition_to_cache (CASSANDRA-7493)
 * Fix error when CONTAINS is used with a bind marker (CASSANDRA-7502)
 * Properly reject unknown UDT field (CASSANDRA-7484)
Merged from 2.0:
 * Fix CC#collectTimeOrderedData() tombstone optimisations (CASSANDRA-7394)
 * Support DISTINCT for static columns and fix behaviour when DISTINC is
   not use (CASSANDRA-7305).
 * Workaround JVM NPE on JMX bind failure (CASSANDRA-7254)
 * Fix race in FileCacheService RemovalListener (CASSANDRA-7278)
 * Fix inconsistent use of consistencyForCommit that allowed LOCAL_QUORUM
   operations to incorrect become full QUORUM (CASSANDRA-7345)
 * Properly handle unrecognized opcodes and flags (CASSANDRA-7440)
 * (Hadoop) close CqlRecordWriter clients when finished (CASSANDRA-7459)
 * Commit disk failure policy (CASSANDRA-7429)
 * Make sure high level sstables get compacted (CASSANDRA-7414)
 * Fix AssertionError when using empty clustering columns and static columns
   (CASSANDRA-7455)
 * Add option to disable STCS in L0 (CASSANDRA-6621)
 * Upgrade to snappy-java 1.0.5.2 (CASSANDRA-7476)


2.1.0-rc2
 * Fix heap size calculation for CompoundSparseCellName and 
   CompoundSparseCellName.WithCollection (CASSANDRA-7421)
 * Allow counter mutations in UNLOGGED batches (CASSANDRA-7351)
 * Modify reconcile logic to always pick a tombstone over a counter cell
   (CASSANDRA-7346)
 * Avoid incremental compaction on Windows (CASSANDRA-7365)
 * Fix exception when querying a composite-keyed table with a collection index
   (CASSANDRA-7372)
 * Use node's host id in place of counter ids (CASSANDRA-7366)
 * Fix error when doing reversed queries with static columns (CASSANDRA-7490)
 * Backport CASSANDRA-6747 (CASSANDRA-7560)
 * Track max/min timestamps for range tombstones (CASSANDRA-7647)
 * Fix NPE when listing saved caches dir (CASSANDRA-7632)
 * Fix sstableloader unable to connect encrypted node (CASSANDRA-7585)
Merged from 1.2:
 * Clone token map outside of hot gossip loops (CASSANDRA-7758)
 * Add stop method to EmbeddedCassandraService (CASSANDRA-7595)
 * Support connecting to ipv6 jmx with nodetool (CASSANDRA-7669)
 * Set gc_grace_seconds to seven days for system schema tables (CASSANDRA-7668)
 * SimpleSeedProvider no longer caches seeds forever (CASSANDRA-7663)
 * Set correct stream ID on responses when non-Exception Throwables
   are thrown while handling native protocol messages (CASSANDRA-7470)
 * Fix row size miscalculation in LazilyCompactedRow (CASSANDRA-7543)
 * Fix race in background compaction check (CASSANDRA-7745)
 * Don't clear out range tombstones during compaction (CASSANDRA-7808)


2.1.0-rc1
 * Revert flush directory (CASSANDRA-6357)
 * More efficient executor service for fast operations (CASSANDRA-4718)
 * Move less common tools into a new cassandra-tools package (CASSANDRA-7160)
 * Support more concurrent requests in native protocol (CASSANDRA-7231)
 * Add tab-completion to debian nodetool packaging (CASSANDRA-6421)
 * Change concurrent_compactors defaults (CASSANDRA-7139)
 * Add PowerShell Windows launch scripts (CASSANDRA-7001)
 * Make commitlog archive+restore more robust (CASSANDRA-6974)
 * Fix marking commitlogsegments clean (CASSANDRA-6959)
 * Add snapshot "manifest" describing files included (CASSANDRA-6326)
 * Parallel streaming for sstableloader (CASSANDRA-3668)
 * Fix bugs in supercolumns handling (CASSANDRA-7138)
 * Fix ClassClassException on composite dense tables (CASSANDRA-7112)
 * Cleanup and optimize collation and slice iterators (CASSANDRA-7107)
 * Upgrade NBHM lib (CASSANDRA-7128)
 * Optimize netty server (CASSANDRA-6861)
 * Fix repair hang when given CF does not exist (CASSANDRA-7189)
 * Allow c* to be shutdown in an embedded mode (CASSANDRA-5635)
 * Add server side batching to native transport (CASSANDRA-5663)
 * Make batchlog replay asynchronous (CASSANDRA-6134)
 * remove unused classes (CASSANDRA-7197)
 * Limit user types to the keyspace they are defined in (CASSANDRA-6643)
 * Add validate method to CollectionType (CASSANDRA-7208)
 * New serialization format for UDT values (CASSANDRA-7209, CASSANDRA-7261)
 * Fix nodetool netstats (CASSANDRA-7270)
 * Fix potential ClassCastException in HintedHandoffManager (CASSANDRA-7284)
 * Use prepared statements internally (CASSANDRA-6975)
 * Fix broken paging state with prepared statement (CASSANDRA-7120)
 * Fix IllegalArgumentException in CqlStorage (CASSANDRA-7287)
 * Allow nulls/non-existant fields in UDT (CASSANDRA-7206)
 * Backport Thrift MultiSliceRequest (CASSANDRA-7027)
 * Handle overlapping MultiSlices (CASSANDRA-7279)
 * Fix DataOutputTest on Windows (CASSANDRA-7265)
 * Embedded sets in user defined data-types are not updating (CASSANDRA-7267)
 * Add tuple type to CQL/native protocol (CASSANDRA-7248)
 * Fix CqlPagingRecordReader on tables with few rows (CASSANDRA-7322)
Merged from 2.0:
 * Copy compaction options to make sure they are reloaded (CASSANDRA-7290)
 * Add option to do more aggressive tombstone compactions (CASSANDRA-6563)
 * Don't try to compact already-compacting files in HHOM (CASSANDRA-7288)
 * Always reallocate buffers in HSHA (CASSANDRA-6285)
 * (Hadoop) support authentication in CqlRecordReader (CASSANDRA-7221)
 * (Hadoop) Close java driver Cluster in CQLRR.close (CASSANDRA-7228)
 * Warn when 'USING TIMESTAMP' is used on a CAS BATCH (CASSANDRA-7067)
 * return all cpu values from BackgroundActivityMonitor.readAndCompute (CASSANDRA-7183)
 * Correctly delete scheduled range xfers (CASSANDRA-7143)
 * return all cpu values from BackgroundActivityMonitor.readAndCompute (CASSANDRA-7183)  
 * reduce garbage creation in calculatePendingRanges (CASSANDRA-7191)
 * fix c* launch issues on Russian os's due to output of linux 'free' cmd (CASSANDRA-6162)
 * Fix disabling autocompaction (CASSANDRA-7187)
 * Fix potential NumberFormatException when deserializing IntegerType (CASSANDRA-7088)
 * cqlsh can't tab-complete disabling compaction (CASSANDRA-7185)
 * cqlsh: Accept and execute CQL statement(s) from command-line parameter (CASSANDRA-7172)
 * Fix IllegalStateException in CqlPagingRecordReader (CASSANDRA-7198)
 * Fix the InvertedIndex trigger example (CASSANDRA-7211)
 * Add --resolve-ip option to 'nodetool ring' (CASSANDRA-7210)
 * reduce garbage on codec flag deserialization (CASSANDRA-7244) 
 * Fix duplicated error messages on directory creation error at startup (CASSANDRA-5818)
 * Proper null handle for IF with map element access (CASSANDRA-7155)
 * Improve compaction visibility (CASSANDRA-7242)
 * Correctly delete scheduled range xfers (CASSANDRA-7143)
 * Make batchlog replica selection rack-aware (CASSANDRA-6551)
 * Fix CFMetaData#getColumnDefinitionFromColumnName() (CASSANDRA-7074)
 * Fix writetime/ttl functions for static columns (CASSANDRA-7081)
 * Suggest CTRL-C or semicolon after three blank lines in cqlsh (CASSANDRA-7142)
 * Fix 2ndary index queries with DESC clustering order (CASSANDRA-6950)
 * Invalid key cache entries on DROP (CASSANDRA-6525)
 * Fix flapping RecoveryManagerTest (CASSANDRA-7084)
 * Add missing iso8601 patterns for date strings (CASSANDRA-6973)
 * Support selecting multiple rows in a partition using IN (CASSANDRA-6875)
 * Add authentication support to shuffle (CASSANDRA-6484)
 * Swap local and global default read repair chances (CASSANDRA-7320)
 * Add conditional CREATE/DROP USER support (CASSANDRA-7264)
 * Cqlsh counts non-empty lines for "Blank lines" warning (CASSANDRA-7325)
Merged from 1.2:
 * Add Cloudstack snitch (CASSANDRA-7147)
 * Update system.peers correctly when relocating tokens (CASSANDRA-7126)
 * Add Google Compute Engine snitch (CASSANDRA-7132)
 * remove duplicate query for local tokens (CASSANDRA-7182)
 * exit CQLSH with error status code if script fails (CASSANDRA-6344)
 * Fix bug with some IN queries missig results (CASSANDRA-7105)
 * Fix availability validation for LOCAL_ONE CL (CASSANDRA-7319)
 * Hint streaming can cause decommission to fail (CASSANDRA-7219)


2.1.0-beta2
 * Increase default CL space to 8GB (CASSANDRA-7031)
 * Add range tombstones to read repair digests (CASSANDRA-6863)
 * Fix BTree.clear for large updates (CASSANDRA-6943)
 * Fail write instead of logging a warning when unable to append to CL
   (CASSANDRA-6764)
 * Eliminate possibility of CL segment appearing twice in active list 
   (CASSANDRA-6557)
 * Apply DONTNEED fadvise to commitlog segments (CASSANDRA-6759)
 * Switch CRC component to Adler and include it for compressed sstables 
   (CASSANDRA-4165)
 * Allow cassandra-stress to set compaction strategy options (CASSANDRA-6451)
 * Add broadcast_rpc_address option to cassandra.yaml (CASSANDRA-5899)
 * Auto reload GossipingPropertyFileSnitch config (CASSANDRA-5897)
 * Fix overflow of memtable_total_space_in_mb (CASSANDRA-6573)
 * Fix ABTC NPE and apply update function correctly (CASSANDRA-6692)
 * Allow nodetool to use a file or prompt for password (CASSANDRA-6660)
 * Fix AIOOBE when concurrently accessing ABSC (CASSANDRA-6742)
 * Fix assertion error in ALTER TYPE RENAME (CASSANDRA-6705)
 * Scrub should not always clear out repaired status (CASSANDRA-5351)
 * Improve handling of range tombstone for wide partitions (CASSANDRA-6446)
 * Fix ClassCastException for compact table with composites (CASSANDRA-6738)
 * Fix potentially repairing with wrong nodes (CASSANDRA-6808)
 * Change caching option syntax (CASSANDRA-6745)
 * Fix stress to do proper counter reads (CASSANDRA-6835)
 * Fix help message for stress counter_write (CASSANDRA-6824)
 * Fix stress smart Thrift client to pick servers correctly (CASSANDRA-6848)
 * Add logging levels (minimal, normal or verbose) to stress tool (CASSANDRA-6849)
 * Fix race condition in Batch CLE (CASSANDRA-6860)
 * Improve cleanup/scrub/upgradesstables failure handling (CASSANDRA-6774)
 * ByteBuffer write() methods for serializing sstables (CASSANDRA-6781)
 * Proper compare function for CollectionType (CASSANDRA-6783)
 * Update native server to Netty 4 (CASSANDRA-6236)
 * Fix off-by-one error in stress (CASSANDRA-6883)
 * Make OpOrder AutoCloseable (CASSANDRA-6901)
 * Remove sync repair JMX interface (CASSANDRA-6900)
 * Add multiple memory allocation options for memtables (CASSANDRA-6689, 6694)
 * Remove adjusted op rate from stress output (CASSANDRA-6921)
 * Add optimized CF.hasColumns() implementations (CASSANDRA-6941)
 * Serialize batchlog mutations with the version of the target node
   (CASSANDRA-6931)
 * Optimize CounterColumn#reconcile() (CASSANDRA-6953)
 * Properly remove 1.2 sstable support in 2.1 (CASSANDRA-6869)
 * Lock counter cells, not partitions (CASSANDRA-6880)
 * Track presence of legacy counter shards in sstables (CASSANDRA-6888)
 * Ensure safe resource cleanup when replacing sstables (CASSANDRA-6912)
 * Add failure handler to async callback (CASSANDRA-6747)
 * Fix AE when closing SSTable without releasing reference (CASSANDRA-7000)
 * Clean up IndexInfo on keyspace/table drops (CASSANDRA-6924)
 * Only snapshot relative SSTables when sequential repair (CASSANDRA-7024)
 * Require nodetool rebuild_index to specify index names (CASSANDRA-7038)
 * fix cassandra stress errors on reads with native protocol (CASSANDRA-7033)
 * Use OpOrder to guard sstable references for reads (CASSANDRA-6919)
 * Preemptive opening of compaction result (CASSANDRA-6916)
 * Multi-threaded scrub/cleanup/upgradesstables (CASSANDRA-5547)
 * Optimize cellname comparison (CASSANDRA-6934)
 * Native protocol v3 (CASSANDRA-6855)
 * Optimize Cell liveness checks and clean up Cell (CASSANDRA-7119)
 * Support consistent range movements (CASSANDRA-2434)
Merged from 2.0:
 * Avoid race-prone second "scrub" of system keyspace (CASSANDRA-6797)
 * Pool CqlRecordWriter clients by inetaddress rather than Range
   (CASSANDRA-6665)
 * Fix compaction_history timestamps (CASSANDRA-6784)
 * Compare scores of full replica ordering in DES (CASSANDRA-6683)
 * fix CME in SessionInfo updateProgress affecting netstats (CASSANDRA-6577)
 * Allow repairing between specific replicas (CASSANDRA-6440)
 * Allow per-dc enabling of hints (CASSANDRA-6157)
 * Add compatibility for Hadoop 0.2.x (CASSANDRA-5201)
 * Fix EstimatedHistogram races (CASSANDRA-6682)
 * Failure detector correctly converts initial value to nanos (CASSANDRA-6658)
 * Add nodetool taketoken to relocate vnodes (CASSANDRA-4445)
 * Expose bulk loading progress over JMX (CASSANDRA-4757)
 * Correctly handle null with IF conditions and TTL (CASSANDRA-6623)
 * Account for range/row tombstones in tombstone drop
   time histogram (CASSANDRA-6522)
 * Stop CommitLogSegment.close() from calling sync() (CASSANDRA-6652)
 * Make commitlog failure handling configurable (CASSANDRA-6364)
 * Avoid overlaps in LCS (CASSANDRA-6688)
 * Improve support for paginating over composites (CASSANDRA-4851)
 * Fix count(*) queries in a mixed cluster (CASSANDRA-6707)
 * Improve repair tasks(snapshot, differencing) concurrency (CASSANDRA-6566)
 * Fix replaying pre-2.0 commit logs (CASSANDRA-6714)
 * Add static columns to CQL3 (CASSANDRA-6561)
 * Optimize single partition batch statements (CASSANDRA-6737)
 * Disallow post-query re-ordering when paging (CASSANDRA-6722)
 * Fix potential paging bug with deleted columns (CASSANDRA-6748)
 * Fix NPE on BulkLoader caused by losing StreamEvent (CASSANDRA-6636)
 * Fix truncating compression metadata (CASSANDRA-6791)
 * Add CMSClassUnloadingEnabled JVM option (CASSANDRA-6541)
 * Catch memtable flush exceptions during shutdown (CASSANDRA-6735)
 * Fix upgradesstables NPE for non-CF-based indexes (CASSANDRA-6645)
 * Fix UPDATE updating PRIMARY KEY columns implicitly (CASSANDRA-6782)
 * Fix IllegalArgumentException when updating from 1.2 with SuperColumns
   (CASSANDRA-6733)
 * FBUtilities.singleton() should use the CF comparator (CASSANDRA-6778)
 * Fix CQLSStableWriter.addRow(Map<String, Object>) (CASSANDRA-6526)
 * Fix HSHA server introducing corrupt data (CASSANDRA-6285)
 * Fix CAS conditions for COMPACT STORAGE tables (CASSANDRA-6813)
 * Starting threads in OutboundTcpConnectionPool constructor causes race conditions (CASSANDRA-7177)
 * Allow overriding cassandra-rackdc.properties file (CASSANDRA-7072)
 * Set JMX RMI port to 7199 (CASSANDRA-7087)
 * Use LOCAL_QUORUM for data reads at LOCAL_SERIAL (CASSANDRA-6939)
 * Log a warning for large batches (CASSANDRA-6487)
 * Put nodes in hibernate when join_ring is false (CASSANDRA-6961)
 * Avoid early loading of non-system keyspaces before compaction-leftovers 
   cleanup at startup (CASSANDRA-6913)
 * Restrict Windows to parallel repairs (CASSANDRA-6907)
 * (Hadoop) Allow manually specifying start/end tokens in CFIF (CASSANDRA-6436)
 * Fix NPE in MeteredFlusher (CASSANDRA-6820)
 * Fix race processing range scan responses (CASSANDRA-6820)
 * Allow deleting snapshots from dropped keyspaces (CASSANDRA-6821)
 * Add uuid() function (CASSANDRA-6473)
 * Omit tombstones from schema digests (CASSANDRA-6862)
 * Include correct consistencyLevel in LWT timeout (CASSANDRA-6884)
 * Lower chances for losing new SSTables during nodetool refresh and
   ColumnFamilyStore.loadNewSSTables (CASSANDRA-6514)
 * Add support for DELETE ... IF EXISTS to CQL3 (CASSANDRA-5708)
 * Update hadoop_cql3_word_count example (CASSANDRA-6793)
 * Fix handling of RejectedExecution in sync Thrift server (CASSANDRA-6788)
 * Log more information when exceeding tombstone_warn_threshold (CASSANDRA-6865)
 * Fix truncate to not abort due to unreachable fat clients (CASSANDRA-6864)
 * Fix schema concurrency exceptions (CASSANDRA-6841)
 * Fix leaking validator FH in StreamWriter (CASSANDRA-6832)
 * Fix saving triggers to schema (CASSANDRA-6789)
 * Fix trigger mutations when base mutation list is immutable (CASSANDRA-6790)
 * Fix accounting in FileCacheService to allow re-using RAR (CASSANDRA-6838)
 * Fix static counter columns (CASSANDRA-6827)
 * Restore expiring->deleted (cell) compaction optimization (CASSANDRA-6844)
 * Fix CompactionManager.needsCleanup (CASSANDRA-6845)
 * Correctly compare BooleanType values other than 0 and 1 (CASSANDRA-6779)
 * Read message id as string from earlier versions (CASSANDRA-6840)
 * Properly use the Paxos consistency for (non-protocol) batch (CASSANDRA-6837)
 * Add paranoid disk failure option (CASSANDRA-6646)
 * Improve PerRowSecondaryIndex performance (CASSANDRA-6876)
 * Extend triggers to support CAS updates (CASSANDRA-6882)
 * Static columns with IF NOT EXISTS don't always work as expected (CASSANDRA-6873)
 * Fix paging with SELECT DISTINCT (CASSANDRA-6857)
 * Fix UnsupportedOperationException on CAS timeout (CASSANDRA-6923)
 * Improve MeteredFlusher handling of MF-unaffected column families
   (CASSANDRA-6867)
 * Add CqlRecordReader using native pagination (CASSANDRA-6311)
 * Add QueryHandler interface (CASSANDRA-6659)
 * Track liveRatio per-memtable, not per-CF (CASSANDRA-6945)
 * Make sure upgradesstables keeps sstable level (CASSANDRA-6958)
 * Fix LIMIT with static columns (CASSANDRA-6956)
 * Fix clash with CQL column name in thrift validation (CASSANDRA-6892)
 * Fix error with super columns in mixed 1.2-2.0 clusters (CASSANDRA-6966)
 * Fix bad skip of sstables on slice query with composite start/finish (CASSANDRA-6825)
 * Fix unintended update with conditional statement (CASSANDRA-6893)
 * Fix map element access in IF (CASSANDRA-6914)
 * Avoid costly range calculations for range queries on system keyspaces
   (CASSANDRA-6906)
 * Fix SSTable not released if stream session fails (CASSANDRA-6818)
 * Avoid build failure due to ANTLR timeout (CASSANDRA-6991)
 * Queries on compact tables can return more rows that requested (CASSANDRA-7052)
 * USING TIMESTAMP for batches does not work (CASSANDRA-7053)
 * Fix performance regression from CASSANDRA-5614 (CASSANDRA-6949)
 * Ensure that batchlog and hint timeouts do not produce hints (CASSANDRA-7058)
 * Merge groupable mutations in TriggerExecutor#execute() (CASSANDRA-7047)
 * Plug holes in resource release when wiring up StreamSession (CASSANDRA-7073)
 * Re-add parameter columns to tracing session (CASSANDRA-6942)
 * Preserves CQL metadata when updating table from thrift (CASSANDRA-6831)
Merged from 1.2:
 * Fix nodetool display with vnodes (CASSANDRA-7082)
 * Add UNLOGGED, COUNTER options to BATCH documentation (CASSANDRA-6816)
 * add extra SSL cipher suites (CASSANDRA-6613)
 * fix nodetool getsstables for blob PK (CASSANDRA-6803)
 * Fix BatchlogManager#deleteBatch() use of millisecond timestamps
   (CASSANDRA-6822)
 * Continue assassinating even if the endpoint vanishes (CASSANDRA-6787)
 * Schedule schema pulls on change (CASSANDRA-6971)
 * Non-droppable verbs shouldn't be dropped from OTC (CASSANDRA-6980)
 * Shutdown batchlog executor in SS#drain() (CASSANDRA-7025)
 * Fix batchlog to account for CF truncation records (CASSANDRA-6999)
 * Fix CQLSH parsing of functions and BLOB literals (CASSANDRA-7018)
 * Properly load trustore in the native protocol (CASSANDRA-6847)
 * Always clean up references in SerializingCache (CASSANDRA-6994)
 * Don't shut MessagingService down when replacing a node (CASSANDRA-6476)
 * fix npe when doing -Dcassandra.fd_initial_value_ms (CASSANDRA-6751)


2.1.0-beta1
 * Add flush directory distinct from compaction directories (CASSANDRA-6357)
 * Require JNA by default (CASSANDRA-6575)
 * add listsnapshots command to nodetool (CASSANDRA-5742)
 * Introduce AtomicBTreeColumns (CASSANDRA-6271, 6692)
 * Multithreaded commitlog (CASSANDRA-3578)
 * allocate fixed index summary memory pool and resample cold index summaries 
   to use less memory (CASSANDRA-5519)
 * Removed multithreaded compaction (CASSANDRA-6142)
 * Parallelize fetching rows for low-cardinality indexes (CASSANDRA-1337)
 * change logging from log4j to logback (CASSANDRA-5883)
 * switch to LZ4 compression for internode communication (CASSANDRA-5887)
 * Stop using Thrift-generated Index* classes internally (CASSANDRA-5971)
 * Remove 1.2 network compatibility code (CASSANDRA-5960)
 * Remove leveled json manifest migration code (CASSANDRA-5996)
 * Remove CFDefinition (CASSANDRA-6253)
 * Use AtomicIntegerFieldUpdater in RefCountedMemory (CASSANDRA-6278)
 * User-defined types for CQL3 (CASSANDRA-5590)
 * Use of o.a.c.metrics in nodetool (CASSANDRA-5871, 6406)
 * Batch read from OTC's queue and cleanup (CASSANDRA-1632)
 * Secondary index support for collections (CASSANDRA-4511, 6383)
 * SSTable metadata(Stats.db) format change (CASSANDRA-6356)
 * Push composites support in the storage engine
   (CASSANDRA-5417, CASSANDRA-6520)
 * Add snapshot space used to cfstats (CASSANDRA-6231)
 * Add cardinality estimator for key count estimation (CASSANDRA-5906)
 * CF id is changed to be non-deterministic. Data dir/key cache are created
   uniquely for CF id (CASSANDRA-5202)
 * New counters implementation (CASSANDRA-6504)
 * Replace UnsortedColumns, EmptyColumns, TreeMapBackedSortedColumns with new
   ArrayBackedSortedColumns (CASSANDRA-6630, CASSANDRA-6662, CASSANDRA-6690)
 * Add option to use row cache with a given amount of rows (CASSANDRA-5357)
 * Avoid repairing already repaired data (CASSANDRA-5351)
 * Reject counter updates with USING TTL/TIMESTAMP (CASSANDRA-6649)
 * Replace index_interval with min/max_index_interval (CASSANDRA-6379)
 * Lift limitation that order by columns must be selected for IN queries (CASSANDRA-4911)


2.0.5
 * Reduce garbage generated by bloom filter lookups (CASSANDRA-6609)
 * Add ks.cf names to tombstone logging (CASSANDRA-6597)
 * Use LOCAL_QUORUM for LWT operations at LOCAL_SERIAL (CASSANDRA-6495)
 * Wait for gossip to settle before accepting client connections (CASSANDRA-4288)
 * Delete unfinished compaction incrementally (CASSANDRA-6086)
 * Allow specifying custom secondary index options in CQL3 (CASSANDRA-6480)
 * Improve replica pinning for cache efficiency in DES (CASSANDRA-6485)
 * Fix LOCAL_SERIAL from thrift (CASSANDRA-6584)
 * Don't special case received counts in CAS timeout exceptions (CASSANDRA-6595)
 * Add support for 2.1 global counter shards (CASSANDRA-6505)
 * Fix NPE when streaming connection is not yet established (CASSANDRA-6210)
 * Avoid rare duplicate read repair triggering (CASSANDRA-6606)
 * Fix paging discardFirst (CASSANDRA-6555)
 * Fix ArrayIndexOutOfBoundsException in 2ndary index query (CASSANDRA-6470)
 * Release sstables upon rebuilding 2i (CASSANDRA-6635)
 * Add AbstractCompactionStrategy.startup() method (CASSANDRA-6637)
 * SSTableScanner may skip rows during cleanup (CASSANDRA-6638)
 * sstables from stalled repair sessions can resurrect deleted data (CASSANDRA-6503)
 * Switch stress to use ITransportFactory (CASSANDRA-6641)
 * Fix IllegalArgumentException during prepare (CASSANDRA-6592)
 * Fix possible loss of 2ndary index entries during compaction (CASSANDRA-6517)
 * Fix direct Memory on architectures that do not support unaligned long access
   (CASSANDRA-6628)
 * Let scrub optionally skip broken counter partitions (CASSANDRA-5930)
Merged from 1.2:
 * fsync compression metadata (CASSANDRA-6531)
 * Validate CF existence on execution for prepared statement (CASSANDRA-6535)
 * Add ability to throttle batchlog replay (CASSANDRA-6550)
 * Fix executing LOCAL_QUORUM with SimpleStrategy (CASSANDRA-6545)
 * Avoid StackOverflow when using large IN queries (CASSANDRA-6567)
 * Nodetool upgradesstables includes secondary indexes (CASSANDRA-6598)
 * Paginate batchlog replay (CASSANDRA-6569)
 * skip blocking on streaming during drain (CASSANDRA-6603)
 * Improve error message when schema doesn't match loaded sstable (CASSANDRA-6262)
 * Add properties to adjust FD initial value and max interval (CASSANDRA-4375)
 * Fix preparing with batch and delete from collection (CASSANDRA-6607)
 * Fix ABSC reverse iterator's remove() method (CASSANDRA-6629)
 * Handle host ID conflicts properly (CASSANDRA-6615)
 * Move handling of migration event source to solve bootstrap race. (CASSANDRA-6648)
 * Make sure compaction throughput value doesn't overflow with int math (CASSANDRA-6647)


2.0.4
 * Allow removing snapshots of no-longer-existing CFs (CASSANDRA-6418)
 * add StorageService.stopDaemon() (CASSANDRA-4268)
 * add IRE for invalid CF supplied to get_count (CASSANDRA-5701)
 * add client encryption support to sstableloader (CASSANDRA-6378)
 * Fix accept() loop for SSL sockets post-shutdown (CASSANDRA-6468)
 * Fix size-tiered compaction in LCS L0 (CASSANDRA-6496)
 * Fix assertion failure in filterColdSSTables (CASSANDRA-6483)
 * Fix row tombstones in larger-than-memory compactions (CASSANDRA-6008)
 * Fix cleanup ClassCastException (CASSANDRA-6462)
 * Reduce gossip memory use by interning VersionedValue strings (CASSANDRA-6410)
 * Allow specifying datacenters to participate in a repair (CASSANDRA-6218)
 * Fix divide-by-zero in PCI (CASSANDRA-6403)
 * Fix setting last compacted key in the wrong level for LCS (CASSANDRA-6284)
 * Add millisecond precision formats to the timestamp parser (CASSANDRA-6395)
 * Expose a total memtable size metric for a CF (CASSANDRA-6391)
 * cqlsh: handle symlinks properly (CASSANDRA-6425)
 * Fix potential infinite loop when paging query with IN (CASSANDRA-6464)
 * Fix assertion error in AbstractQueryPager.discardFirst (CASSANDRA-6447)
 * Fix streaming older SSTable yields unnecessary tombstones (CASSANDRA-6527)
Merged from 1.2:
 * Improved error message on bad properties in DDL queries (CASSANDRA-6453)
 * Randomize batchlog candidates selection (CASSANDRA-6481)
 * Fix thundering herd on endpoint cache invalidation (CASSANDRA-6345, 6485)
 * Improve batchlog write performance with vnodes (CASSANDRA-6488)
 * cqlsh: quote single quotes in strings inside collections (CASSANDRA-6172)
 * Improve gossip performance for typical messages (CASSANDRA-6409)
 * Throw IRE if a prepared statement has more markers than supported 
   (CASSANDRA-5598)
 * Expose Thread metrics for the native protocol server (CASSANDRA-6234)
 * Change snapshot response message verb to INTERNAL to avoid dropping it 
   (CASSANDRA-6415)
 * Warn when collection read has > 65K elements (CASSANDRA-5428)
 * Fix cache persistence when both row and key cache are enabled 
   (CASSANDRA-6413)
 * (Hadoop) add describe_local_ring (CASSANDRA-6268)
 * Fix handling of concurrent directory creation failure (CASSANDRA-6459)
 * Allow executing CREATE statements multiple times (CASSANDRA-6471)
 * Don't send confusing info with timeouts (CASSANDRA-6491)
 * Don't resubmit counter mutation runnables internally (CASSANDRA-6427)
 * Don't drop local mutations without a hint (CASSANDRA-6510)
 * Don't allow null max_hint_window_in_ms (CASSANDRA-6419)
 * Validate SliceRange start and finish lengths (CASSANDRA-6521)


2.0.3
 * Fix FD leak on slice read path (CASSANDRA-6275)
 * Cancel read meter task when closing SSTR (CASSANDRA-6358)
 * free off-heap IndexSummary during bulk (CASSANDRA-6359)
 * Recover from IOException in accept() thread (CASSANDRA-6349)
 * Improve Gossip tolerance of abnormally slow tasks (CASSANDRA-6338)
 * Fix trying to hint timed out counter writes (CASSANDRA-6322)
 * Allow restoring specific columnfamilies from archived CL (CASSANDRA-4809)
 * Avoid flushing compaction_history after each operation (CASSANDRA-6287)
 * Fix repair assertion error when tombstones expire (CASSANDRA-6277)
 * Skip loading corrupt key cache (CASSANDRA-6260)
 * Fixes for compacting larger-than-memory rows (CASSANDRA-6274)
 * Compact hottest sstables first and optionally omit coldest from
   compaction entirely (CASSANDRA-6109)
 * Fix modifying column_metadata from thrift (CASSANDRA-6182)
 * cqlsh: fix LIST USERS output (CASSANDRA-6242)
 * Add IRequestSink interface (CASSANDRA-6248)
 * Update memtable size while flushing (CASSANDRA-6249)
 * Provide hooks around CQL2/CQL3 statement execution (CASSANDRA-6252)
 * Require Permission.SELECT for CAS updates (CASSANDRA-6247)
 * New CQL-aware SSTableWriter (CASSANDRA-5894)
 * Reject CAS operation when the protocol v1 is used (CASSANDRA-6270)
 * Correctly throw error when frame too large (CASSANDRA-5981)
 * Fix serialization bug in PagedRange with 2ndary indexes (CASSANDRA-6299)
 * Fix CQL3 table validation in Thrift (CASSANDRA-6140)
 * Fix bug missing results with IN clauses (CASSANDRA-6327)
 * Fix paging with reversed slices (CASSANDRA-6343)
 * Set minTimestamp correctly to be able to drop expired sstables (CASSANDRA-6337)
 * Support NaN and Infinity as float literals (CASSANDRA-6003)
 * Remove RF from nodetool ring output (CASSANDRA-6289)
 * Fix attempting to flush empty rows (CASSANDRA-6374)
 * Fix potential out of bounds exception when paging (CASSANDRA-6333)
Merged from 1.2:
 * Optimize FD phi calculation (CASSANDRA-6386)
 * Improve initial FD phi estimate when starting up (CASSANDRA-6385)
 * Don't list CQL3 table in CLI describe even if named explicitely 
   (CASSANDRA-5750)
 * Invalidate row cache when dropping CF (CASSANDRA-6351)
 * add non-jamm path for cached statements (CASSANDRA-6293)
 * add windows bat files for shell commands (CASSANDRA-6145)
 * Require logging in for Thrift CQL2/3 statement preparation (CASSANDRA-6254)
 * restrict max_num_tokens to 1536 (CASSANDRA-6267)
 * Nodetool gets default JMX port from cassandra-env.sh (CASSANDRA-6273)
 * make calculatePendingRanges asynchronous (CASSANDRA-6244)
 * Remove blocking flushes in gossip thread (CASSANDRA-6297)
 * Fix potential socket leak in connectionpool creation (CASSANDRA-6308)
 * Allow LOCAL_ONE/LOCAL_QUORUM to work with SimpleStrategy (CASSANDRA-6238)
 * cqlsh: handle 'null' as session duration (CASSANDRA-6317)
 * Fix json2sstable handling of range tombstones (CASSANDRA-6316)
 * Fix missing one row in reverse query (CASSANDRA-6330)
 * Fix reading expired row value from row cache (CASSANDRA-6325)
 * Fix AssertionError when doing set element deletion (CASSANDRA-6341)
 * Make CL code for the native protocol match the one in C* 2.0
   (CASSANDRA-6347)
 * Disallow altering CQL3 table from thrift (CASSANDRA-6370)
 * Fix size computation of prepared statement (CASSANDRA-6369)


2.0.2
 * Update FailureDetector to use nanontime (CASSANDRA-4925)
 * Fix FileCacheService regressions (CASSANDRA-6149)
 * Never return WriteTimeout for CL.ANY (CASSANDRA-6132)
 * Fix race conditions in bulk loader (CASSANDRA-6129)
 * Add configurable metrics reporting (CASSANDRA-4430)
 * drop queries exceeding a configurable number of tombstones (CASSANDRA-6117)
 * Track and persist sstable read activity (CASSANDRA-5515)
 * Fixes for speculative retry (CASSANDRA-5932, CASSANDRA-6194)
 * Improve memory usage of metadata min/max column names (CASSANDRA-6077)
 * Fix thrift validation refusing row markers on CQL3 tables (CASSANDRA-6081)
 * Fix insertion of collections with CAS (CASSANDRA-6069)
 * Correctly send metadata on SELECT COUNT (CASSANDRA-6080)
 * Track clients' remote addresses in ClientState (CASSANDRA-6070)
 * Create snapshot dir if it does not exist when migrating
   leveled manifest (CASSANDRA-6093)
 * make sequential nodetool repair the default (CASSANDRA-5950)
 * Add more hooks for compaction strategy implementations (CASSANDRA-6111)
 * Fix potential NPE on composite 2ndary indexes (CASSANDRA-6098)
 * Delete can potentially be skipped in batch (CASSANDRA-6115)
 * Allow alter keyspace on system_traces (CASSANDRA-6016)
 * Disallow empty column names in cql (CASSANDRA-6136)
 * Use Java7 file-handling APIs and fix file moving on Windows (CASSANDRA-5383)
 * Save compaction history to system keyspace (CASSANDRA-5078)
 * Fix NPE if StorageService.getOperationMode() is executed before full startup (CASSANDRA-6166)
 * CQL3: support pre-epoch longs for TimestampType (CASSANDRA-6212)
 * Add reloadtriggers command to nodetool (CASSANDRA-4949)
 * cqlsh: ignore empty 'value alias' in DESCRIBE (CASSANDRA-6139)
 * Fix sstable loader (CASSANDRA-6205)
 * Reject bootstrapping if the node already exists in gossip (CASSANDRA-5571)
 * Fix NPE while loading paxos state (CASSANDRA-6211)
 * cqlsh: add SHOW SESSION <tracing-session> command (CASSANDRA-6228)
Merged from 1.2:
 * (Hadoop) Require CFRR batchSize to be at least 2 (CASSANDRA-6114)
 * Add a warning for small LCS sstable size (CASSANDRA-6191)
 * Add ability to list specific KS/CF combinations in nodetool cfstats (CASSANDRA-4191)
 * Mark CF clean if a mutation raced the drop and got it marked dirty (CASSANDRA-5946)
 * Add a LOCAL_ONE consistency level (CASSANDRA-6202)
 * Limit CQL prepared statement cache by size instead of count (CASSANDRA-6107)
 * Tracing should log write failure rather than raw exceptions (CASSANDRA-6133)
 * lock access to TM.endpointToHostIdMap (CASSANDRA-6103)
 * Allow estimated memtable size to exceed slab allocator size (CASSANDRA-6078)
 * Start MeteredFlusher earlier to prevent OOM during CL replay (CASSANDRA-6087)
 * Avoid sending Truncate command to fat clients (CASSANDRA-6088)
 * Allow where clause conditions to be in parenthesis (CASSANDRA-6037)
 * Do not open non-ssl storage port if encryption option is all (CASSANDRA-3916)
 * Move batchlog replay to its own executor (CASSANDRA-6079)
 * Add tombstone debug threshold and histogram (CASSANDRA-6042, 6057)
 * Enable tcp keepalive on incoming connections (CASSANDRA-4053)
 * Fix fat client schema pull NPE (CASSANDRA-6089)
 * Fix memtable flushing for indexed tables (CASSANDRA-6112)
 * Fix skipping columns with multiple slices (CASSANDRA-6119)
 * Expose connected thrift + native client counts (CASSANDRA-5084)
 * Optimize auth setup (CASSANDRA-6122)
 * Trace index selection (CASSANDRA-6001)
 * Update sstablesPerReadHistogram to use biased sampling (CASSANDRA-6164)
 * Log UnknownColumnfamilyException when closing socket (CASSANDRA-5725)
 * Properly error out on CREATE INDEX for counters table (CASSANDRA-6160)
 * Handle JMX notification failure for repair (CASSANDRA-6097)
 * (Hadoop) Fetch no more than 128 splits in parallel (CASSANDRA-6169)
 * stress: add username/password authentication support (CASSANDRA-6068)
 * Fix indexed queries with row cache enabled on parent table (CASSANDRA-5732)
 * Fix compaction race during columnfamily drop (CASSANDRA-5957)
 * Fix validation of empty column names for compact tables (CASSANDRA-6152)
 * Skip replaying mutations that pass CRC but fail to deserialize (CASSANDRA-6183)
 * Rework token replacement to use replace_address (CASSANDRA-5916)
 * Fix altering column types (CASSANDRA-6185)
 * cqlsh: fix CREATE/ALTER WITH completion (CASSANDRA-6196)
 * add windows bat files for shell commands (CASSANDRA-6145)
 * Fix potential stack overflow during range tombstones insertion (CASSANDRA-6181)
 * (Hadoop) Make LOCAL_ONE the default consistency level (CASSANDRA-6214)


2.0.1
 * Fix bug that could allow reading deleted data temporarily (CASSANDRA-6025)
 * Improve memory use defaults (CASSANDRA-6059)
 * Make ThriftServer more easlly extensible (CASSANDRA-6058)
 * Remove Hadoop dependency from ITransportFactory (CASSANDRA-6062)
 * add file_cache_size_in_mb setting (CASSANDRA-5661)
 * Improve error message when yaml contains invalid properties (CASSANDRA-5958)
 * Improve leveled compaction's ability to find non-overlapping L0 compactions
   to work on concurrently (CASSANDRA-5921)
 * Notify indexer of columns shadowed by range tombstones (CASSANDRA-5614)
 * Log Merkle tree stats (CASSANDRA-2698)
 * Switch from crc32 to adler32 for compressed sstable checksums (CASSANDRA-5862)
 * Improve offheap memcpy performance (CASSANDRA-5884)
 * Use a range aware scanner for cleanup (CASSANDRA-2524)
 * Cleanup doesn't need to inspect sstables that contain only local data
   (CASSANDRA-5722)
 * Add ability for CQL3 to list partition keys (CASSANDRA-4536)
 * Improve native protocol serialization (CASSANDRA-5664)
 * Upgrade Thrift to 0.9.1 (CASSANDRA-5923)
 * Require superuser status for adding triggers (CASSANDRA-5963)
 * Make standalone scrubber handle old and new style leveled manifest
   (CASSANDRA-6005)
 * Fix paxos bugs (CASSANDRA-6012, 6013, 6023)
 * Fix paged ranges with multiple replicas (CASSANDRA-6004)
 * Fix potential AssertionError during tracing (CASSANDRA-6041)
 * Fix NPE in sstablesplit (CASSANDRA-6027)
 * Migrate pre-2.0 key/value/column aliases to system.schema_columns
   (CASSANDRA-6009)
 * Paging filter empty rows too agressively (CASSANDRA-6040)
 * Support variadic parameters for IN clauses (CASSANDRA-4210)
 * cqlsh: return the result of CAS writes (CASSANDRA-5796)
 * Fix validation of IN clauses with 2ndary indexes (CASSANDRA-6050)
 * Support named bind variables in CQL (CASSANDRA-6033)
Merged from 1.2:
 * Allow cache-keys-to-save to be set at runtime (CASSANDRA-5980)
 * Avoid second-guessing out-of-space state (CASSANDRA-5605)
 * Tuning knobs for dealing with large blobs and many CFs (CASSANDRA-5982)
 * (Hadoop) Fix CQLRW for thrift tables (CASSANDRA-6002)
 * Fix possible divide-by-zero in HHOM (CASSANDRA-5990)
 * Allow local batchlog writes for CL.ANY (CASSANDRA-5967)
 * Upgrade metrics-core to version 2.2.0 (CASSANDRA-5947)
 * Fix CqlRecordWriter with composite keys (CASSANDRA-5949)
 * Add snitch, schema version, cluster, partitioner to JMX (CASSANDRA-5881)
 * Allow disabling SlabAllocator (CASSANDRA-5935)
 * Make user-defined compaction JMX blocking (CASSANDRA-4952)
 * Fix streaming does not transfer wrapped range (CASSANDRA-5948)
 * Fix loading index summary containing empty key (CASSANDRA-5965)
 * Correctly handle limits in CompositesSearcher (CASSANDRA-5975)
 * Pig: handle CQL collections (CASSANDRA-5867)
 * Pass the updated cf to the PRSI index() method (CASSANDRA-5999)
 * Allow empty CQL3 batches (as no-op) (CASSANDRA-5994)
 * Support null in CQL3 functions (CASSANDRA-5910)
 * Replace the deprecated MapMaker with CacheLoader (CASSANDRA-6007)
 * Add SSTableDeletingNotification to DataTracker (CASSANDRA-6010)
 * Fix snapshots in use get deleted during snapshot repair (CASSANDRA-6011)
 * Move hints and exception count to o.a.c.metrics (CASSANDRA-6017)
 * Fix memory leak in snapshot repair (CASSANDRA-6047)
 * Fix sstable2sjon for CQL3 tables (CASSANDRA-5852)


2.0.0
 * Fix thrift validation when inserting into CQL3 tables (CASSANDRA-5138)
 * Fix periodic memtable flushing behavior with clean memtables (CASSANDRA-5931)
 * Fix dateOf() function for pre-2.0 timestamp columns (CASSANDRA-5928)
 * Fix SSTable unintentionally loads BF when opened for batch (CASSANDRA-5938)
 * Add stream session progress to JMX (CASSANDRA-4757)
 * Fix NPE during CAS operation (CASSANDRA-5925)
Merged from 1.2:
 * Fix getBloomFilterDiskSpaceUsed for AlwaysPresentFilter (CASSANDRA-5900)
 * Don't announce schema version until we've loaded the changes locally
   (CASSANDRA-5904)
 * Fix to support off heap bloom filters size greater than 2 GB (CASSANDRA-5903)
 * Properly handle parsing huge map and set literals (CASSANDRA-5893)


2.0.0-rc2
 * enable vnodes by default (CASSANDRA-5869)
 * fix CAS contention timeout (CASSANDRA-5830)
 * fix HsHa to respect max frame size (CASSANDRA-4573)
 * Fix (some) 2i on composite components omissions (CASSANDRA-5851)
 * cqlsh: add DESCRIBE FULL SCHEMA variant (CASSANDRA-5880)
Merged from 1.2:
 * Correctly validate sparse composite cells in scrub (CASSANDRA-5855)
 * Add KeyCacheHitRate metric to CF metrics (CASSANDRA-5868)
 * cqlsh: add support for multiline comments (CASSANDRA-5798)
 * Handle CQL3 SELECT duplicate IN restrictions on clustering columns
   (CASSANDRA-5856)


2.0.0-rc1
 * improve DecimalSerializer performance (CASSANDRA-5837)
 * fix potential spurious wakeup in AsyncOneResponse (CASSANDRA-5690)
 * fix schema-related trigger issues (CASSANDRA-5774)
 * Better validation when accessing CQL3 table from thrift (CASSANDRA-5138)
 * Fix assertion error during repair (CASSANDRA-5801)
 * Fix range tombstone bug (CASSANDRA-5805)
 * DC-local CAS (CASSANDRA-5797)
 * Add a native_protocol_version column to the system.local table (CASSANRDA-5819)
 * Use index_interval from cassandra.yaml when upgraded (CASSANDRA-5822)
 * Fix buffer underflow on socket close (CASSANDRA-5792)
Merged from 1.2:
 * Fix reading DeletionTime from 1.1-format sstables (CASSANDRA-5814)
 * cqlsh: add collections support to COPY (CASSANDRA-5698)
 * retry important messages for any IOException (CASSANDRA-5804)
 * Allow empty IN relations in SELECT/UPDATE/DELETE statements (CASSANDRA-5626)
 * cqlsh: fix crashing on Windows due to libedit detection (CASSANDRA-5812)
 * fix bulk-loading compressed sstables (CASSANDRA-5820)
 * (Hadoop) fix quoting in CqlPagingRecordReader and CqlRecordWriter 
   (CASSANDRA-5824)
 * update default LCS sstable size to 160MB (CASSANDRA-5727)
 * Allow compacting 2Is via nodetool (CASSANDRA-5670)
 * Hex-encode non-String keys in OPP (CASSANDRA-5793)
 * nodetool history logging (CASSANDRA-5823)
 * (Hadoop) fix support for Thrift tables in CqlPagingRecordReader 
   (CASSANDRA-5752)
 * add "all time blocked" to StatusLogger output (CASSANDRA-5825)
 * Future-proof inter-major-version schema migrations (CASSANDRA-5845)
 * (Hadoop) add CqlPagingRecordReader support for ReversedType in Thrift table
   (CASSANDRA-5718)
 * Add -no-snapshot option to scrub (CASSANDRA-5891)
 * Fix to support off heap bloom filters size greater than 2 GB (CASSANDRA-5903)
 * Properly handle parsing huge map and set literals (CASSANDRA-5893)
 * Fix LCS L0 compaction may overlap in L1 (CASSANDRA-5907)
 * New sstablesplit tool to split large sstables offline (CASSANDRA-4766)
 * Fix potential deadlock in native protocol server (CASSANDRA-5926)
 * Disallow incompatible type change in CQL3 (CASSANDRA-5882)
Merged from 1.1:
 * Correctly validate sparse composite cells in scrub (CASSANDRA-5855)


2.0.0-beta2
 * Replace countPendingHints with Hints Created metric (CASSANDRA-5746)
 * Allow nodetool with no args, and with help to run without a server (CASSANDRA-5734)
 * Cleanup AbstractType/TypeSerializer classes (CASSANDRA-5744)
 * Remove unimplemented cli option schema-mwt (CASSANDRA-5754)
 * Support range tombstones in thrift (CASSANDRA-5435)
 * Normalize table-manipulating CQL3 statements' class names (CASSANDRA-5759)
 * cqlsh: add missing table options to DESCRIBE output (CASSANDRA-5749)
 * Fix assertion error during repair (CASSANDRA-5757)
 * Fix bulkloader (CASSANDRA-5542)
 * Add LZ4 compression to the native protocol (CASSANDRA-5765)
 * Fix bugs in the native protocol v2 (CASSANDRA-5770)
 * CAS on 'primary key only' table (CASSANDRA-5715)
 * Support streaming SSTables of old versions (CASSANDRA-5772)
 * Always respect protocol version in native protocol (CASSANDRA-5778)
 * Fix ConcurrentModificationException during streaming (CASSANDRA-5782)
 * Update deletion timestamp in Commit#updatesWithPaxosTime (CASSANDRA-5787)
 * Thrift cas() method crashes if input columns are not sorted (CASSANDRA-5786)
 * Order columns names correctly when querying for CAS (CASSANDRA-5788)
 * Fix streaming retry (CASSANDRA-5775)
Merged from 1.2:
 * if no seeds can be a reached a node won't start in a ring by itself (CASSANDRA-5768)
 * add cassandra.unsafesystem property (CASSANDRA-5704)
 * (Hadoop) quote identifiers in CqlPagingRecordReader (CASSANDRA-5763)
 * Add replace_node functionality for vnodes (CASSANDRA-5337)
 * Add timeout events to query traces (CASSANDRA-5520)
 * Fix serialization of the LEFT gossip value (CASSANDRA-5696)
 * Pig: support for cql3 tables (CASSANDRA-5234)
 * Fix skipping range tombstones with reverse queries (CASSANDRA-5712)
 * Expire entries out of ThriftSessionManager (CASSANDRA-5719)
 * Don't keep ancestor information in memory (CASSANDRA-5342)
 * Expose native protocol server status in nodetool info (CASSANDRA-5735)
 * Fix pathetic performance of range tombstones (CASSANDRA-5677)
 * Fix querying with an empty (impossible) range (CASSANDRA-5573)
 * cqlsh: handle CUSTOM 2i in DESCRIBE output (CASSANDRA-5760)
 * Fix minor bug in Range.intersects(Bound) (CASSANDRA-5771)
 * cqlsh: handle disabled compression in DESCRIBE output (CASSANDRA-5766)
 * Ensure all UP events are notified on the native protocol (CASSANDRA-5769)
 * Fix formatting of sstable2json with multiple -k arguments (CASSANDRA-5781)
 * Don't rely on row marker for queries in general to hide lost markers
   after TTL expires (CASSANDRA-5762)
 * Sort nodetool help output (CASSANDRA-5776)
 * Fix column expiring during 2 phases compaction (CASSANDRA-5799)
 * now() is being rejected in INSERTs when inside collections (CASSANDRA-5795)


2.0.0-beta1
 * Add support for indexing clustered columns (CASSANDRA-5125)
 * Removed on-heap row cache (CASSANDRA-5348)
 * use nanotime consistently for node-local timeouts (CASSANDRA-5581)
 * Avoid unnecessary second pass on name-based queries (CASSANDRA-5577)
 * Experimental triggers (CASSANDRA-1311)
 * JEMalloc support for off-heap allocation (CASSANDRA-3997)
 * Single-pass compaction (CASSANDRA-4180)
 * Removed token range bisection (CASSANDRA-5518)
 * Removed compatibility with pre-1.2.5 sstables and network messages
   (CASSANDRA-5511)
 * removed PBSPredictor (CASSANDRA-5455)
 * CAS support (CASSANDRA-5062, 5441, 5442, 5443, 5619, 5667)
 * Leveled compaction performs size-tiered compactions in L0 
   (CASSANDRA-5371, 5439)
 * Add yaml network topology snitch for mixed ec2/other envs (CASSANDRA-5339)
 * Log when a node is down longer than the hint window (CASSANDRA-4554)
 * Optimize tombstone creation for ExpiringColumns (CASSANDRA-4917)
 * Improve LeveledScanner work estimation (CASSANDRA-5250, 5407)
 * Replace compaction lock with runWithCompactionsDisabled (CASSANDRA-3430)
 * Change Message IDs to ints (CASSANDRA-5307)
 * Move sstable level information into the Stats component, removing the
   need for a separate Manifest file (CASSANDRA-4872)
 * avoid serializing to byte[] on commitlog append (CASSANDRA-5199)
 * make index_interval configurable per columnfamily (CASSANDRA-3961, CASSANDRA-5650)
 * add default_time_to_live (CASSANDRA-3974)
 * add memtable_flush_period_in_ms (CASSANDRA-4237)
 * replace supercolumns internally by composites (CASSANDRA-3237, 5123)
 * upgrade thrift to 0.9.0 (CASSANDRA-3719)
 * drop unnecessary keyspace parameter from user-defined compaction API 
   (CASSANDRA-5139)
 * more robust solution to incomplete compactions + counters (CASSANDRA-5151)
 * Change order of directory searching for c*.in.sh (CASSANDRA-3983)
 * Add tool to reset SSTable compaction level for LCS (CASSANDRA-5271)
 * Allow custom configuration loader (CASSANDRA-5045)
 * Remove memory emergency pressure valve logic (CASSANDRA-3534)
 * Reduce request latency with eager retry (CASSANDRA-4705)
 * cqlsh: Remove ASSUME command (CASSANDRA-5331)
 * Rebuild BF when loading sstables if bloom_filter_fp_chance
   has changed since compaction (CASSANDRA-5015)
 * remove row-level bloom filters (CASSANDRA-4885)
 * Change Kernel Page Cache skipping into row preheating (disabled by default)
   (CASSANDRA-4937)
 * Improve repair by deciding on a gcBefore before sending
   out TreeRequests (CASSANDRA-4932)
 * Add an official way to disable compactions (CASSANDRA-5074)
 * Reenable ALTER TABLE DROP with new semantics (CASSANDRA-3919)
 * Add binary protocol versioning (CASSANDRA-5436)
 * Swap THshaServer for TThreadedSelectorServer (CASSANDRA-5530)
 * Add alias support to SELECT statement (CASSANDRA-5075)
 * Don't create empty RowMutations in CommitLogReplayer (CASSANDRA-5541)
 * Use range tombstones when dropping cfs/columns from schema (CASSANDRA-5579)
 * cqlsh: drop CQL2/CQL3-beta support (CASSANDRA-5585)
 * Track max/min column names in sstables to be able to optimize slice
   queries (CASSANDRA-5514, CASSANDRA-5595, CASSANDRA-5600)
 * Binary protocol: allow batching already prepared statements (CASSANDRA-4693)
 * Allow preparing timestamp, ttl and limit in CQL3 queries (CASSANDRA-4450)
 * Support native link w/o JNA in Java7 (CASSANDRA-3734)
 * Use SASL authentication in binary protocol v2 (CASSANDRA-5545)
 * Replace Thrift HsHa with LMAX Disruptor based implementation (CASSANDRA-5582)
 * cqlsh: Add row count to SELECT output (CASSANDRA-5636)
 * Include a timestamp with all read commands to determine column expiration
   (CASSANDRA-5149)
 * Streaming 2.0 (CASSANDRA-5286, 5699)
 * Conditional create/drop ks/table/index statements in CQL3 (CASSANDRA-2737)
 * more pre-table creation property validation (CASSANDRA-5693)
 * Redesign repair messages (CASSANDRA-5426)
 * Fix ALTER RENAME post-5125 (CASSANDRA-5702)
 * Disallow renaming a 2ndary indexed column (CASSANDRA-5705)
 * Rename Table to Keyspace (CASSANDRA-5613)
 * Ensure changing column_index_size_in_kb on different nodes don't corrupt the
   sstable (CASSANDRA-5454)
 * Move resultset type information into prepare, not execute (CASSANDRA-5649)
 * Auto paging in binary protocol (CASSANDRA-4415, 5714)
 * Don't tie client side use of AbstractType to JDBC (CASSANDRA-4495)
 * Adds new TimestampType to replace DateType (CASSANDRA-5723, CASSANDRA-5729)
Merged from 1.2:
 * make starting native protocol server idempotent (CASSANDRA-5728)
 * Fix loading key cache when a saved entry is no longer valid (CASSANDRA-5706)
 * Fix serialization of the LEFT gossip value (CASSANDRA-5696)
 * cqlsh: Don't show 'null' in place of empty values (CASSANDRA-5675)
 * Race condition in detecting version on a mixed 1.1/1.2 cluster
   (CASSANDRA-5692)
 * Fix skipping range tombstones with reverse queries (CASSANDRA-5712)
 * Expire entries out of ThriftSessionManager (CASSANRDA-5719)
 * Don't keep ancestor information in memory (CASSANDRA-5342)
 * cqlsh: fix handling of semicolons inside BATCH queries (CASSANDRA-5697)


1.2.6
 * Fix tracing when operation completes before all responses arrive 
   (CASSANDRA-5668)
 * Fix cross-DC mutation forwarding (CASSANDRA-5632)
 * Reduce SSTableLoader memory usage (CASSANDRA-5555)
 * Scale hinted_handoff_throttle_in_kb to cluster size (CASSANDRA-5272)
 * (Hadoop) Add CQL3 input/output formats (CASSANDRA-4421, 5622)
 * (Hadoop) Fix InputKeyRange in CFIF (CASSANDRA-5536)
 * Fix dealing with ridiculously large max sstable sizes in LCS (CASSANDRA-5589)
 * Ignore pre-truncate hints (CASSANDRA-4655)
 * Move System.exit on OOM into a separate thread (CASSANDRA-5273)
 * Write row markers when serializing schema (CASSANDRA-5572)
 * Check only SSTables for the requested range when streaming (CASSANDRA-5569)
 * Improve batchlog replay behavior and hint ttl handling (CASSANDRA-5314)
 * Exclude localTimestamp from validation for tombstones (CASSANDRA-5398)
 * cqlsh: add custom prompt support (CASSANDRA-5539)
 * Reuse prepared statements in hot auth queries (CASSANDRA-5594)
 * cqlsh: add vertical output option (see EXPAND) (CASSANDRA-5597)
 * Add a rate limit option to stress (CASSANDRA-5004)
 * have BulkLoader ignore snapshots directories (CASSANDRA-5587) 
 * fix SnitchProperties logging context (CASSANDRA-5602)
 * Expose whether jna is enabled and memory is locked via JMX (CASSANDRA-5508)
 * cqlsh: fix COPY FROM with ReversedType (CASSANDRA-5610)
 * Allow creating CUSTOM indexes on collections (CASSANDRA-5615)
 * Evaluate now() function at execution time (CASSANDRA-5616)
 * Expose detailed read repair metrics (CASSANDRA-5618)
 * Correct blob literal + ReversedType parsing (CASSANDRA-5629)
 * Allow GPFS to prefer the internal IP like EC2MRS (CASSANDRA-5630)
 * fix help text for -tspw cassandra-cli (CASSANDRA-5643)
 * don't throw away initial causes exceptions for internode encryption issues 
   (CASSANDRA-5644)
 * Fix message spelling errors for cql select statements (CASSANDRA-5647)
 * Suppress custom exceptions thru jmx (CASSANDRA-5652)
 * Update CREATE CUSTOM INDEX syntax (CASSANDRA-5639)
 * Fix PermissionDetails.equals() method (CASSANDRA-5655)
 * Never allow partition key ranges in CQL3 without token() (CASSANDRA-5666)
 * Gossiper incorrectly drops AppState for an upgrading node (CASSANDRA-5660)
 * Connection thrashing during multi-region ec2 during upgrade, due to 
   messaging version (CASSANDRA-5669)
 * Avoid over reconnecting in EC2MRS (CASSANDRA-5678)
 * Fix ReadResponseSerializer.serializedSize() for digest reads (CASSANDRA-5476)
 * allow sstable2json on 2i CFs (CASSANDRA-5694)
Merged from 1.1:
 * Remove buggy thrift max message length option (CASSANDRA-5529)
 * Fix NPE in Pig's widerow mode (CASSANDRA-5488)
 * Add split size parameter to Pig and disable split combination (CASSANDRA-5544)


1.2.5
 * make BytesToken.toString only return hex bytes (CASSANDRA-5566)
 * Ensure that submitBackground enqueues at least one task (CASSANDRA-5554)
 * fix 2i updates with identical values and timestamps (CASSANDRA-5540)
 * fix compaction throttling bursty-ness (CASSANDRA-4316)
 * reduce memory consumption of IndexSummary (CASSANDRA-5506)
 * remove per-row column name bloom filters (CASSANDRA-5492)
 * Include fatal errors in trace events (CASSANDRA-5447)
 * Ensure that PerRowSecondaryIndex is notified of row-level deletes
   (CASSANDRA-5445)
 * Allow empty blob literals in CQL3 (CASSANDRA-5452)
 * Fix streaming RangeTombstones at column index boundary (CASSANDRA-5418)
 * Fix preparing statements when current keyspace is not set (CASSANDRA-5468)
 * Fix SemanticVersion.isSupportedBy minor/patch handling (CASSANDRA-5496)
 * Don't provide oldCfId for post-1.1 system cfs (CASSANDRA-5490)
 * Fix primary range ignores replication strategy (CASSANDRA-5424)
 * Fix shutdown of binary protocol server (CASSANDRA-5507)
 * Fix repair -snapshot not working (CASSANDRA-5512)
 * Set isRunning flag later in binary protocol server (CASSANDRA-5467)
 * Fix use of CQL3 functions with descending clustering order (CASSANDRA-5472)
 * Disallow renaming columns one at a time for thrift table in CQL3
   (CASSANDRA-5531)
 * cqlsh: add CLUSTERING ORDER BY support to DESCRIBE (CASSANDRA-5528)
 * Add custom secondary index support to CQL3 (CASSANDRA-5484)
 * Fix repair hanging silently on unexpected error (CASSANDRA-5229)
 * Fix Ec2Snitch regression introduced by CASSANDRA-5171 (CASSANDRA-5432)
 * Add nodetool enablebackup/disablebackup (CASSANDRA-5556)
 * cqlsh: fix DESCRIBE after case insensitive USE (CASSANDRA-5567)
Merged from 1.1
 * Add retry mechanism to OTC for non-droppable_verbs (CASSANDRA-5393)
 * Use allocator information to improve memtable memory usage estimate
   (CASSANDRA-5497)
 * Fix trying to load deleted row into row cache on startup (CASSANDRA-4463)
 * fsync leveled manifest to avoid corruption (CASSANDRA-5535)
 * Fix Bound intersection computation (CASSANDRA-5551)
 * sstablescrub now respects max memory size in cassandra.in.sh (CASSANDRA-5562)


1.2.4
 * Ensure that PerRowSecondaryIndex updates see the most recent values
   (CASSANDRA-5397)
 * avoid duplicate index entries ind PrecompactedRow and 
   ParallelCompactionIterable (CASSANDRA-5395)
 * remove the index entry on oldColumn when new column is a tombstone 
   (CASSANDRA-5395)
 * Change default stream throughput from 400 to 200 mbps (CASSANDRA-5036)
 * Gossiper logs DOWN for symmetry with UP (CASSANDRA-5187)
 * Fix mixing prepared statements between keyspaces (CASSANDRA-5352)
 * Fix consistency level during bootstrap - strike 3 (CASSANDRA-5354)
 * Fix transposed arguments in AlreadyExistsException (CASSANDRA-5362)
 * Improve asynchronous hint delivery (CASSANDRA-5179)
 * Fix Guava dependency version (12.0 -> 13.0.1) for Maven (CASSANDRA-5364)
 * Validate that provided CQL3 collection value are < 64K (CASSANDRA-5355)
 * Make upgradeSSTable skip current version sstables by default (CASSANDRA-5366)
 * Optimize min/max timestamp collection (CASSANDRA-5373)
 * Invalid streamId in cql binary protocol when using invalid CL 
   (CASSANDRA-5164)
 * Fix validation for IN where clauses with collections (CASSANDRA-5376)
 * Copy resultSet on count query to avoid ConcurrentModificationException 
   (CASSANDRA-5382)
 * Correctly typecheck in CQL3 even with ReversedType (CASSANDRA-5386)
 * Fix streaming compressed files when using encryption (CASSANDRA-5391)
 * cassandra-all 1.2.0 pom missing netty dependency (CASSANDRA-5392)
 * Fix writetime/ttl functions on null values (CASSANDRA-5341)
 * Fix NPE during cql3 select with token() (CASSANDRA-5404)
 * IndexHelper.skipBloomFilters won't skip non-SHA filters (CASSANDRA-5385)
 * cqlsh: Print maps ordered by key, sort sets (CASSANDRA-5413)
 * Add null syntax support in CQL3 for inserts (CASSANDRA-3783)
 * Allow unauthenticated set_keyspace() calls (CASSANDRA-5423)
 * Fix potential incremental backups race (CASSANDRA-5410)
 * Fix prepared BATCH statements with batch-level timestamps (CASSANDRA-5415)
 * Allow overriding superuser setup delay (CASSANDRA-5430)
 * cassandra-shuffle with JMX usernames and passwords (CASSANDRA-5431)
Merged from 1.1:
 * cli: Quote ks and cf names in schema output when needed (CASSANDRA-5052)
 * Fix bad default for min/max timestamp in SSTableMetadata (CASSANDRA-5372)
 * Fix cf name extraction from manifest in Directories.migrateFile() 
   (CASSANDRA-5242)
 * Support pluggable internode authentication (CASSANDRA-5401)


1.2.3
 * add check for sstable overlap within a level on startup (CASSANDRA-5327)
 * replace ipv6 colons in jmx object names (CASSANDRA-5298, 5328)
 * Avoid allocating SSTableBoundedScanner during repair when the range does 
   not intersect the sstable (CASSANDRA-5249)
 * Don't lowercase property map keys (this breaks NTS) (CASSANDRA-5292)
 * Fix composite comparator with super columns (CASSANDRA-5287)
 * Fix insufficient validation of UPDATE queries against counter cfs
   (CASSANDRA-5300)
 * Fix PropertyFileSnitch default DC/Rack behavior (CASSANDRA-5285)
 * Handle null values when executing prepared statement (CASSANDRA-5081)
 * Add netty to pom dependencies (CASSANDRA-5181)
 * Include type arguments in Thrift CQLPreparedResult (CASSANDRA-5311)
 * Fix compaction not removing columns when bf_fp_ratio is 1 (CASSANDRA-5182)
 * cli: Warn about missing CQL3 tables in schema descriptions (CASSANDRA-5309)
 * Re-enable unknown option in replication/compaction strategies option for
   backward compatibility (CASSANDRA-4795)
 * Add binary protocol support to stress (CASSANDRA-4993)
 * cqlsh: Fix COPY FROM value quoting and null handling (CASSANDRA-5305)
 * Fix repair -pr for vnodes (CASSANDRA-5329)
 * Relax CL for auth queries for non-default users (CASSANDRA-5310)
 * Fix AssertionError during repair (CASSANDRA-5245)
 * Don't announce migrations to pre-1.2 nodes (CASSANDRA-5334)
Merged from 1.1:
 * Update offline scrub for 1.0 -> 1.1 directory structure (CASSANDRA-5195)
 * add tmp flag to Descriptor hashcode (CASSANDRA-4021)
 * fix logging of "Found table data in data directories" when only system tables
   are present (CASSANDRA-5289)
 * cli: Add JMX authentication support (CASSANDRA-5080)
 * nodetool: ability to repair specific range (CASSANDRA-5280)
 * Fix possible assertion triggered in SliceFromReadCommand (CASSANDRA-5284)
 * cqlsh: Add inet type support on Windows (ipv4-only) (CASSANDRA-4801)
 * Fix race when initializing ColumnFamilyStore (CASSANDRA-5350)
 * Add UseTLAB JVM flag (CASSANDRA-5361)


1.2.2
 * fix potential for multiple concurrent compactions of the same sstables
   (CASSANDRA-5256)
 * avoid no-op caching of byte[] on commitlog append (CASSANDRA-5199)
 * fix symlinks under data dir not working (CASSANDRA-5185)
 * fix bug in compact storage metadata handling (CASSANDRA-5189)
 * Validate login for USE queries (CASSANDRA-5207)
 * cli: remove default username and password (CASSANDRA-5208)
 * configure populate_io_cache_on_flush per-CF (CASSANDRA-4694)
 * allow configuration of internode socket buffer (CASSANDRA-3378)
 * Make sstable directory picking blacklist-aware again (CASSANDRA-5193)
 * Correctly expire gossip states for edge cases (CASSANDRA-5216)
 * Improve handling of directory creation failures (CASSANDRA-5196)
 * Expose secondary indicies to the rest of nodetool (CASSANDRA-4464)
 * Binary protocol: avoid sending notification for 0.0.0.0 (CASSANDRA-5227)
 * add UseCondCardMark XX jvm settings on jdk 1.7 (CASSANDRA-4366)
 * CQL3 refactor to allow conversion function (CASSANDRA-5226)
 * Fix drop of sstables in some circumstance (CASSANDRA-5232)
 * Implement caching of authorization results (CASSANDRA-4295)
 * Add support for LZ4 compression (CASSANDRA-5038)
 * Fix missing columns in wide rows queries (CASSANDRA-5225)
 * Simplify auth setup and make system_auth ks alterable (CASSANDRA-5112)
 * Stop compactions from hanging during bootstrap (CASSANDRA-5244)
 * fix compressed streaming sending extra chunk (CASSANDRA-5105)
 * Add CQL3-based implementations of IAuthenticator and IAuthorizer
   (CASSANDRA-4898)
 * Fix timestamp-based tomstone removal logic (CASSANDRA-5248)
 * cli: Add JMX authentication support (CASSANDRA-5080)
 * Fix forceFlush behavior (CASSANDRA-5241)
 * cqlsh: Add username autocompletion (CASSANDRA-5231)
 * Fix CQL3 composite partition key error (CASSANDRA-5240)
 * Allow IN clause on last clustering key (CASSANDRA-5230)
Merged from 1.1:
 * fix start key/end token validation for wide row iteration (CASSANDRA-5168)
 * add ConfigHelper support for Thrift frame and max message sizes (CASSANDRA-5188)
 * fix nodetool repair not fail on node down (CASSANDRA-5203)
 * always collect tombstone hints (CASSANDRA-5068)
 * Fix error when sourcing file in cqlsh (CASSANDRA-5235)


1.2.1
 * stream undelivered hints on decommission (CASSANDRA-5128)
 * GossipingPropertyFileSnitch loads saved dc/rack info if needed (CASSANDRA-5133)
 * drain should flush system CFs too (CASSANDRA-4446)
 * add inter_dc_tcp_nodelay setting (CASSANDRA-5148)
 * re-allow wrapping ranges for start_token/end_token range pairitspwng (CASSANDRA-5106)
 * fix validation compaction of empty rows (CASSANDRA-5136)
 * nodetool methods to enable/disable hint storage/delivery (CASSANDRA-4750)
 * disallow bloom filter false positive chance of 0 (CASSANDRA-5013)
 * add threadpool size adjustment methods to JMXEnabledThreadPoolExecutor and 
   CompactionManagerMBean (CASSANDRA-5044)
 * fix hinting for dropped local writes (CASSANDRA-4753)
 * off-heap cache doesn't need mutable column container (CASSANDRA-5057)
 * apply disk_failure_policy to bad disks on initial directory creation 
   (CASSANDRA-4847)
 * Optimize name-based queries to use ArrayBackedSortedColumns (CASSANDRA-5043)
 * Fall back to old manifest if most recent is unparseable (CASSANDRA-5041)
 * pool [Compressed]RandomAccessReader objects on the partitioned read path
   (CASSANDRA-4942)
 * Add debug logging to list filenames processed by Directories.migrateFile 
   method (CASSANDRA-4939)
 * Expose black-listed directories via JMX (CASSANDRA-4848)
 * Log compaction merge counts (CASSANDRA-4894)
 * Minimize byte array allocation by AbstractData{Input,Output} (CASSANDRA-5090)
 * Add SSL support for the binary protocol (CASSANDRA-5031)
 * Allow non-schema system ks modification for shuffle to work (CASSANDRA-5097)
 * cqlsh: Add default limit to SELECT statements (CASSANDRA-4972)
 * cqlsh: fix DESCRIBE for 1.1 cfs in CQL3 (CASSANDRA-5101)
 * Correctly gossip with nodes >= 1.1.7 (CASSANDRA-5102)
 * Ensure CL guarantees on digest mismatch (CASSANDRA-5113)
 * Validate correctly selects on composite partition key (CASSANDRA-5122)
 * Fix exception when adding collection (CASSANDRA-5117)
 * Handle states for non-vnode clusters correctly (CASSANDRA-5127)
 * Refuse unrecognized replication and compaction strategy options (CASSANDRA-4795)
 * Pick the correct value validator in sstable2json for cql3 tables (CASSANDRA-5134)
 * Validate login for describe_keyspace, describe_keyspaces and set_keyspace
   (CASSANDRA-5144)
 * Fix inserting empty maps (CASSANDRA-5141)
 * Don't remove tokens from System table for node we know (CASSANDRA-5121)
 * fix streaming progress report for compresed files (CASSANDRA-5130)
 * Coverage analysis for low-CL queries (CASSANDRA-4858)
 * Stop interpreting dates as valid timeUUID value (CASSANDRA-4936)
 * Adds E notation for floating point numbers (CASSANDRA-4927)
 * Detect (and warn) unintentional use of the cql2 thrift methods when cql3 was
   intended (CASSANDRA-5172)
 * cli: Quote ks and cf names in schema output when needed (CASSANDRA-5052)
 * Fix cf name extraction from manifest in Directories.migrateFile() (CASSANDRA-5242)
 * Replace mistaken usage of commons-logging with slf4j (CASSANDRA-5464)
 * Ensure Jackson dependency matches lib (CASSANDRA-5126)
 * Expose droppable tombstone ratio stats over JMX (CASSANDRA-5159)
Merged from 1.1:
 * Simplify CompressedRandomAccessReader to work around JDK FD bug (CASSANDRA-5088)
 * Improve handling a changing target throttle rate mid-compaction (CASSANDRA-5087)
 * Pig: correctly decode row keys in widerow mode (CASSANDRA-5098)
 * nodetool repair command now prints progress (CASSANDRA-4767)
 * fix user defined compaction to run against 1.1 data directory (CASSANDRA-5118)
 * Fix CQL3 BATCH authorization caching (CASSANDRA-5145)
 * fix get_count returns incorrect value with TTL (CASSANDRA-5099)
 * better handling for mid-compaction failure (CASSANDRA-5137)
 * convert default marshallers list to map for better readability (CASSANDRA-5109)
 * fix ConcurrentModificationException in getBootstrapSource (CASSANDRA-5170)
 * fix sstable maxtimestamp for row deletes and pre-1.1.1 sstables (CASSANDRA-5153)
 * Fix thread growth on node removal (CASSANDRA-5175)
 * Make Ec2Region's datacenter name configurable (CASSANDRA-5155)


1.2.0
 * Disallow counters in collections (CASSANDRA-5082)
 * cqlsh: add unit tests (CASSANDRA-3920)
 * fix default bloom_filter_fp_chance for LeveledCompactionStrategy (CASSANDRA-5093)
Merged from 1.1:
 * add validation for get_range_slices with start_key and end_token (CASSANDRA-5089)


1.2.0-rc2
 * fix nodetool ownership display with vnodes (CASSANDRA-5065)
 * cqlsh: add DESCRIBE KEYSPACES command (CASSANDRA-5060)
 * Fix potential infinite loop when reloading CFS (CASSANDRA-5064)
 * Fix SimpleAuthorizer example (CASSANDRA-5072)
 * cqlsh: force CL.ONE for tracing and system.schema* queries (CASSANDRA-5070)
 * Includes cassandra-shuffle in the debian package (CASSANDRA-5058)
Merged from 1.1:
 * fix multithreaded compaction deadlock (CASSANDRA-4492)
 * fix temporarily missing schema after upgrade from pre-1.1.5 (CASSANDRA-5061)
 * Fix ALTER TABLE overriding compression options with defaults
   (CASSANDRA-4996, 5066)
 * fix specifying and altering crc_check_chance (CASSANDRA-5053)
 * fix Murmur3Partitioner ownership% calculation (CASSANDRA-5076)
 * Don't expire columns sooner than they should in 2ndary indexes (CASSANDRA-5079)


1.2-rc1
 * rename rpc_timeout settings to request_timeout (CASSANDRA-5027)
 * add BF with 0.1 FP to LCS by default (CASSANDRA-5029)
 * Fix preparing insert queries (CASSANDRA-5016)
 * Fix preparing queries with counter increment (CASSANDRA-5022)
 * Fix preparing updates with collections (CASSANDRA-5017)
 * Don't generate UUID based on other node address (CASSANDRA-5002)
 * Fix message when trying to alter a clustering key type (CASSANDRA-5012)
 * Update IAuthenticator to match the new IAuthorizer (CASSANDRA-5003)
 * Fix inserting only a key in CQL3 (CASSANDRA-5040)
 * Fix CQL3 token() function when used with strings (CASSANDRA-5050)
Merged from 1.1:
 * reduce log spam from invalid counter shards (CASSANDRA-5026)
 * Improve schema propagation performance (CASSANDRA-5025)
 * Fix for IndexHelper.IndexFor throws OOB Exception (CASSANDRA-5030)
 * cqlsh: make it possible to describe thrift CFs (CASSANDRA-4827)
 * cqlsh: fix timestamp formatting on some platforms (CASSANDRA-5046)


1.2-beta3
 * make consistency level configurable in cqlsh (CASSANDRA-4829)
 * fix cqlsh rendering of blob fields (CASSANDRA-4970)
 * fix cqlsh DESCRIBE command (CASSANDRA-4913)
 * save truncation position in system table (CASSANDRA-4906)
 * Move CompressionMetadata off-heap (CASSANDRA-4937)
 * allow CLI to GET cql3 columnfamily data (CASSANDRA-4924)
 * Fix rare race condition in getExpireTimeForEndpoint (CASSANDRA-4402)
 * acquire references to overlapping sstables during compaction so bloom filter
   doesn't get free'd prematurely (CASSANDRA-4934)
 * Don't share slice query filter in CQL3 SelectStatement (CASSANDRA-4928)
 * Separate tracing from Log4J (CASSANDRA-4861)
 * Exclude gcable tombstones from merkle-tree computation (CASSANDRA-4905)
 * Better printing of AbstractBounds for tracing (CASSANDRA-4931)
 * Optimize mostRecentTombstone check in CC.collectAllData (CASSANDRA-4883)
 * Change stream session ID to UUID to avoid collision from same node (CASSANDRA-4813)
 * Use Stats.db when bulk loading if present (CASSANDRA-4957)
 * Skip repair on system_trace and keyspaces with RF=1 (CASSANDRA-4956)
 * (cql3) Remove arbitrary SELECT limit (CASSANDRA-4918)
 * Correctly handle prepared operation on collections (CASSANDRA-4945)
 * Fix CQL3 LIMIT (CASSANDRA-4877)
 * Fix Stress for CQL3 (CASSANDRA-4979)
 * Remove cassandra specific exceptions from JMX interface (CASSANDRA-4893)
 * (CQL3) Force using ALLOW FILTERING on potentially inefficient queries (CASSANDRA-4915)
 * (cql3) Fix adding column when the table has collections (CASSANDRA-4982)
 * (cql3) Fix allowing collections with compact storage (CASSANDRA-4990)
 * (cql3) Refuse ttl/writetime function on collections (CASSANDRA-4992)
 * Replace IAuthority with new IAuthorizer (CASSANDRA-4874)
 * clqsh: fix KEY pseudocolumn escaping when describing Thrift tables
   in CQL3 mode (CASSANDRA-4955)
 * add basic authentication support for Pig CassandraStorage (CASSANDRA-3042)
 * fix CQL2 ALTER TABLE compaction_strategy_class altering (CASSANDRA-4965)
Merged from 1.1:
 * Fall back to old describe_splits if d_s_ex is not available (CASSANDRA-4803)
 * Improve error reporting when streaming ranges fail (CASSANDRA-5009)
 * Fix cqlsh timestamp formatting of timezone info (CASSANDRA-4746)
 * Fix assertion failure with leveled compaction (CASSANDRA-4799)
 * Check for null end_token in get_range_slice (CASSANDRA-4804)
 * Remove all remnants of removed nodes (CASSANDRA-4840)
 * Add aut-reloading of the log4j file in debian package (CASSANDRA-4855)
 * Fix estimated row cache entry size (CASSANDRA-4860)
 * reset getRangeSlice filter after finishing a row for get_paged_slice
   (CASSANDRA-4919)
 * expunge row cache post-truncate (CASSANDRA-4940)
 * Allow static CF definition with compact storage (CASSANDRA-4910)
 * Fix endless loop/compaction of schema_* CFs due to broken timestamps (CASSANDRA-4880)
 * Fix 'wrong class type' assertion in CounterColumn (CASSANDRA-4976)


1.2-beta2
 * fp rate of 1.0 disables BF entirely; LCS defaults to 1.0 (CASSANDRA-4876)
 * off-heap bloom filters for row keys (CASSANDRA_4865)
 * add extension point for sstable components (CASSANDRA-4049)
 * improve tracing output (CASSANDRA-4852, 4862)
 * make TRACE verb droppable (CASSANDRA-4672)
 * fix BulkLoader recognition of CQL3 columnfamilies (CASSANDRA-4755)
 * Sort commitlog segments for replay by id instead of mtime (CASSANDRA-4793)
 * Make hint delivery asynchronous (CASSANDRA-4761)
 * Pluggable Thrift transport factories for CLI and cqlsh (CASSANDRA-4609, 4610)
 * cassandra-cli: allow Double value type to be inserted to a column (CASSANDRA-4661)
 * Add ability to use custom TServerFactory implementations (CASSANDRA-4608)
 * optimize batchlog flushing to skip successful batches (CASSANDRA-4667)
 * include metadata for system keyspace itself in schema tables (CASSANDRA-4416)
 * add check to PropertyFileSnitch to verify presence of location for
   local node (CASSANDRA-4728)
 * add PBSPredictor consistency modeler (CASSANDRA-4261)
 * remove vestiges of Thrift unframed mode (CASSANDRA-4729)
 * optimize single-row PK lookups (CASSANDRA-4710)
 * adjust blockFor calculation to account for pending ranges due to node 
   movement (CASSANDRA-833)
 * Change CQL version to 3.0.0 and stop accepting 3.0.0-beta1 (CASSANDRA-4649)
 * (CQL3) Make prepared statement global instead of per connection 
   (CASSANDRA-4449)
 * Fix scrubbing of CQL3 created tables (CASSANDRA-4685)
 * (CQL3) Fix validation when using counter and regular columns in the same 
   table (CASSANDRA-4706)
 * Fix bug starting Cassandra with simple authentication (CASSANDRA-4648)
 * Add support for batchlog in CQL3 (CASSANDRA-4545, 4738)
 * Add support for multiple column family outputs in CFOF (CASSANDRA-4208)
 * Support repairing only the local DC nodes (CASSANDRA-4747)
 * Use rpc_address for binary protocol and change default port (CASSANDRA-4751)
 * Fix use of collections in prepared statements (CASSANDRA-4739)
 * Store more information into peers table (CASSANDRA-4351, 4814)
 * Configurable bucket size for size tiered compaction (CASSANDRA-4704)
 * Run leveled compaction in parallel (CASSANDRA-4310)
 * Fix potential NPE during CFS reload (CASSANDRA-4786)
 * Composite indexes may miss results (CASSANDRA-4796)
 * Move consistency level to the protocol level (CASSANDRA-4734, 4824)
 * Fix Subcolumn slice ends not respected (CASSANDRA-4826)
 * Fix Assertion error in cql3 select (CASSANDRA-4783)
 * Fix list prepend logic (CQL3) (CASSANDRA-4835)
 * Add booleans as literals in CQL3 (CASSANDRA-4776)
 * Allow renaming PK columns in CQL3 (CASSANDRA-4822)
 * Fix binary protocol NEW_NODE event (CASSANDRA-4679)
 * Fix potential infinite loop in tombstone compaction (CASSANDRA-4781)
 * Remove system tables accounting from schema (CASSANDRA-4850)
 * (cql3) Force provided columns in clustering key order in 
   'CLUSTERING ORDER BY' (CASSANDRA-4881)
 * Fix composite index bug (CASSANDRA-4884)
 * Fix short read protection for CQL3 (CASSANDRA-4882)
 * Add tracing support to the binary protocol (CASSANDRA-4699)
 * (cql3) Don't allow prepared marker inside collections (CASSANDRA-4890)
 * Re-allow order by on non-selected columns (CASSANDRA-4645)
 * Bug when composite index is created in a table having collections (CASSANDRA-4909)
 * log index scan subject in CompositesSearcher (CASSANDRA-4904)
Merged from 1.1:
 * add get[Row|Key]CacheEntries to CacheServiceMBean (CASSANDRA-4859)
 * fix get_paged_slice to wrap to next row correctly (CASSANDRA-4816)
 * fix indexing empty column values (CASSANDRA-4832)
 * allow JdbcDate to compose null Date objects (CASSANDRA-4830)
 * fix possible stackoverflow when compacting 1000s of sstables
   (CASSANDRA-4765)
 * fix wrong leveled compaction progress calculation (CASSANDRA-4807)
 * add a close() method to CRAR to prevent leaking file descriptors (CASSANDRA-4820)
 * fix potential infinite loop in get_count (CASSANDRA-4833)
 * fix compositeType.{get/from}String methods (CASSANDRA-4842)
 * (CQL) fix CREATE COLUMNFAMILY permissions check (CASSANDRA-4864)
 * Fix DynamicCompositeType same type comparison (CASSANDRA-4711)
 * Fix duplicate SSTable reference when stream session failed (CASSANDRA-3306)
 * Allow static CF definition with compact storage (CASSANDRA-4910)
 * Fix endless loop/compaction of schema_* CFs due to broken timestamps (CASSANDRA-4880)
 * Fix 'wrong class type' assertion in CounterColumn (CASSANDRA-4976)


1.2-beta1
 * add atomic_batch_mutate (CASSANDRA-4542, -4635)
 * increase default max_hint_window_in_ms to 3h (CASSANDRA-4632)
 * include message initiation time to replicas so they can more
   accurately drop timed-out requests (CASSANDRA-2858)
 * fix clientutil.jar dependencies (CASSANDRA-4566)
 * optimize WriteResponse (CASSANDRA-4548)
 * new metrics (CASSANDRA-4009)
 * redesign KEYS indexes to avoid read-before-write (CASSANDRA-2897)
 * debug tracing (CASSANDRA-1123)
 * parallelize row cache loading (CASSANDRA-4282)
 * Make compaction, flush JBOD-aware (CASSANDRA-4292)
 * run local range scans on the read stage (CASSANDRA-3687)
 * clean up ioexceptions (CASSANDRA-2116)
 * add disk_failure_policy (CASSANDRA-2118)
 * Introduce new json format with row level deletion (CASSANDRA-4054)
 * remove redundant "name" column from schema_keyspaces (CASSANDRA-4433)
 * improve "nodetool ring" handling of multi-dc clusters (CASSANDRA-3047)
 * update NTS calculateNaturalEndpoints to be O(N log N) (CASSANDRA-3881)
 * split up rpc timeout by operation type (CASSANDRA-2819)
 * rewrite key cache save/load to use only sequential i/o (CASSANDRA-3762)
 * update MS protocol with a version handshake + broadcast address id
   (CASSANDRA-4311)
 * multithreaded hint replay (CASSANDRA-4189)
 * add inter-node message compression (CASSANDRA-3127)
 * remove COPP (CASSANDRA-2479)
 * Track tombstone expiration and compact when tombstone content is
   higher than a configurable threshold, default 20% (CASSANDRA-3442, 4234)
 * update MurmurHash to version 3 (CASSANDRA-2975)
 * (CLI) track elapsed time for `delete' operation (CASSANDRA-4060)
 * (CLI) jline version is bumped to 1.0 to properly  support
   'delete' key function (CASSANDRA-4132)
 * Save IndexSummary into new SSTable 'Summary' component (CASSANDRA-2392, 4289)
 * Add support for range tombstones (CASSANDRA-3708)
 * Improve MessagingService efficiency (CASSANDRA-3617)
 * Avoid ID conflicts from concurrent schema changes (CASSANDRA-3794)
 * Set thrift HSHA server thread limit to unlimited by default (CASSANDRA-4277)
 * Avoids double serialization of CF id in RowMutation messages
   (CASSANDRA-4293)
 * stream compressed sstables directly with java nio (CASSANDRA-4297)
 * Support multiple ranges in SliceQueryFilter (CASSANDRA-3885)
 * Add column metadata to system column families (CASSANDRA-4018)
 * (cql3) Always use composite types by default (CASSANDRA-4329)
 * (cql3) Add support for set, map and list (CASSANDRA-3647)
 * Validate date type correctly (CASSANDRA-4441)
 * (cql3) Allow definitions with only a PK (CASSANDRA-4361)
 * (cql3) Add support for row key composites (CASSANDRA-4179)
 * improve DynamicEndpointSnitch by using reservoir sampling (CASSANDRA-4038)
 * (cql3) Add support for 2ndary indexes (CASSANDRA-3680)
 * (cql3) fix defining more than one PK to be invalid (CASSANDRA-4477)
 * remove schema agreement checking from all external APIs (Thrift, CQL and CQL3) (CASSANDRA-4487)
 * add Murmur3Partitioner and make it default for new installations (CASSANDRA-3772, 4621)
 * (cql3) update pseudo-map syntax to use map syntax (CASSANDRA-4497)
 * Finer grained exceptions hierarchy and provides error code with exceptions (CASSANDRA-3979)
 * Adds events push to binary protocol (CASSANDRA-4480)
 * Rewrite nodetool help (CASSANDRA-2293)
 * Make CQL3 the default for CQL (CASSANDRA-4640)
 * update stress tool to be able to use CQL3 (CASSANDRA-4406)
 * Accept all thrift update on CQL3 cf but don't expose their metadata (CASSANDRA-4377)
 * Replace Throttle with Guava's RateLimiter for HintedHandOff (CASSANDRA-4541)
 * fix counter add/get using CQL2 and CQL3 in stress tool (CASSANDRA-4633)
 * Add sstable count per level to cfstats (CASSANDRA-4537)
 * (cql3) Add ALTER KEYSPACE statement (CASSANDRA-4611)
 * (cql3) Allow defining default consistency levels (CASSANDRA-4448)
 * (cql3) Fix queries using LIMIT missing results (CASSANDRA-4579)
 * fix cross-version gossip messaging (CASSANDRA-4576)
 * added inet data type (CASSANDRA-4627)


1.1.6
 * Wait for writes on synchronous read digest mismatch (CASSANDRA-4792)
 * fix commitlog replay for nanotime-infected sstables (CASSANDRA-4782)
 * preflight check ttl for maximum of 20 years (CASSANDRA-4771)
 * (Pig) fix widerow input with single column rows (CASSANDRA-4789)
 * Fix HH to compact with correct gcBefore, which avoids wiping out
   undelivered hints (CASSANDRA-4772)
 * LCS will merge up to 32 L0 sstables as intended (CASSANDRA-4778)
 * NTS will default unconfigured DC replicas to zero (CASSANDRA-4675)
 * use default consistency level in counter validation if none is
   explicitly provide (CASSANDRA-4700)
 * Improve IAuthority interface by introducing fine-grained
   access permissions and grant/revoke commands (CASSANDRA-4490, 4644)
 * fix assumption error in CLI when updating/describing keyspace 
   (CASSANDRA-4322)
 * Adds offline sstablescrub to debian packaging (CASSANDRA-4642)
 * Automatic fixing of overlapping leveled sstables (CASSANDRA-4644)
 * fix error when using ORDER BY with extended selections (CASSANDRA-4689)
 * (CQL3) Fix validation for IN queries for non-PK cols (CASSANDRA-4709)
 * fix re-created keyspace disappering after 1.1.5 upgrade 
   (CASSANDRA-4698, 4752)
 * (CLI) display elapsed time in 2 fraction digits (CASSANDRA-3460)
 * add authentication support to sstableloader (CASSANDRA-4712)
 * Fix CQL3 'is reversed' logic (CASSANDRA-4716, 4759)
 * (CQL3) Don't return ReversedType in result set metadata (CASSANDRA-4717)
 * Backport adding AlterKeyspace statement (CASSANDRA-4611)
 * (CQL3) Correcty accept upper-case data types (CASSANDRA-4770)
 * Add binary protocol events for schema changes (CASSANDRA-4684)
Merged from 1.0:
 * Switch from NBHM to CHM in MessagingService's callback map, which
   prevents OOM in long-running instances (CASSANDRA-4708)


1.1.5
 * add SecondaryIndex.reload API (CASSANDRA-4581)
 * use millis + atomicint for commitlog segment creation instead of
   nanotime, which has issues under some hypervisors (CASSANDRA-4601)
 * fix FD leak in slice queries (CASSANDRA-4571)
 * avoid recursion in leveled compaction (CASSANDRA-4587)
 * increase stack size under Java7 to 180K
 * Log(info) schema changes (CASSANDRA-4547)
 * Change nodetool setcachecapcity to manipulate global caches (CASSANDRA-4563)
 * (cql3) fix setting compaction strategy (CASSANDRA-4597)
 * fix broken system.schema_* timestamps on system startup (CASSANDRA-4561)
 * fix wrong skip of cache saving (CASSANDRA-4533)
 * Avoid NPE when lost+found is in data dir (CASSANDRA-4572)
 * Respect five-minute flush moratorium after initial CL replay (CASSANDRA-4474)
 * Adds ntp as recommended in debian packaging (CASSANDRA-4606)
 * Configurable transport in CF Record{Reader|Writer} (CASSANDRA-4558)
 * (cql3) fix potential NPE with both equal and unequal restriction (CASSANDRA-4532)
 * (cql3) improves ORDER BY validation (CASSANDRA-4624)
 * Fix potential deadlock during counter writes (CASSANDRA-4578)
 * Fix cql error with ORDER BY when using IN (CASSANDRA-4612)
Merged from 1.0:
 * increase Xss to 160k to accomodate latest 1.6 JVMs (CASSANDRA-4602)
 * fix toString of hint destination tokens (CASSANDRA-4568)
 * Fix multiple values for CurrentLocal NodeID (CASSANDRA-4626)


1.1.4
 * fix offline scrub to catch >= out of order rows (CASSANDRA-4411)
 * fix cassandra-env.sh on RHEL and other non-dash-based systems 
   (CASSANDRA-4494)
Merged from 1.0:
 * (Hadoop) fix setting key length for old-style mapred api (CASSANDRA-4534)
 * (Hadoop) fix iterating through a resultset consisting entirely
   of tombstoned rows (CASSANDRA-4466)


1.1.3
 * (cqlsh) add COPY TO (CASSANDRA-4434)
 * munmap commitlog segments before rename (CASSANDRA-4337)
 * (JMX) rename getRangeKeySample to sampleKeyRange to avoid returning
   multi-MB results as an attribute (CASSANDRA-4452)
 * flush based on data size, not throughput; overwritten columns no 
   longer artificially inflate liveRatio (CASSANDRA-4399)
 * update default commitlog segment size to 32MB and total commitlog
   size to 32/1024 MB for 32/64 bit JVMs, respectively (CASSANDRA-4422)
 * avoid using global partitioner to estimate ranges in index sstables
   (CASSANDRA-4403)
 * restore pre-CASSANDRA-3862 approach to removing expired tombstones
   from row cache during compaction (CASSANDRA-4364)
 * (stress) support for CQL prepared statements (CASSANDRA-3633)
 * Correctly catch exception when Snappy cannot be loaded (CASSANDRA-4400)
 * (cql3) Support ORDER BY when IN condition is given in WHERE clause (CASSANDRA-4327)
 * (cql3) delete "component_index" column on DROP TABLE call (CASSANDRA-4420)
 * change nanoTime() to currentTimeInMillis() in schema related code (CASSANDRA-4432)
 * add a token generation tool (CASSANDRA-3709)
 * Fix LCS bug with sstable containing only 1 row (CASSANDRA-4411)
 * fix "Can't Modify Index Name" problem on CF update (CASSANDRA-4439)
 * Fix assertion error in getOverlappingSSTables during repair (CASSANDRA-4456)
 * fix nodetool's setcompactionthreshold command (CASSANDRA-4455)
 * Ensure compacted files are never used, to avoid counter overcount (CASSANDRA-4436)
Merged from 1.0:
 * Push the validation of secondary index values to the SecondaryIndexManager (CASSANDRA-4240)
 * allow dropping columns shadowed by not-yet-expired supercolumn or row
   tombstones in PrecompactedRow (CASSANDRA-4396)


1.1.2
 * Fix cleanup not deleting index entries (CASSANDRA-4379)
 * Use correct partitioner when saving + loading caches (CASSANDRA-4331)
 * Check schema before trying to export sstable (CASSANDRA-2760)
 * Raise a meaningful exception instead of NPE when PFS encounters
   an unconfigured node + no default (CASSANDRA-4349)
 * fix bug in sstable blacklisting with LCS (CASSANDRA-4343)
 * LCS no longer promotes tiny sstables out of L0 (CASSANDRA-4341)
 * skip tombstones during hint replay (CASSANDRA-4320)
 * fix NPE in compactionstats (CASSANDRA-4318)
 * enforce 1m min keycache for auto (CASSANDRA-4306)
 * Have DeletedColumn.isMFD always return true (CASSANDRA-4307)
 * (cql3) exeption message for ORDER BY constraints said primary filter can be
    an IN clause, which is misleading (CASSANDRA-4319)
 * (cql3) Reject (not yet supported) creation of 2ndardy indexes on tables with
   composite primary keys (CASSANDRA-4328)
 * Set JVM stack size to 160k for java 7 (CASSANDRA-4275)
 * cqlsh: add COPY command to load data from CSV flat files (CASSANDRA-4012)
 * CFMetaData.fromThrift to throw ConfigurationException upon error (CASSANDRA-4353)
 * Use CF comparator to sort indexed columns in SecondaryIndexManager
   (CASSANDRA-4365)
 * add strategy_options to the KSMetaData.toString() output (CASSANDRA-4248)
 * (cql3) fix range queries containing unqueried results (CASSANDRA-4372)
 * (cql3) allow updating column_alias types (CASSANDRA-4041)
 * (cql3) Fix deletion bug (CASSANDRA-4193)
 * Fix computation of overlapping sstable for leveled compaction (CASSANDRA-4321)
 * Improve scrub and allow to run it offline (CASSANDRA-4321)
 * Fix assertionError in StorageService.bulkLoad (CASSANDRA-4368)
 * (cqlsh) add option to authenticate to a keyspace at startup (CASSANDRA-4108)
 * (cqlsh) fix ASSUME functionality (CASSANDRA-4352)
 * Fix ColumnFamilyRecordReader to not return progress > 100% (CASSANDRA-3942)
Merged from 1.0:
 * Set gc_grace on index CF to 0 (CASSANDRA-4314)


1.1.1
 * add populate_io_cache_on_flush option (CASSANDRA-2635)
 * allow larger cache capacities than 2GB (CASSANDRA-4150)
 * add getsstables command to nodetool (CASSANDRA-4199)
 * apply parent CF compaction settings to secondary index CFs (CASSANDRA-4280)
 * preserve commitlog size cap when recycling segments at startup
   (CASSANDRA-4201)
 * (Hadoop) fix split generation regression (CASSANDRA-4259)
 * ignore min/max compactions settings in LCS, while preserving
   behavior that min=max=0 disables autocompaction (CASSANDRA-4233)
 * log number of rows read from saved cache (CASSANDRA-4249)
 * calculate exact size required for cleanup operations (CASSANDRA-1404)
 * avoid blocking additional writes during flush when the commitlog
   gets behind temporarily (CASSANDRA-1991)
 * enable caching on index CFs based on data CF cache setting (CASSANDRA-4197)
 * warn on invalid replication strategy creation options (CASSANDRA-4046)
 * remove [Freeable]Memory finalizers (CASSANDRA-4222)
 * include tombstone size in ColumnFamily.size, which can prevent OOM
   during sudden mass delete operations by yielding a nonzero liveRatio
   (CASSANDRA-3741)
 * Open 1 sstableScanner per level for leveled compaction (CASSANDRA-4142)
 * Optimize reads when row deletion timestamps allow us to restrict
   the set of sstables we check (CASSANDRA-4116)
 * add support for commitlog archiving and point-in-time recovery
   (CASSANDRA-3690)
 * avoid generating redundant compaction tasks during streaming
   (CASSANDRA-4174)
 * add -cf option to nodetool snapshot, and takeColumnFamilySnapshot to
   StorageService mbean (CASSANDRA-556)
 * optimize cleanup to drop entire sstables where possible (CASSANDRA-4079)
 * optimize truncate when autosnapshot is disabled (CASSANDRA-4153)
 * update caches to use byte[] keys to reduce memory overhead (CASSANDRA-3966)
 * add column limit to cli (CASSANDRA-3012, 4098)
 * clean up and optimize DataOutputBuffer, used by CQL compression and
   CompositeType (CASSANDRA-4072)
 * optimize commitlog checksumming (CASSANDRA-3610)
 * identify and blacklist corrupted SSTables from future compactions 
   (CASSANDRA-2261)
 * Move CfDef and KsDef validation out of thrift (CASSANDRA-4037)
 * Expose API to repair a user provided range (CASSANDRA-3912)
 * Add way to force the cassandra-cli to refresh its schema (CASSANDRA-4052)
 * Avoid having replicate on write tasks stacking up at CL.ONE (CASSANDRA-2889)
 * (cql3) Backwards compatibility for composite comparators in non-cql3-aware
   clients (CASSANDRA-4093)
 * (cql3) Fix order by for reversed queries (CASSANDRA-4160)
 * (cql3) Add ReversedType support (CASSANDRA-4004)
 * (cql3) Add timeuuid type (CASSANDRA-4194)
 * (cql3) Minor fixes (CASSANDRA-4185)
 * (cql3) Fix prepared statement in BATCH (CASSANDRA-4202)
 * (cql3) Reduce the list of reserved keywords (CASSANDRA-4186)
 * (cql3) Move max/min compaction thresholds to compaction strategy options
   (CASSANDRA-4187)
 * Fix exception during move when localhost is the only source (CASSANDRA-4200)
 * (cql3) Allow paging through non-ordered partitioner results (CASSANDRA-3771)
 * (cql3) Fix drop index (CASSANDRA-4192)
 * (cql3) Don't return range ghosts anymore (CASSANDRA-3982)
 * fix re-creating Keyspaces/ColumnFamilies with the same name as dropped
   ones (CASSANDRA-4219)
 * fix SecondaryIndex LeveledManifest save upon snapshot (CASSANDRA-4230)
 * fix missing arrayOffset in FBUtilities.hash (CASSANDRA-4250)
 * (cql3) Add name of parameters in CqlResultSet (CASSANDRA-4242)
 * (cql3) Correctly validate order by queries (CASSANDRA-4246)
 * rename stress to cassandra-stress for saner packaging (CASSANDRA-4256)
 * Fix exception on colum metadata with non-string comparator (CASSANDRA-4269)
 * Check for unknown/invalid compression options (CASSANDRA-4266)
 * (cql3) Adds simple access to column timestamp and ttl (CASSANDRA-4217)
 * (cql3) Fix range queries with secondary indexes (CASSANDRA-4257)
 * Better error messages from improper input in cli (CASSANDRA-3865)
 * Try to stop all compaction upon Keyspace or ColumnFamily drop (CASSANDRA-4221)
 * (cql3) Allow keyspace properties to contain hyphens (CASSANDRA-4278)
 * (cql3) Correctly validate keyspace access in create table (CASSANDRA-4296)
 * Avoid deadlock in migration stage (CASSANDRA-3882)
 * Take supercolumn names and deletion info into account in memtable throughput
   (CASSANDRA-4264)
 * Add back backward compatibility for old style replication factor (CASSANDRA-4294)
 * Preserve compatibility with pre-1.1 index queries (CASSANDRA-4262)
Merged from 1.0:
 * Fix super columns bug where cache is not updated (CASSANDRA-4190)
 * fix maxTimestamp to include row tombstones (CASSANDRA-4116)
 * (CLI) properly handle quotes in create/update keyspace commands (CASSANDRA-4129)
 * Avoids possible deadlock during bootstrap (CASSANDRA-4159)
 * fix stress tool that hangs forever on timeout or error (CASSANDRA-4128)
 * stress tool to return appropriate exit code on failure (CASSANDRA-4188)
 * fix compaction NPE when out of disk space and assertions disabled
   (CASSANDRA-3985)
 * synchronize LCS getEstimatedTasks to avoid CME (CASSANDRA-4255)
 * ensure unique streaming session id's (CASSANDRA-4223)
 * kick off background compaction when min/max thresholds change 
   (CASSANDRA-4279)
 * improve ability of STCS.getBuckets to deal with 100s of 1000s of
   sstables, such as when convertinb back from LCS (CASSANDRA-4287)
 * Oversize integer in CQL throws NumberFormatException (CASSANDRA-4291)
 * fix 1.0.x node join to mixed version cluster, other nodes >= 1.1 (CASSANDRA-4195)
 * Fix LCS splitting sstable base on uncompressed size (CASSANDRA-4419)
 * Push the validation of secondary index values to the SecondaryIndexManager (CASSANDRA-4240)
 * Don't purge columns during upgradesstables (CASSANDRA-4462)
 * Make cqlsh work with piping (CASSANDRA-4113)
 * Validate arguments for nodetool decommission (CASSANDRA-4061)
 * Report thrift status in nodetool info (CASSANDRA-4010)


1.1.0-final
 * average a reduced liveRatio estimate with the previous one (CASSANDRA-4065)
 * Allow KS and CF names up to 48 characters (CASSANDRA-4157)
 * fix stress build (CASSANDRA-4140)
 * add time remaining estimate to nodetool compactionstats (CASSANDRA-4167)
 * (cql) fix NPE in cql3 ALTER TABLE (CASSANDRA-4163)
 * (cql) Add support for CL.TWO and CL.THREE in CQL (CASSANDRA-4156)
 * (cql) Fix type in CQL3 ALTER TABLE preventing update (CASSANDRA-4170)
 * (cql) Throw invalid exception from CQL3 on obsolete options (CASSANDRA-4171)
 * (cqlsh) fix recognizing uppercase SELECT keyword (CASSANDRA-4161)
 * Pig: wide row support (CASSANDRA-3909)
Merged from 1.0:
 * avoid streaming empty files with bulk loader if sstablewriter errors out
   (CASSANDRA-3946)


1.1-rc1
 * Include stress tool in binary builds (CASSANDRA-4103)
 * (Hadoop) fix wide row iteration when last row read was deleted
   (CASSANDRA-4154)
 * fix read_repair_chance to really default to 0.1 in the cli (CASSANDRA-4114)
 * Adds caching and bloomFilterFpChange to CQL options (CASSANDRA-4042)
 * Adds posibility to autoconfigure size of the KeyCache (CASSANDRA-4087)
 * fix KEYS index from skipping results (CASSANDRA-3996)
 * Remove sliced_buffer_size_in_kb dead option (CASSANDRA-4076)
 * make loadNewSStable preserve sstable version (CASSANDRA-4077)
 * Respect 1.0 cache settings as much as possible when upgrading 
   (CASSANDRA-4088)
 * relax path length requirement for sstable files when upgrading on 
   non-Windows platforms (CASSANDRA-4110)
 * fix terminination of the stress.java when errors were encountered
   (CASSANDRA-4128)
 * Move CfDef and KsDef validation out of thrift (CASSANDRA-4037)
 * Fix get_paged_slice (CASSANDRA-4136)
 * CQL3: Support slice with exclusive start and stop (CASSANDRA-3785)
Merged from 1.0:
 * support PropertyFileSnitch in bulk loader (CASSANDRA-4145)
 * add auto_snapshot option allowing disabling snapshot before drop/truncate
   (CASSANDRA-3710)
 * allow short snitch names (CASSANDRA-4130)


1.1-beta2
 * rename loaded sstables to avoid conflicts with local snapshots
   (CASSANDRA-3967)
 * start hint replay as soon as FD notifies that the target is back up
   (CASSANDRA-3958)
 * avoid unproductive deserializing of cached rows during compaction
   (CASSANDRA-3921)
 * fix concurrency issues with CQL keyspace creation (CASSANDRA-3903)
 * Show Effective Owership via Nodetool ring <keyspace> (CASSANDRA-3412)
 * Update ORDER BY syntax for CQL3 (CASSANDRA-3925)
 * Fix BulkRecordWriter to not throw NPE if reducer gets no map data from Hadoop (CASSANDRA-3944)
 * Fix bug with counters in super columns (CASSANDRA-3821)
 * Remove deprecated merge_shard_chance (CASSANDRA-3940)
 * add a convenient way to reset a node's schema (CASSANDRA-2963)
 * fix for intermittent SchemaDisagreementException (CASSANDRA-3884)
 * CLI `list <CF>` to limit number of columns and their order (CASSANDRA-3012)
 * ignore deprecated KsDef/CfDef/ColumnDef fields in native schema (CASSANDRA-3963)
 * CLI to report when unsupported column_metadata pair was given (CASSANDRA-3959)
 * reincarnate removed and deprecated KsDef/CfDef attributes (CASSANDRA-3953)
 * Fix race between writes and read for cache (CASSANDRA-3862)
 * perform static initialization of StorageProxy on start-up (CASSANDRA-3797)
 * support trickling fsync() on writes (CASSANDRA-3950)
 * expose counters for unavailable/timeout exceptions given to thrift clients (CASSANDRA-3671)
 * avoid quadratic startup time in LeveledManifest (CASSANDRA-3952)
 * Add type information to new schema_ columnfamilies and remove thrift
   serialization for schema (CASSANDRA-3792)
 * add missing column validator options to the CLI help (CASSANDRA-3926)
 * skip reading saved key cache if CF's caching strategy is NONE or ROWS_ONLY (CASSANDRA-3954)
 * Unify migration code (CASSANDRA-4017)
Merged from 1.0:
 * cqlsh: guess correct version of Python for Arch Linux (CASSANDRA-4090)
 * (CLI) properly handle quotes in create/update keyspace commands (CASSANDRA-4129)
 * Avoids possible deadlock during bootstrap (CASSANDRA-4159)
 * fix stress tool that hangs forever on timeout or error (CASSANDRA-4128)
 * Fix super columns bug where cache is not updated (CASSANDRA-4190)
 * stress tool to return appropriate exit code on failure (CASSANDRA-4188)


1.0.9
 * improve index sampling performance (CASSANDRA-4023)
 * always compact away deleted hints immediately after handoff (CASSANDRA-3955)
 * delete hints from dropped ColumnFamilies on handoff instead of
   erroring out (CASSANDRA-3975)
 * add CompositeType ref to the CLI doc for create/update column family (CASSANDRA-3980)
 * Pig: support Counter ColumnFamilies (CASSANDRA-3973)
 * Pig: Composite column support (CASSANDRA-3684)
 * Avoid NPE during repair when a keyspace has no CFs (CASSANDRA-3988)
 * Fix division-by-zero error on get_slice (CASSANDRA-4000)
 * don't change manifest level for cleanup, scrub, and upgradesstables
   operations under LeveledCompactionStrategy (CASSANDRA-3989, 4112)
 * fix race leading to super columns assertion failure (CASSANDRA-3957)
 * fix NPE on invalid CQL delete command (CASSANDRA-3755)
 * allow custom types in CLI's assume command (CASSANDRA-4081)
 * fix totalBytes count for parallel compactions (CASSANDRA-3758)
 * fix intermittent NPE in get_slice (CASSANDRA-4095)
 * remove unnecessary asserts in native code interfaces (CASSANDRA-4096)
 * Validate blank keys in CQL to avoid assertion errors (CASSANDRA-3612)
 * cqlsh: fix bad decoding of some column names (CASSANDRA-4003)
 * cqlsh: fix incorrect padding with unicode chars (CASSANDRA-4033)
 * Fix EC2 snitch incorrectly reporting region (CASSANDRA-4026)
 * Shut down thrift during decommission (CASSANDRA-4086)
 * Expose nodetool cfhistograms for 2ndary indexes (CASSANDRA-4063)
Merged from 0.8:
 * Fix ConcurrentModificationException in gossiper (CASSANDRA-4019)


1.1-beta1
 * (cqlsh)
   + add SOURCE and CAPTURE commands, and --file option (CASSANDRA-3479)
   + add ALTER COLUMNFAMILY WITH (CASSANDRA-3523)
   + bundle Python dependencies with Cassandra (CASSANDRA-3507)
   + added to Debian package (CASSANDRA-3458)
   + display byte data instead of erroring out on decode failure 
     (CASSANDRA-3874)
 * add nodetool rebuild_index (CASSANDRA-3583)
 * add nodetool rangekeysample (CASSANDRA-2917)
 * Fix streaming too much data during move operations (CASSANDRA-3639)
 * Nodetool and CLI connect to localhost by default (CASSANDRA-3568)
 * Reduce memory used by primary index sample (CASSANDRA-3743)
 * (Hadoop) separate input/output configurations (CASSANDRA-3197, 3765)
 * avoid returning internal Cassandra classes over JMX (CASSANDRA-2805)
 * add row-level isolation via SnapTree (CASSANDRA-2893)
 * Optimize key count estimation when opening sstable on startup
   (CASSANDRA-2988)
 * multi-dc replication optimization supporting CL > ONE (CASSANDRA-3577)
 * add command to stop compactions (CASSANDRA-1740, 3566, 3582)
 * multithreaded streaming (CASSANDRA-3494)
 * removed in-tree redhat spec (CASSANDRA-3567)
 * "defragment" rows for name-based queries under STCS, again (CASSANDRA-2503)
 * Recycle commitlog segments for improved performance 
   (CASSANDRA-3411, 3543, 3557, 3615)
 * update size-tiered compaction to prioritize small tiers (CASSANDRA-2407)
 * add message expiration logic to OutboundTcpConnection (CASSANDRA-3005)
 * off-heap cache to use sun.misc.Unsafe instead of JNA (CASSANDRA-3271)
 * EACH_QUORUM is only supported for writes (CASSANDRA-3272)
 * replace compactionlock use in schema migration by checking CFS.isValid
   (CASSANDRA-3116)
 * recognize that "SELECT first ... *" isn't really "SELECT *" (CASSANDRA-3445)
 * Use faster bytes comparison (CASSANDRA-3434)
 * Bulk loader is no longer a fat client, (HADOOP) bulk load output format
   (CASSANDRA-3045)
 * (Hadoop) add support for KeyRange.filter
 * remove assumption that keys and token are in bijection
   (CASSANDRA-1034, 3574, 3604)
 * always remove endpoints from delevery queue in HH (CASSANDRA-3546)
 * fix race between cf flush and its 2ndary indexes flush (CASSANDRA-3547)
 * fix potential race in AES when a repair fails (CASSANDRA-3548)
 * Remove columns shadowed by a deleted container even when we cannot purge
   (CASSANDRA-3538)
 * Improve memtable slice iteration performance (CASSANDRA-3545)
 * more efficient allocation of small bloom filters (CASSANDRA-3618)
 * Use separate writer thread in SSTableSimpleUnsortedWriter (CASSANDRA-3619)
 * fsync the directory after new sstable or commitlog segment are created (CASSANDRA-3250)
 * fix minor issues reported by FindBugs (CASSANDRA-3658)
 * global key/row caches (CASSANDRA-3143, 3849)
 * optimize memtable iteration during range scan (CASSANDRA-3638)
 * introduce 'crc_check_chance' in CompressionParameters to support
   a checksum percentage checking chance similarly to read-repair (CASSANDRA-3611)
 * a way to deactivate global key/row cache on per-CF basis (CASSANDRA-3667)
 * fix LeveledCompactionStrategy broken because of generation pre-allocation
   in LeveledManifest (CASSANDRA-3691)
 * finer-grained control over data directories (CASSANDRA-2749)
 * Fix ClassCastException during hinted handoff (CASSANDRA-3694)
 * Upgrade Thrift to 0.7 (CASSANDRA-3213)
 * Make stress.java insert operation to use microseconds (CASSANDRA-3725)
 * Allows (internally) doing a range query with a limit of columns instead of
   rows (CASSANDRA-3742)
 * Allow rangeSlice queries to be start/end inclusive/exclusive (CASSANDRA-3749)
 * Fix BulkLoader to support new SSTable layout and add stream
   throttling to prevent an NPE when there is no yaml config (CASSANDRA-3752)
 * Allow concurrent schema migrations (CASSANDRA-1391, 3832)
 * Add SnapshotCommand to trigger snapshot on remote node (CASSANDRA-3721)
 * Make CFMetaData conversions to/from thrift/native schema inverses
   (CASSANDRA_3559)
 * Add initial code for CQL 3.0-beta (CASSANDRA-2474, 3781, 3753)
 * Add wide row support for ColumnFamilyInputFormat (CASSANDRA-3264)
 * Allow extending CompositeType comparator (CASSANDRA-3657)
 * Avoids over-paging during get_count (CASSANDRA-3798)
 * Add new command to rebuild a node without (repair) merkle tree calculations
   (CASSANDRA-3483, 3922)
 * respect not only row cache capacity but caching mode when
   trying to read data (CASSANDRA-3812)
 * fix system tests (CASSANDRA-3827)
 * CQL support for altering row key type in ALTER TABLE (CASSANDRA-3781)
 * turn compression on by default (CASSANDRA-3871)
 * make hexToBytes refuse invalid input (CASSANDRA-2851)
 * Make secondary indexes CF inherit compression and compaction from their
   parent CF (CASSANDRA-3877)
 * Finish cleanup up tombstone purge code (CASSANDRA-3872)
 * Avoid NPE on aboarted stream-out sessions (CASSANDRA-3904)
 * BulkRecordWriter throws NPE for counter columns (CASSANDRA-3906)
 * Support compression using BulkWriter (CASSANDRA-3907)


1.0.8
 * fix race between cleanup and flush on secondary index CFSes (CASSANDRA-3712)
 * avoid including non-queried nodes in rangeslice read repair
   (CASSANDRA-3843)
 * Only snapshot CF being compacted for snapshot_before_compaction 
   (CASSANDRA-3803)
 * Log active compactions in StatusLogger (CASSANDRA-3703)
 * Compute more accurate compaction score per level (CASSANDRA-3790)
 * Return InvalidRequest when using a keyspace that doesn't exist
   (CASSANDRA-3764)
 * disallow user modification of System keyspace (CASSANDRA-3738)
 * allow using sstable2json on secondary index data (CASSANDRA-3738)
 * (cqlsh) add DESCRIBE COLUMNFAMILIES (CASSANDRA-3586)
 * (cqlsh) format blobs correctly and use colors to improve output
   readability (CASSANDRA-3726)
 * synchronize BiMap of bootstrapping tokens (CASSANDRA-3417)
 * show index options in CLI (CASSANDRA-3809)
 * add optional socket timeout for streaming (CASSANDRA-3838)
 * fix truncate not to leave behind non-CFS backed secondary indexes
   (CASSANDRA-3844)
 * make CLI `show schema` to use output stream directly instead
   of StringBuilder (CASSANDRA-3842)
 * remove the wait on hint future during write (CASSANDRA-3870)
 * (cqlsh) ignore missing CfDef opts (CASSANDRA-3933)
 * (cqlsh) look for cqlshlib relative to realpath (CASSANDRA-3767)
 * Fix short read protection (CASSANDRA-3934)
 * Make sure infered and actual schema match (CASSANDRA-3371)
 * Fix NPE during HH delivery (CASSANDRA-3677)
 * Don't put boostrapping node in 'hibernate' status (CASSANDRA-3737)
 * Fix double quotes in windows bat files (CASSANDRA-3744)
 * Fix bad validator lookup (CASSANDRA-3789)
 * Fix soft reset in EC2MultiRegionSnitch (CASSANDRA-3835)
 * Don't leave zombie connections with THSHA thrift server (CASSANDRA-3867)
 * (cqlsh) fix deserialization of data (CASSANDRA-3874)
 * Fix removetoken force causing an inconsistent state (CASSANDRA-3876)
 * Fix ahndling of some types with Pig (CASSANDRA-3886)
 * Don't allow to drop the system keyspace (CASSANDRA-3759)
 * Make Pig deletes disabled by default and configurable (CASSANDRA-3628)
Merged from 0.8:
 * (Pig) fix CassandraStorage to use correct comparator in Super ColumnFamily
   case (CASSANDRA-3251)
 * fix thread safety issues in commitlog replay, primarily affecting
   systems with many (100s) of CF definitions (CASSANDRA-3751)
 * Fix relevant tombstone ignored with super columns (CASSANDRA-3875)


1.0.7
 * fix regression in HH page size calculation (CASSANDRA-3624)
 * retry failed stream on IOException (CASSANDRA-3686)
 * allow configuring bloom_filter_fp_chance (CASSANDRA-3497)
 * attempt hint delivery every ten minutes, or when failure detector
   notifies us that a node is back up, whichever comes first.  hint
   handoff throttle delay default changed to 1ms, from 50 (CASSANDRA-3554)
 * add nodetool setstreamthroughput (CASSANDRA-3571)
 * fix assertion when dropping a columnfamily with no sstables (CASSANDRA-3614)
 * more efficient allocation of small bloom filters (CASSANDRA-3618)
 * CLibrary.createHardLinkWithExec() to check for errors (CASSANDRA-3101)
 * Avoid creating empty and non cleaned writer during compaction (CASSANDRA-3616)
 * stop thrift service in shutdown hook so we can quiesce MessagingService
   (CASSANDRA-3335)
 * (CQL) compaction_strategy_options and compression_parameters for
   CREATE COLUMNFAMILY statement (CASSANDRA-3374)
 * Reset min/max compaction threshold when creating size tiered compaction
   strategy (CASSANDRA-3666)
 * Don't ignore IOException during compaction (CASSANDRA-3655)
 * Fix assertion error for CF with gc_grace=0 (CASSANDRA-3579)
 * Shutdown ParallelCompaction reducer executor after use (CASSANDRA-3711)
 * Avoid < 0 value for pending tasks in leveled compaction (CASSANDRA-3693)
 * (Hadoop) Support TimeUUID in Pig CassandraStorage (CASSANDRA-3327)
 * Check schema is ready before continuing boostrapping (CASSANDRA-3629)
 * Catch overflows during parsing of chunk_length_kb (CASSANDRA-3644)
 * Improve stream protocol mismatch errors (CASSANDRA-3652)
 * Avoid multiple thread doing HH to the same target (CASSANDRA-3681)
 * Add JMX property for rp_timeout_in_ms (CASSANDRA-2940)
 * Allow DynamicCompositeType to compare component of different types
   (CASSANDRA-3625)
 * Flush non-cfs backed secondary indexes (CASSANDRA-3659)
 * Secondary Indexes should report memory consumption (CASSANDRA-3155)
 * fix for SelectStatement start/end key are not set correctly
   when a key alias is involved (CASSANDRA-3700)
 * fix CLI `show schema` command insert of an extra comma in
   column_metadata (CASSANDRA-3714)
Merged from 0.8:
 * avoid logging (harmless) exception when GC takes < 1ms (CASSANDRA-3656)
 * prevent new nodes from thinking down nodes are up forever (CASSANDRA-3626)
 * use correct list of replicas for LOCAL_QUORUM reads when read repair
   is disabled (CASSANDRA-3696)
 * block on flush before compacting hints (may prevent OOM) (CASSANDRA-3733)


1.0.6
 * (CQL) fix cqlsh support for replicate_on_write (CASSANDRA-3596)
 * fix adding to leveled manifest after streaming (CASSANDRA-3536)
 * filter out unavailable cipher suites when using encryption (CASSANDRA-3178)
 * (HADOOP) add old-style api support for CFIF and CFRR (CASSANDRA-2799)
 * Support TimeUUIDType column names in Stress.java tool (CASSANDRA-3541)
 * (CQL) INSERT/UPDATE/DELETE/TRUNCATE commands should allow CF names to
   be qualified by keyspace (CASSANDRA-3419)
 * always remove endpoints from delevery queue in HH (CASSANDRA-3546)
 * fix race between cf flush and its 2ndary indexes flush (CASSANDRA-3547)
 * fix potential race in AES when a repair fails (CASSANDRA-3548)
 * fix default value validation usage in CLI SET command (CASSANDRA-3553)
 * Optimize componentsFor method for compaction and startup time
   (CASSANDRA-3532)
 * (CQL) Proper ColumnFamily metadata validation on CREATE COLUMNFAMILY 
   (CASSANDRA-3565)
 * fix compression "chunk_length_kb" option to set correct kb value for 
   thrift/avro (CASSANDRA-3558)
 * fix missing response during range slice repair (CASSANDRA-3551)
 * 'describe ring' moved from CLI to nodetool and available through JMX (CASSANDRA-3220)
 * add back partitioner to sstable metadata (CASSANDRA-3540)
 * fix NPE in get_count for counters (CASSANDRA-3601)
Merged from 0.8:
 * remove invalid assertion that table was opened before dropping it
   (CASSANDRA-3580)
 * range and index scans now only send requests to enough replicas to
   satisfy requested CL + RR (CASSANDRA-3598)
 * use cannonical host for local node in nodetool info (CASSANDRA-3556)
 * remove nonlocal DC write optimization since it only worked with
   CL.ONE or CL.LOCAL_QUORUM (CASSANDRA-3577, 3585)
 * detect misuses of CounterColumnType (CASSANDRA-3422)
 * turn off string interning in json2sstable, take 2 (CASSANDRA-2189)
 * validate compression parameters on add/update of the ColumnFamily 
   (CASSANDRA-3573)
 * Check for 0.0.0.0 is incorrect in CFIF (CASSANDRA-3584)
 * Increase vm.max_map_count in debian packaging (CASSANDRA-3563)
 * gossiper will never add itself to saved endpoints (CASSANDRA-3485)


1.0.5
 * revert CASSANDRA-3407 (see CASSANDRA-3540)
 * fix assertion error while forwarding writes to local nodes (CASSANDRA-3539)


1.0.4
 * fix self-hinting of timed out read repair updates and make hinted handoff
   less prone to OOMing a coordinator (CASSANDRA-3440)
 * expose bloom filter sizes via JMX (CASSANDRA-3495)
 * enforce RP tokens 0..2**127 (CASSANDRA-3501)
 * canonicalize paths exposed through JMX (CASSANDRA-3504)
 * fix "liveSize" stat when sstables are removed (CASSANDRA-3496)
 * add bloom filter FP rates to nodetool cfstats (CASSANDRA-3347)
 * record partitioner in sstable metadata component (CASSANDRA-3407)
 * add new upgradesstables nodetool command (CASSANDRA-3406)
 * skip --debug requirement to see common exceptions in CLI (CASSANDRA-3508)
 * fix incorrect query results due to invalid max timestamp (CASSANDRA-3510)
 * make sstableloader recognize compressed sstables (CASSANDRA-3521)
 * avoids race in OutboundTcpConnection in multi-DC setups (CASSANDRA-3530)
 * use SETLOCAL in cassandra.bat (CASSANDRA-3506)
 * fix ConcurrentModificationException in Table.all() (CASSANDRA-3529)
Merged from 0.8:
 * fix concurrence issue in the FailureDetector (CASSANDRA-3519)
 * fix array out of bounds error in counter shard removal (CASSANDRA-3514)
 * avoid dropping tombstones when they might still be needed to shadow
   data in a different sstable (CASSANDRA-2786)


1.0.3
 * revert name-based query defragmentation aka CASSANDRA-2503 (CASSANDRA-3491)
 * fix invalidate-related test failures (CASSANDRA-3437)
 * add next-gen cqlsh to bin/ (CASSANDRA-3188, 3131, 3493)
 * (CQL) fix handling of rows with no columns (CASSANDRA-3424, 3473)
 * fix querying supercolumns by name returning only a subset of
   subcolumns or old subcolumn versions (CASSANDRA-3446)
 * automatically compute sha1 sum for uncompressed data files (CASSANDRA-3456)
 * fix reading metadata/statistics component for version < h (CASSANDRA-3474)
 * add sstable forward-compatibility (CASSANDRA-3478)
 * report compression ratio in CFSMBean (CASSANDRA-3393)
 * fix incorrect size exception during streaming of counters (CASSANDRA-3481)
 * (CQL) fix for counter decrement syntax (CASSANDRA-3418)
 * Fix race introduced by CASSANDRA-2503 (CASSANDRA-3482)
 * Fix incomplete deletion of delivered hints (CASSANDRA-3466)
 * Avoid rescheduling compactions when no compaction was executed 
   (CASSANDRA-3484)
 * fix handling of the chunk_length_kb compression options (CASSANDRA-3492)
Merged from 0.8:
 * fix updating CF row_cache_provider (CASSANDRA-3414)
 * CFMetaData.convertToThrift method to set RowCacheProvider (CASSANDRA-3405)
 * acquire compactionlock during truncate (CASSANDRA-3399)
 * fix displaying cfdef entries for super columnfamilies (CASSANDRA-3415)
 * Make counter shard merging thread safe (CASSANDRA-3178)
 * Revert CASSANDRA-2855
 * Fix bug preventing the use of efficient cross-DC writes (CASSANDRA-3472)
 * `describe ring` command for CLI (CASSANDRA-3220)
 * (Hadoop) skip empty rows when entire row is requested, redux (CASSANDRA-2855)


1.0.2
 * "defragment" rows for name-based queries under STCS (CASSANDRA-2503)
 * Add timing information to cassandra-cli GET/SET/LIST queries (CASSANDRA-3326)
 * Only create one CompressionMetadata object per sstable (CASSANDRA-3427)
 * cleanup usage of StorageService.setMode() (CASSANDRA-3388)
 * Avoid large array allocation for compressed chunk offsets (CASSANDRA-3432)
 * fix DecimalType bytebuffer marshalling (CASSANDRA-3421)
 * fix bug that caused first column in per row indexes to be ignored 
   (CASSANDRA-3441)
 * add JMX call to clean (failed) repair sessions (CASSANDRA-3316)
 * fix sstableloader reference acquisition bug (CASSANDRA-3438)
 * fix estimated row size regression (CASSANDRA-3451)
 * make sure we don't return more columns than asked (CASSANDRA-3303, 3395)
Merged from 0.8:
 * acquire compactionlock during truncate (CASSANDRA-3399)
 * fix displaying cfdef entries for super columnfamilies (CASSANDRA-3415)


1.0.1
 * acquire references during index build to prevent delete problems
   on Windows (CASSANDRA-3314)
 * describe_ring should include datacenter/topology information (CASSANDRA-2882)
 * Thrift sockets are not properly buffered (CASSANDRA-3261)
 * performance improvement for bytebufferutil compare function (CASSANDRA-3286)
 * add system.versions ColumnFamily (CASSANDRA-3140)
 * reduce network copies (CASSANDRA-3333, 3373)
 * limit nodetool to 32MB of heap (CASSANDRA-3124)
 * (CQL) update parser to accept "timestamp" instead of "date" (CASSANDRA-3149)
 * Fix CLI `show schema` to include "compression_options" (CASSANDRA-3368)
 * Snapshot to include manifest under LeveledCompactionStrategy (CASSANDRA-3359)
 * (CQL) SELECT query should allow CF name to be qualified by keyspace (CASSANDRA-3130)
 * (CQL) Fix internal application error specifying 'using consistency ...'
   in lower case (CASSANDRA-3366)
 * fix Deflate compression when compression actually makes the data bigger
   (CASSANDRA-3370)
 * optimize UUIDGen to avoid lock contention on InetAddress.getLocalHost 
   (CASSANDRA-3387)
 * tolerate index being dropped mid-mutation (CASSANDRA-3334, 3313)
 * CompactionManager is now responsible for checking for new candidates
   post-task execution, enabling more consistent leveled compaction 
   (CASSANDRA-3391)
 * Cache HSHA threads (CASSANDRA-3372)
 * use CF/KS names as snapshot prefix for drop + truncate operations
   (CASSANDRA-2997)
 * Break bloom filters up to avoid heap fragmentation (CASSANDRA-2466)
 * fix cassandra hanging on jsvc stop (CASSANDRA-3302)
 * Avoid leveled compaction getting blocked on errors (CASSANDRA-3408)
 * Make reloading the compaction strategy safe (CASSANDRA-3409)
 * ignore 0.8 hints even if compaction begins before we try to purge
   them (CASSANDRA-3385)
 * remove procrun (bin\daemon) from Cassandra source tree and 
   artifacts (CASSANDRA-3331)
 * make cassandra compile under JDK7 (CASSANDRA-3275)
 * remove dependency of clientutil.jar to FBUtilities (CASSANDRA-3299)
 * avoid truncation errors by using long math on long values (CASSANDRA-3364)
 * avoid clock drift on some Windows machine (CASSANDRA-3375)
 * display cache provider in cli 'describe keyspace' command (CASSANDRA-3384)
 * fix incomplete topology information in describe_ring (CASSANDRA-3403)
 * expire dead gossip states based on time (CASSANDRA-2961)
 * improve CompactionTask extensibility (CASSANDRA-3330)
 * Allow one leveled compaction task to kick off another (CASSANDRA-3363)
 * allow encryption only between datacenters (CASSANDRA-2802)
Merged from 0.8:
 * fix truncate allowing data to be replayed post-restart (CASSANDRA-3297)
 * make iwriter final in IndexWriter to avoid NPE (CASSANDRA-2863)
 * (CQL) update grammar to require key clause in DELETE statement
   (CASSANDRA-3349)
 * (CQL) allow numeric keyspace names in USE statement (CASSANDRA-3350)
 * (Hadoop) skip empty rows when slicing the entire row (CASSANDRA-2855)
 * Fix handling of tombstone by SSTableExport/Import (CASSANDRA-3357)
 * fix ColumnIndexer to use long offsets (CASSANDRA-3358)
 * Improved CLI exceptions (CASSANDRA-3312)
 * Fix handling of tombstone by SSTableExport/Import (CASSANDRA-3357)
 * Only count compaction as active (for throttling) when they have
   successfully acquired the compaction lock (CASSANDRA-3344)
 * Display CLI version string on startup (CASSANDRA-3196)
 * (Hadoop) make CFIF try rpc_address or fallback to listen_address
   (CASSANDRA-3214)
 * (Hadoop) accept comma delimited lists of initial thrift connections
   (CASSANDRA-3185)
 * ColumnFamily min_compaction_threshold should be >= 2 (CASSANDRA-3342)
 * (Pig) add 0.8+ types and key validation type in schema (CASSANDRA-3280)
 * Fix completely removing column metadata using CLI (CASSANDRA-3126)
 * CLI `describe cluster;` output should be on separate lines for separate versions
   (CASSANDRA-3170)
 * fix changing durable_writes keyspace option during CF creation
   (CASSANDRA-3292)
 * avoid locking on update when no indexes are involved (CASSANDRA-3386)
 * fix assertionError during repair with ordered partitioners (CASSANDRA-3369)
 * correctly serialize key_validation_class for avro (CASSANDRA-3391)
 * don't expire counter tombstone after streaming (CASSANDRA-3394)
 * prevent nodes that failed to join from hanging around forever 
   (CASSANDRA-3351)
 * remove incorrect optimization from slice read path (CASSANDRA-3390)
 * Fix race in AntiEntropyService (CASSANDRA-3400)


1.0.0-final
 * close scrubbed sstable fd before deleting it (CASSANDRA-3318)
 * fix bug preventing obsolete commitlog segments from being removed
   (CASSANDRA-3269)
 * tolerate whitespace in seed CDL (CASSANDRA-3263)
 * Change default heap thresholds to max(min(1/2 ram, 1G), min(1/4 ram, 8GB))
   (CASSANDRA-3295)
 * Fix broken CompressedRandomAccessReaderTest (CASSANDRA-3298)
 * (CQL) fix type information returned for wildcard queries (CASSANDRA-3311)
 * add estimated tasks to LeveledCompactionStrategy (CASSANDRA-3322)
 * avoid including compaction cache-warming in keycache stats (CASSANDRA-3325)
 * run compaction and hinted handoff threads at MIN_PRIORITY (CASSANDRA-3308)
 * default hsha thrift server to cpu core count in rpc pool (CASSANDRA-3329)
 * add bin\daemon to binary tarball for Windows service (CASSANDRA-3331)
 * Fix places where uncompressed size of sstables was use in place of the
   compressed one (CASSANDRA-3338)
 * Fix hsha thrift server (CASSANDRA-3346)
 * Make sure repair only stream needed sstables (CASSANDRA-3345)


1.0.0-rc2
 * Log a meaningful warning when a node receives a message for a repair session
   that doesn't exist anymore (CASSANDRA-3256)
 * test for NUMA policy support as well as numactl presence (CASSANDRA-3245)
 * Fix FD leak when internode encryption is enabled (CASSANDRA-3257)
 * Remove incorrect assertion in mergeIterator (CASSANDRA-3260)
 * FBUtilities.hexToBytes(String) to throw NumberFormatException when string
   contains non-hex characters (CASSANDRA-3231)
 * Keep SimpleSnitch proximity ordering unchanged from what the Strategy
   generates, as intended (CASSANDRA-3262)
 * remove Scrub from compactionstats when finished (CASSANDRA-3255)
 * fix counter entry in jdbc TypesMap (CASSANDRA-3268)
 * fix full queue scenario for ParallelCompactionIterator (CASSANDRA-3270)
 * fix bootstrap process (CASSANDRA-3285)
 * don't try delivering hints if when there isn't any (CASSANDRA-3176)
 * CLI documentation change for ColumnFamily `compression_options` (CASSANDRA-3282)
 * ignore any CF ids sent by client for adding CF/KS (CASSANDRA-3288)
 * remove obsolete hints on first startup (CASSANDRA-3291)
 * use correct ISortedColumns for time-optimized reads (CASSANDRA-3289)
 * Evict gossip state immediately when a token is taken over by a new IP 
   (CASSANDRA-3259)


1.0.0-rc1
 * Update CQL to generate microsecond timestamps by default (CASSANDRA-3227)
 * Fix counting CFMetadata towards Memtable liveRatio (CASSANDRA-3023)
 * Kill server on wrapped OOME such as from FileChannel.map (CASSANDRA-3201)
 * remove unnecessary copy when adding to row cache (CASSANDRA-3223)
 * Log message when a full repair operation completes (CASSANDRA-3207)
 * Fix streamOutSession keeping sstables references forever if the remote end
   dies (CASSANDRA-3216)
 * Remove dynamic_snitch boolean from example configuration (defaulting to 
   true) and set default badness threshold to 0.1 (CASSANDRA-3229)
 * Base choice of random or "balanced" token on bootstrap on whether
   schema definitions were found (CASSANDRA-3219)
 * Fixes for LeveledCompactionStrategy score computation, prioritization,
   scheduling, and performance (CASSANDRA-3224, 3234)
 * parallelize sstable open at server startup (CASSANDRA-2988)
 * fix handling of exceptions writing to OutboundTcpConnection (CASSANDRA-3235)
 * Allow using quotes in "USE <keyspace>;" CLI command (CASSANDRA-3208)
 * Don't allow any cache loading exceptions to halt startup (CASSANDRA-3218)
 * Fix sstableloader --ignores option (CASSANDRA-3247)
 * File descriptor limit increased in packaging (CASSANDRA-3206)
 * Fix deadlock in commit log during flush (CASSANDRA-3253) 


1.0.0-beta1
 * removed binarymemtable (CASSANDRA-2692)
 * add commitlog_total_space_in_mb to prevent fragmented logs (CASSANDRA-2427)
 * removed commitlog_rotation_threshold_in_mb configuration (CASSANDRA-2771)
 * make AbstractBounds.normalize de-overlapp overlapping ranges (CASSANDRA-2641)
 * replace CollatingIterator, ReducingIterator with MergeIterator 
   (CASSANDRA-2062)
 * Fixed the ability to set compaction strategy in cli using create column 
   family command (CASSANDRA-2778)
 * clean up tmp files after failed compaction (CASSANDRA-2468)
 * restrict repair streaming to specific columnfamilies (CASSANDRA-2280)
 * don't bother persisting columns shadowed by a row tombstone (CASSANDRA-2589)
 * reset CF and SC deletion times after gc_grace (CASSANDRA-2317)
 * optimize away seek when compacting wide rows (CASSANDRA-2879)
 * single-pass streaming (CASSANDRA-2677, 2906, 2916, 3003)
 * use reference counting for deleting sstables instead of relying on GC
   (CASSANDRA-2521, 3179)
 * store hints as serialized mutations instead of pointers to data row
   (CASSANDRA-2045)
 * store hints in the coordinator node instead of in the closest replica 
   (CASSANDRA-2914)
 * add row_cache_keys_to_save CF option (CASSANDRA-1966)
 * check column family validity in nodetool repair (CASSANDRA-2933)
 * use lazy initialization instead of class initialization in NodeId
   (CASSANDRA-2953)
 * add paging to get_count (CASSANDRA-2894)
 * fix "short reads" in [multi]get (CASSANDRA-2643, 3157, 3192)
 * add optional compression for sstables (CASSANDRA-47, 2994, 3001, 3128)
 * add scheduler JMX metrics (CASSANDRA-2962)
 * add block level checksum for compressed data (CASSANDRA-1717)
 * make column family backed column map pluggable and introduce unsynchronized
   ArrayList backed one to speedup reads (CASSANDRA-2843, 3165, 3205)
 * refactoring of the secondary index api (CASSANDRA-2982)
 * make CL > ONE reads wait for digest reconciliation before returning
   (CASSANDRA-2494)
 * fix missing logging for some exceptions (CASSANDRA-2061)
 * refactor and optimize ColumnFamilyStore.files(...) and Descriptor.fromFilename(String)
   and few other places responsible for work with SSTable files (CASSANDRA-3040)
 * Stop reading from sstables once we know we have the most recent columns,
   for query-by-name requests (CASSANDRA-2498)
 * Add query-by-column mode to stress.java (CASSANDRA-3064)
 * Add "install" command to cassandra.bat (CASSANDRA-292)
 * clean up KSMetadata, CFMetadata from unnecessary
   Thrift<->Avro conversion methods (CASSANDRA-3032)
 * Add timeouts to client request schedulers (CASSANDRA-3079, 3096)
 * Cli to use hashes rather than array of hashes for strategy options (CASSANDRA-3081)
 * LeveledCompactionStrategy (CASSANDRA-1608, 3085, 3110, 3087, 3145, 3154, 3182)
 * Improvements of the CLI `describe` command (CASSANDRA-2630)
 * reduce window where dropped CF sstables may not be deleted (CASSANDRA-2942)
 * Expose gossip/FD info to JMX (CASSANDRA-2806)
 * Fix streaming over SSL when compressed SSTable involved (CASSANDRA-3051)
 * Add support for pluggable secondary index implementations (CASSANDRA-3078)
 * remove compaction_thread_priority setting (CASSANDRA-3104)
 * generate hints for replicas that timeout, not just replicas that are known
   to be down before starting (CASSANDRA-2034)
 * Add throttling for internode streaming (CASSANDRA-3080)
 * make the repair of a range repair all replica (CASSANDRA-2610, 3194)
 * expose the ability to repair the first range (as returned by the
   partitioner) of a node (CASSANDRA-2606)
 * Streams Compression (CASSANDRA-3015)
 * add ability to use multiple threads during a single compaction
   (CASSANDRA-2901)
 * make AbstractBounds.normalize support overlapping ranges (CASSANDRA-2641)
 * fix of the CQL count() behavior (CASSANDRA-3068)
 * use TreeMap backed column families for the SSTable simple writers
   (CASSANDRA-3148)
 * fix inconsistency of the CLI syntax when {} should be used instead of [{}]
   (CASSANDRA-3119)
 * rename CQL type names to match expected SQL behavior (CASSANDRA-3149, 3031)
 * Arena-based allocation for memtables (CASSANDRA-2252, 3162, 3163, 3168)
 * Default RR chance to 0.1 (CASSANDRA-3169)
 * Add RowLevel support to secondary index API (CASSANDRA-3147)
 * Make SerializingCacheProvider the default if JNA is available (CASSANDRA-3183)
 * Fix backwards compatibilty for CQL memtable properties (CASSANDRA-3190)
 * Add five-minute delay before starting compactions on a restarted server
   (CASSANDRA-3181)
 * Reduce copies done for intra-host messages (CASSANDRA-1788, 3144)
 * support of compaction strategy option for stress.java (CASSANDRA-3204)
 * make memtable throughput and column count thresholds no-ops (CASSANDRA-2449)
 * Return schema information along with the resultSet in CQL (CASSANDRA-2734)
 * Add new DecimalType (CASSANDRA-2883)
 * Fix assertion error in RowRepairResolver (CASSANDRA-3156)
 * Reduce unnecessary high buffer sizes (CASSANDRA-3171)
 * Pluggable compaction strategy (CASSANDRA-1610)
 * Add new broadcast_address config option (CASSANDRA-2491)


0.8.7
 * Kill server on wrapped OOME such as from FileChannel.map (CASSANDRA-3201)
 * Allow using quotes in "USE <keyspace>;" CLI command (CASSANDRA-3208)
 * Log message when a full repair operation completes (CASSANDRA-3207)
 * Don't allow any cache loading exceptions to halt startup (CASSANDRA-3218)
 * Fix sstableloader --ignores option (CASSANDRA-3247)
 * File descriptor limit increased in packaging (CASSANDRA-3206)
 * Log a meaningfull warning when a node receive a message for a repair session
   that doesn't exist anymore (CASSANDRA-3256)
 * Fix FD leak when internode encryption is enabled (CASSANDRA-3257)
 * FBUtilities.hexToBytes(String) to throw NumberFormatException when string
   contains non-hex characters (CASSANDRA-3231)
 * Keep SimpleSnitch proximity ordering unchanged from what the Strategy
   generates, as intended (CASSANDRA-3262)
 * remove Scrub from compactionstats when finished (CASSANDRA-3255)
 * Fix tool .bat files when CASSANDRA_HOME contains spaces (CASSANDRA-3258)
 * Force flush of status table when removing/updating token (CASSANDRA-3243)
 * Evict gossip state immediately when a token is taken over by a new IP (CASSANDRA-3259)
 * Fix bug where the failure detector can take too long to mark a host
   down (CASSANDRA-3273)
 * (Hadoop) allow wrapping ranges in queries (CASSANDRA-3137)
 * (Hadoop) check all interfaces for a match with split location
   before falling back to random replica (CASSANDRA-3211)
 * (Hadoop) Make Pig storage handle implements LoadMetadata (CASSANDRA-2777)
 * (Hadoop) Fix exception during PIG 'dump' (CASSANDRA-2810)
 * Fix stress COUNTER_GET option (CASSANDRA-3301)
 * Fix missing fields in CLI `show schema` output (CASSANDRA-3304)
 * Nodetool no longer leaks threads and closes JMX connections (CASSANDRA-3309)
 * fix truncate allowing data to be replayed post-restart (CASSANDRA-3297)
 * Move SimpleAuthority and SimpleAuthenticator to examples (CASSANDRA-2922)
 * Fix handling of tombstone by SSTableExport/Import (CASSANDRA-3357)
 * Fix transposition in cfHistograms (CASSANDRA-3222)
 * Allow using number as DC name when creating keyspace in CQL (CASSANDRA-3239)
 * Force flush of system table after updating/removing a token (CASSANDRA-3243)


0.8.6
 * revert CASSANDRA-2388
 * change TokenRange.endpoints back to listen/broadcast address to match
   pre-1777 behavior, and add TokenRange.rpc_endpoints instead (CASSANDRA-3187)
 * avoid trying to watch cassandra-topology.properties when loaded from jar
   (CASSANDRA-3138)
 * prevent users from creating keyspaces with LocalStrategy replication
   (CASSANDRA-3139)
 * fix CLI `show schema;` to output correct keyspace definition statement
   (CASSANDRA-3129)
 * CustomTThreadPoolServer to log TTransportException at DEBUG level
   (CASSANDRA-3142)
 * allow topology sort to work with non-unique rack names between 
   datacenters (CASSANDRA-3152)
 * Improve caching of same-version Messages on digest and repair paths
   (CASSANDRA-3158)
 * Randomize choice of first replica for counter increment (CASSANDRA-2890)
 * Fix using read_repair_chance instead of merge_shard_change (CASSANDRA-3202)
 * Avoid streaming data to nodes that already have it, on move as well as
   decommission (CASSANDRA-3041)
 * Fix divide by zero error in GCInspector (CASSANDRA-3164)
 * allow quoting of the ColumnFamily name in CLI `create column family`
   statement (CASSANDRA-3195)
 * Fix rolling upgrade from 0.7 to 0.8 problem (CASSANDRA-3166)
 * Accomodate missing encryption_options in IncomingTcpConnection.stream
   (CASSANDRA-3212)


0.8.5
 * fix NPE when encryption_options is unspecified (CASSANDRA-3007)
 * include column name in validation failure exceptions (CASSANDRA-2849)
 * make sure truncate clears out the commitlog so replay won't re-
   populate with truncated data (CASSANDRA-2950)
 * fix NPE when debug logging is enabled and dropped CF is present
   in a commitlog segment (CASSANDRA-3021)
 * fix cassandra.bat when CASSANDRA_HOME contains spaces (CASSANDRA-2952)
 * fix to SSTableSimpleUnsortedWriter bufferSize calculation (CASSANDRA-3027)
 * make cleanup and normal compaction able to skip empty rows
   (rows containing nothing but expired tombstones) (CASSANDRA-3039)
 * work around native memory leak in com.sun.management.GarbageCollectorMXBean
   (CASSANDRA-2868)
 * validate that column names in column_metadata are not equal to key_alias
   on create/update of the ColumnFamily and CQL 'ALTER' statement (CASSANDRA-3036)
 * return an InvalidRequestException if an indexed column is assigned
   a value larger than 64KB (CASSANDRA-3057)
 * fix of numeric-only and string column names handling in CLI "drop index" 
   (CASSANDRA-3054)
 * prune index scan resultset back to original request for lazy
   resultset expansion case (CASSANDRA-2964)
 * (Hadoop) fail jobs when Cassandra node has failed but TaskTracker
   has not (CASSANDRA-2388)
 * fix dynamic snitch ignoring nodes when read_repair_chance is zero
   (CASSANDRA-2662)
 * avoid retaining references to dropped CFS objects in 
   CompactionManager.estimatedCompactions (CASSANDRA-2708)
 * expose rpc timeouts per host in MessagingServiceMBean (CASSANDRA-2941)
 * avoid including cwd in classpath for deb and rpm packages (CASSANDRA-2881)
 * remove gossip state when a new IP takes over a token (CASSANDRA-3071)
 * allow sstable2json to work on index sstable files (CASSANDRA-3059)
 * always hint counters (CASSANDRA-3099)
 * fix log4j initialization in EmbeddedCassandraService (CASSANDRA-2857)
 * remove gossip state when a new IP takes over a token (CASSANDRA-3071)
 * work around native memory leak in com.sun.management.GarbageCollectorMXBean
    (CASSANDRA-2868)
 * fix UnavailableException with writes at CL.EACH_QUORM (CASSANDRA-3084)
 * fix parsing of the Keyspace and ColumnFamily names in numeric
   and string representations in CLI (CASSANDRA-3075)
 * fix corner cases in Range.differenceToFetch (CASSANDRA-3084)
 * fix ip address String representation in the ring cache (CASSANDRA-3044)
 * fix ring cache compatibility when mixing pre-0.8.4 nodes with post-
   in the same cluster (CASSANDRA-3023)
 * make repair report failure when a node participating dies (instead of
   hanging forever) (CASSANDRA-2433)
 * fix handling of the empty byte buffer by ReversedType (CASSANDRA-3111)
 * Add validation that Keyspace names are case-insensitively unique (CASSANDRA-3066)
 * catch invalid key_validation_class before instantiating UpdateColumnFamily (CASSANDRA-3102)
 * make Range and Bounds objects client-safe (CASSANDRA-3108)
 * optionally skip log4j configuration (CASSANDRA-3061)
 * bundle sstableloader with the debian package (CASSANDRA-3113)
 * don't try to build secondary indexes when there is none (CASSANDRA-3123)
 * improve SSTableSimpleUnsortedWriter speed for large rows (CASSANDRA-3122)
 * handle keyspace arguments correctly in nodetool snapshot (CASSANDRA-3038)
 * Fix SSTableImportTest on windows (CASSANDRA-3043)
 * expose compactionThroughputMbPerSec through JMX (CASSANDRA-3117)
 * log keyspace and CF of large rows being compacted


0.8.4
 * change TokenRing.endpoints to be a list of rpc addresses instead of 
   listen/broadcast addresses (CASSANDRA-1777)
 * include files-to-be-streamed in StreamInSession.getSources (CASSANDRA-2972)
 * use JAVA env var in cassandra-env.sh (CASSANDRA-2785, 2992)
 * avoid doing read for no-op replicate-on-write at CL=1 (CASSANDRA-2892)
 * refuse counter write for CL.ANY (CASSANDRA-2990)
 * switch back to only logging recent dropped messages (CASSANDRA-3004)
 * always deserialize RowMutation for counters (CASSANDRA-3006)
 * ignore saved replication_factor strategy_option for NTS (CASSANDRA-3011)
 * make sure pre-truncate CL segments are discarded (CASSANDRA-2950)


0.8.3
 * add ability to drop local reads/writes that are going to timeout
   (CASSANDRA-2943)
 * revamp token removal process, keep gossip states for 3 days (CASSANDRA-2496)
 * don't accept extra args for 0-arg nodetool commands (CASSANDRA-2740)
 * log unavailableexception details at debug level (CASSANDRA-2856)
 * expose data_dir though jmx (CASSANDRA-2770)
 * don't include tmp files as sstable when create cfs (CASSANDRA-2929)
 * log Java classpath on startup (CASSANDRA-2895)
 * keep gossipped version in sync with actual on migration coordinator 
   (CASSANDRA-2946)
 * use lazy initialization instead of class initialization in NodeId
   (CASSANDRA-2953)
 * check column family validity in nodetool repair (CASSANDRA-2933)
 * speedup bytes to hex conversions dramatically (CASSANDRA-2850)
 * Flush memtables on shutdown when durable writes are disabled 
   (CASSANDRA-2958)
 * improved POSIX compatibility of start scripts (CASsANDRA-2965)
 * add counter support to Hadoop InputFormat (CASSANDRA-2981)
 * fix bug where dirty commitlog segments were removed (and avoid keeping 
   segments with no post-flush activity permanently dirty) (CASSANDRA-2829)
 * fix throwing exception with batch mutation of counter super columns
   (CASSANDRA-2949)
 * ignore system tables during repair (CASSANDRA-2979)
 * throw exception when NTS is given replication_factor as an option
   (CASSANDRA-2960)
 * fix assertion error during compaction of counter CFs (CASSANDRA-2968)
 * avoid trying to create index names, when no index exists (CASSANDRA-2867)
 * don't sample the system table when choosing a bootstrap token
   (CASSANDRA-2825)
 * gossiper notifies of local state changes (CASSANDRA-2948)
 * add asynchronous and half-sync/half-async (hsha) thrift servers 
   (CASSANDRA-1405)
 * fix potential use of free'd native memory in SerializingCache 
   (CASSANDRA-2951)
 * prune index scan resultset back to original request for lazy
   resultset expansion case (CASSANDRA-2964)
 * (Hadoop) fail jobs when Cassandra node has failed but TaskTracker
    has not (CASSANDRA-2388)


0.8.2
 * CQL: 
   - include only one row per unique key for IN queries (CASSANDRA-2717)
   - respect client timestamp on full row deletions (CASSANDRA-2912)
 * improve thread-safety in StreamOutSession (CASSANDRA-2792)
 * allow deleting a row and updating indexed columns in it in the
   same mutation (CASSANDRA-2773)
 * Expose number of threads blocked on submitting memtable to flush
   in JMX (CASSANDRA-2817)
 * add ability to return "endpoints" to nodetool (CASSANDRA-2776)
 * Add support for multiple (comma-delimited) coordinator addresses
   to ColumnFamilyInputFormat (CASSANDRA-2807)
 * fix potential NPE while scheduling read repair for range slice
   (CASSANDRA-2823)
 * Fix race in SystemTable.getCurrentLocalNodeId (CASSANDRA-2824)
 * Correctly set default for replicate_on_write (CASSANDRA-2835)
 * improve nodetool compactionstats formatting (CASSANDRA-2844)
 * fix index-building status display (CASSANDRA-2853)
 * fix CLI perpetuating obsolete KsDef.replication_factor (CASSANDRA-2846)
 * improve cli treatment of multiline comments (CASSANDRA-2852)
 * handle row tombstones correctly in EchoedRow (CASSANDRA-2786)
 * add MessagingService.get[Recently]DroppedMessages and
   StorageService.getExceptionCount (CASSANDRA-2804)
 * fix possibility of spurious UnavailableException for LOCAL_QUORUM
   reads with dynamic snitch + read repair disabled (CASSANDRA-2870)
 * add ant-optional as dependence for the debian package (CASSANDRA-2164)
 * add option to specify limit for get_slice in the CLI (CASSANDRA-2646)
 * decrease HH page size (CASSANDRA-2832)
 * reset cli keyspace after dropping the current one (CASSANDRA-2763)
 * add KeyRange option to Hadoop inputformat (CASSANDRA-1125)
 * fix protocol versioning (CASSANDRA-2818, 2860)
 * support spaces in path to log4j configuration (CASSANDRA-2383)
 * avoid including inferred types in CF update (CASSANDRA-2809)
 * fix JMX bulkload call (CASSANDRA-2908)
 * fix updating KS with durable_writes=false (CASSANDRA-2907)
 * add simplified facade to SSTableWriter for bulk loading use
   (CASSANDRA-2911)
 * fix re-using index CF sstable names after drop/recreate (CASSANDRA-2872)
 * prepend CF to default index names (CASSANDRA-2903)
 * fix hint replay (CASSANDRA-2928)
 * Properly synchronize repair's merkle tree computation (CASSANDRA-2816)


0.8.1
 * CQL:
   - support for insert, delete in BATCH (CASSANDRA-2537)
   - support for IN to SELECT, UPDATE (CASSANDRA-2553)
   - timestamp support for INSERT, UPDATE, and BATCH (CASSANDRA-2555)
   - TTL support (CASSANDRA-2476)
   - counter support (CASSANDRA-2473)
   - ALTER COLUMNFAMILY (CASSANDRA-1709)
   - DROP INDEX (CASSANDRA-2617)
   - add SCHEMA/TABLE as aliases for KS/CF (CASSANDRA-2743)
   - server handles wait-for-schema-agreement (CASSANDRA-2756)
   - key alias support (CASSANDRA-2480)
 * add support for comparator parameters and a generic ReverseType
   (CASSANDRA-2355)
 * add CompositeType and DynamicCompositeType (CASSANDRA-2231)
 * optimize batches containing multiple updates to the same row
   (CASSANDRA-2583)
 * adjust hinted handoff page size to avoid OOM with large columns 
   (CASSANDRA-2652)
 * mark BRAF buffer invalid post-flush so we don't re-flush partial
   buffers again, especially on CL writes (CASSANDRA-2660)
 * add DROP INDEX support to CLI (CASSANDRA-2616)
 * don't perform HH to client-mode [storageproxy] nodes (CASSANDRA-2668)
 * Improve forceDeserialize/getCompactedRow encapsulation (CASSANDRA-2659)
 * Don't write CounterUpdateColumn to disk in tests (CASSANDRA-2650)
 * Add sstable bulk loading utility (CASSANDRA-1278)
 * avoid replaying hints to dropped columnfamilies (CASSANDRA-2685)
 * add placeholders for missing rows in range query pseudo-RR (CASSANDRA-2680)
 * remove no-op HHOM.renameHints (CASSANDRA-2693)
 * clone super columns to avoid modifying them during flush (CASSANDRA-2675)
 * allow writes to bypass the commitlog for certain keyspaces (CASSANDRA-2683)
 * avoid NPE when bypassing commitlog during memtable flush (CASSANDRA-2781)
 * Added support for making bootstrap retry if nodes flap (CASSANDRA-2644)
 * Added statusthrift to nodetool to report if thrift server is running (CASSANDRA-2722)
 * Fixed rows being cached if they do not exist (CASSANDRA-2723)
 * Support passing tableName and cfName to RowCacheProviders (CASSANDRA-2702)
 * close scrub file handles (CASSANDRA-2669)
 * throttle migration replay (CASSANDRA-2714)
 * optimize column serializer creation (CASSANDRA-2716)
 * Added support for making bootstrap retry if nodes flap (CASSANDRA-2644)
 * Added statusthrift to nodetool to report if thrift server is running
   (CASSANDRA-2722)
 * Fixed rows being cached if they do not exist (CASSANDRA-2723)
 * fix truncate/compaction race (CASSANDRA-2673)
 * workaround large resultsets causing large allocation retention
   by nio sockets (CASSANDRA-2654)
 * fix nodetool ring use with Ec2Snitch (CASSANDRA-2733)
 * fix removing columns and subcolumns that are supressed by a row or
   supercolumn tombstone during replica resolution (CASSANDRA-2590)
 * support sstable2json against snapshot sstables (CASSANDRA-2386)
 * remove active-pull schema requests (CASSANDRA-2715)
 * avoid marking entire list of sstables as actively being compacted
   in multithreaded compaction (CASSANDRA-2765)
 * seek back after deserializing a row to update cache with (CASSANDRA-2752)
 * avoid skipping rows in scrub for counter column family (CASSANDRA-2759)
 * fix ConcurrentModificationException in repair when dealing with 0.7 node
   (CASSANDRA-2767)
 * use threadsafe collections for StreamInSession (CASSANDRA-2766)
 * avoid infinite loop when creating merkle tree (CASSANDRA-2758)
 * avoids unmarking compacting sstable prematurely in cleanup (CASSANDRA-2769)
 * fix NPE when the commit log is bypassed (CASSANDRA-2718)
 * don't throw an exception in SS.isRPCServerRunning (CASSANDRA-2721)
 * make stress.jar executable (CASSANDRA-2744)
 * add daemon mode to java stress (CASSANDRA-2267)
 * expose the DC and rack of a node through JMX and nodetool ring (CASSANDRA-2531)
 * fix cache mbean getSize (CASSANDRA-2781)
 * Add Date, Float, Double, and Boolean types (CASSANDRA-2530)
 * Add startup flag to renew counter node id (CASSANDRA-2788)
 * add jamm agent to cassandra.bat (CASSANDRA-2787)
 * fix repair hanging if a neighbor has nothing to send (CASSANDRA-2797)
 * purge tombstone even if row is in only one sstable (CASSANDRA-2801)
 * Fix wrong purge of deleted cf during compaction (CASSANDRA-2786)
 * fix race that could result in Hadoop writer failing to throw an
   exception encountered after close() (CASSANDRA-2755)
 * fix scan wrongly throwing assertion error (CASSANDRA-2653)
 * Always use even distribution for merkle tree with RandomPartitionner
   (CASSANDRA-2841)
 * fix describeOwnership for OPP (CASSANDRA-2800)
 * ensure that string tokens do not contain commas (CASSANDRA-2762)


0.8.0-final
 * fix CQL grammar warning and cqlsh regression from CASSANDRA-2622
 * add ant generate-cql-html target (CASSANDRA-2526)
 * update CQL consistency levels (CASSANDRA-2566)
 * debian packaging fixes (CASSANDRA-2481, 2647)
 * fix UUIDType, IntegerType for direct buffers (CASSANDRA-2682, 2684)
 * switch to native Thrift for Hadoop map/reduce (CASSANDRA-2667)
 * fix StackOverflowError when building from eclipse (CASSANDRA-2687)
 * only provide replication_factor to strategy_options "help" for
   SimpleStrategy, OldNetworkTopologyStrategy (CASSANDRA-2678, 2713)
 * fix exception adding validators to non-string columns (CASSANDRA-2696)
 * avoid instantiating DatabaseDescriptor in JDBC (CASSANDRA-2694)
 * fix potential stack overflow during compaction (CASSANDRA-2626)
 * clone super columns to avoid modifying them during flush (CASSANDRA-2675)
 * reset underlying iterator in EchoedRow constructor (CASSANDRA-2653)


0.8.0-rc1
 * faster flushes and compaction from fixing excessively pessimistic 
   rebuffering in BRAF (CASSANDRA-2581)
 * fix returning null column values in the python cql driver (CASSANDRA-2593)
 * fix merkle tree splitting exiting early (CASSANDRA-2605)
 * snapshot_before_compaction directory name fix (CASSANDRA-2598)
 * Disable compaction throttling during bootstrap (CASSANDRA-2612) 
 * fix CQL treatment of > and < operators in range slices (CASSANDRA-2592)
 * fix potential double-application of counter updates on commitlog replay
   by moving replay position from header to sstable metadata (CASSANDRA-2419)
 * JDBC CQL driver exposes getColumn for access to timestamp
 * JDBC ResultSetMetadata properties added to AbstractType
 * r/m clustertool (CASSANDRA-2607)
 * add support for presenting row key as a column in CQL result sets 
   (CASSANDRA-2622)
 * Don't allow {LOCAL|EACH}_QUORUM unless strategy is NTS (CASSANDRA-2627)
 * validate keyspace strategy_options during CQL create (CASSANDRA-2624)
 * fix empty Result with secondary index when limit=1 (CASSANDRA-2628)
 * Fix regression where bootstrapping a node with no schema fails
   (CASSANDRA-2625)
 * Allow removing LocationInfo sstables (CASSANDRA-2632)
 * avoid attempting to replay mutations from dropped keyspaces (CASSANDRA-2631)
 * avoid using cached position of a key when GT is requested (CASSANDRA-2633)
 * fix counting bloom filter true positives (CASSANDRA-2637)
 * initialize local ep state prior to gossip startup if needed (CASSANDRA-2638)
 * fix counter increment lost after restart (CASSANDRA-2642)
 * add quote-escaping via backslash to CLI (CASSANDRA-2623)
 * fix pig example script (CASSANDRA-2487)
 * fix dynamic snitch race in adding latencies (CASSANDRA-2618)
 * Start/stop cassandra after more important services such as mdadm in
   debian packaging (CASSANDRA-2481)


0.8.0-beta2
 * fix NPE compacting index CFs (CASSANDRA-2528)
 * Remove checking all column families on startup for compaction candidates 
   (CASSANDRA-2444)
 * validate CQL create keyspace options (CASSANDRA-2525)
 * fix nodetool setcompactionthroughput (CASSANDRA-2550)
 * move	gossip heartbeat back to its own thread (CASSANDRA-2554)
 * validate cql TRUNCATE columnfamily before truncating (CASSANDRA-2570)
 * fix batch_mutate for mixed standard-counter mutations (CASSANDRA-2457)
 * disallow making schema changes to system keyspace (CASSANDRA-2563)
 * fix sending mutation messages multiple times (CASSANDRA-2557)
 * fix incorrect use of NBHM.size in ReadCallback that could cause
   reads to time out even when responses were received (CASSANDRA-2552)
 * trigger read repair correctly for LOCAL_QUORUM reads (CASSANDRA-2556)
 * Allow configuring the number of compaction thread (CASSANDRA-2558)
 * forceUserDefinedCompaction will attempt to compact what it is given
   even if the pessimistic estimate is that there is not enough disk space;
   automatic compactions will only compact 2 or more sstables (CASSANDRA-2575)
 * refuse to apply migrations with older timestamps than the current 
   schema (CASSANDRA-2536)
 * remove unframed Thrift transport option
 * include indexes in snapshots (CASSANDRA-2596)
 * improve ignoring of obsolete mutations in index maintenance (CASSANDRA-2401)
 * recognize attempt to drop just the index while leaving the column
   definition alone (CASSANDRA-2619)
  

0.8.0-beta1
 * remove Avro RPC support (CASSANDRA-926)
 * support for columns that act as incr/decr counters 
   (CASSANDRA-1072, 1937, 1944, 1936, 2101, 2093, 2288, 2105, 2384, 2236, 2342,
   2454)
 * CQL (CASSANDRA-1703, 1704, 1705, 1706, 1707, 1708, 1710, 1711, 1940, 
   2124, 2302, 2277, 2493)
 * avoid double RowMutation serialization on write path (CASSANDRA-1800)
 * make NetworkTopologyStrategy the default (CASSANDRA-1960)
 * configurable internode encryption (CASSANDRA-1567, 2152)
 * human readable column names in sstable2json output (CASSANDRA-1933)
 * change default JMX port to 7199 (CASSANDRA-2027)
 * backwards compatible internal messaging (CASSANDRA-1015)
 * atomic switch of memtables and sstables (CASSANDRA-2284)
 * add pluggable SeedProvider (CASSANDRA-1669)
 * Fix clustertool to not throw exception when calling get_endpoints (CASSANDRA-2437)
 * upgrade to thrift 0.6 (CASSANDRA-2412) 
 * repair works on a token range instead of full ring (CASSANDRA-2324)
 * purge tombstones from row cache (CASSANDRA-2305)
 * push replication_factor into strategy_options (CASSANDRA-1263)
 * give snapshots the same name on each node (CASSANDRA-1791)
 * remove "nodetool loadbalance" (CASSANDRA-2448)
 * multithreaded compaction (CASSANDRA-2191)
 * compaction throttling (CASSANDRA-2156)
 * add key type information and alias (CASSANDRA-2311, 2396)
 * cli no longer divides read_repair_chance by 100 (CASSANDRA-2458)
 * made CompactionInfo.getTaskType return an enum (CASSANDRA-2482)
 * add a server-wide cap on measured memtable memory usage and aggressively
   flush to keep under that threshold (CASSANDRA-2006)
 * add unified UUIDType (CASSANDRA-2233)
 * add off-heap row cache support (CASSANDRA-1969)


0.7.5
 * improvements/fixes to PIG driver (CASSANDRA-1618, CASSANDRA-2387,
   CASSANDRA-2465, CASSANDRA-2484)
 * validate index names (CASSANDRA-1761)
 * reduce contention on Table.flusherLock (CASSANDRA-1954)
 * try harder to detect failures during streaming, cleaning up temporary
   files more reliably (CASSANDRA-2088)
 * shut down server for OOM on a Thrift thread (CASSANDRA-2269)
 * fix tombstone handling in repair and sstable2json (CASSANDRA-2279)
 * preserve version when streaming data from old sstables (CASSANDRA-2283)
 * don't start repair if a neighboring node is marked as dead (CASSANDRA-2290)
 * purge tombstones from row cache (CASSANDRA-2305)
 * Avoid seeking when sstable2json exports the entire file (CASSANDRA-2318)
 * clear Built flag in system table when dropping an index (CASSANDRA-2320)
 * don't allow arbitrary argument for stress.java (CASSANDRA-2323)
 * validate values for index predicates in get_indexed_slice (CASSANDRA-2328)
 * queue secondary indexes for flush before the parent (CASSANDRA-2330)
 * allow job configuration to set the CL used in Hadoop jobs (CASSANDRA-2331)
 * add memtable_flush_queue_size defaulting to 4 (CASSANDRA-2333)
 * Allow overriding of initial_token, storage_port and rpc_port from system
   properties (CASSANDRA-2343)
 * fix comparator used for non-indexed secondary expressions in index scan
   (CASSANDRA-2347)
 * ensure size calculation and write phase of large-row compaction use
   the same threshold for TTL expiration (CASSANDRA-2349)
 * fix race when iterating CFs during add/drop (CASSANDRA-2350)
 * add ConsistencyLevel command to CLI (CASSANDRA-2354)
 * allow negative numbers in the cli (CASSANDRA-2358)
 * hard code serialVersionUID for tokens class (CASSANDRA-2361)
 * fix potential infinite loop in ByteBufferUtil.inputStream (CASSANDRA-2365)
 * fix encoding bugs in HintedHandoffManager, SystemTable when default
   charset is not UTF8 (CASSANDRA-2367)
 * avoids having removed node reappearing in Gossip (CASSANDRA-2371)
 * fix incorrect truncation of long to int when reading columns via block
   index (CASSANDRA-2376)
 * fix NPE during stream session (CASSANDRA-2377)
 * fix race condition that could leave orphaned data files when dropping CF or
   KS (CASSANDRA-2381)
 * fsync statistics component on write (CASSANDRA-2382)
 * fix duplicate results from CFS.scan (CASSANDRA-2406)
 * add IntegerType to CLI help (CASSANDRA-2414)
 * avoid caching token-only decoratedkeys (CASSANDRA-2416)
 * convert mmap assertion to if/throw so scrub can catch it (CASSANDRA-2417)
 * don't overwrite gc log (CASSANDR-2418)
 * invalidate row cache for streamed row to avoid inconsitencies
   (CASSANDRA-2420)
 * avoid copies in range/index scans (CASSANDRA-2425)
 * make sure we don't wipe data during cleanup if the node has not join
   the ring (CASSANDRA-2428)
 * Try harder to close files after compaction (CASSANDRA-2431)
 * re-set bootstrapped flag after move finishes (CASSANDRA-2435)
 * display validation_class in CLI 'describe keyspace' (CASSANDRA-2442)
 * make cleanup compactions cleanup the row cache (CASSANDRA-2451)
 * add column fields validation to scrub (CASSANDRA-2460)
 * use 64KB flush buffer instead of in_memory_compaction_limit (CASSANDRA-2463)
 * fix backslash substitutions in CLI (CASSANDRA-2492)
 * disable cache saving for system CFS (CASSANDRA-2502)
 * fixes for verifying destination availability under hinted conditions
   so UE can be thrown intead of timing out (CASSANDRA-2514)
 * fix update of validation class in column metadata (CASSANDRA-2512)
 * support LOCAL_QUORUM, EACH_QUORUM CLs outside of NTS (CASSANDRA-2516)
 * preserve version when streaming data from old sstables (CASSANDRA-2283)
 * fix backslash substitutions in CLI (CASSANDRA-2492)
 * count a row deletion as one operation towards memtable threshold 
   (CASSANDRA-2519)
 * support LOCAL_QUORUM, EACH_QUORUM CLs outside of NTS (CASSANDRA-2516)


0.7.4
 * add nodetool join command (CASSANDRA-2160)
 * fix secondary indexes on pre-existing or streamed data (CASSANDRA-2244)
 * initialize endpoint in gossiper earlier (CASSANDRA-2228)
 * add ability to write to Cassandra from Pig (CASSANDRA-1828)
 * add rpc_[min|max]_threads (CASSANDRA-2176)
 * add CL.TWO, CL.THREE (CASSANDRA-2013)
 * avoid exporting an un-requested row in sstable2json, when exporting 
   a key that does not exist (CASSANDRA-2168)
 * add incremental_backups option (CASSANDRA-1872)
 * add configurable row limit to Pig loadfunc (CASSANDRA-2276)
 * validate column values in batches as well as single-Column inserts
   (CASSANDRA-2259)
 * move sample schema from cassandra.yaml to schema-sample.txt,
   a cli scripts (CASSANDRA-2007)
 * avoid writing empty rows when scrubbing tombstoned rows (CASSANDRA-2296)
 * fix assertion error in range and index scans for CL < ALL
   (CASSANDRA-2282)
 * fix commitlog replay when flush position refers to data that didn't
   get synced before server died (CASSANDRA-2285)
 * fix fd leak in sstable2json with non-mmap'd i/o (CASSANDRA-2304)
 * reduce memory use during streaming of multiple sstables (CASSANDRA-2301)
 * purge tombstoned rows from cache after GCGraceSeconds (CASSANDRA-2305)
 * allow zero replicas in a NTS datacenter (CASSANDRA-1924)
 * make range queries respect snitch for local replicas (CASSANDRA-2286)
 * fix HH delivery when column index is larger than 2GB (CASSANDRA-2297)
 * make 2ary indexes use parent CF flush thresholds during initial build
   (CASSANDRA-2294)
 * update memtable_throughput to be a long (CASSANDRA-2158)


0.7.3
 * Keep endpoint state until aVeryLongTime (CASSANDRA-2115)
 * lower-latency read repair (CASSANDRA-2069)
 * add hinted_handoff_throttle_delay_in_ms option (CASSANDRA-2161)
 * fixes for cache save/load (CASSANDRA-2172, -2174)
 * Handle whole-row deletions in CFOutputFormat (CASSANDRA-2014)
 * Make memtable_flush_writers flush in parallel (CASSANDRA-2178)
 * Add compaction_preheat_key_cache option (CASSANDRA-2175)
 * refactor stress.py to have only one copy of the format string 
   used for creating row keys (CASSANDRA-2108)
 * validate index names for \w+ (CASSANDRA-2196)
 * Fix Cassandra cli to respect timeout if schema does not settle 
   (CASSANDRA-2187)
 * fix for compaction and cleanup writing old-format data into new-version 
   sstable (CASSANDRA-2211, -2216)
 * add nodetool scrub (CASSANDRA-2217, -2240)
 * fix sstable2json large-row pagination (CASSANDRA-2188)
 * fix EOFing on requests for the last bytes in a file (CASSANDRA-2213)
 * fix BufferedRandomAccessFile bugs (CASSANDRA-2218, -2241)
 * check for memtable flush_after_mins exceeded every 10s (CASSANDRA-2183)
 * fix cache saving on Windows (CASSANDRA-2207)
 * add validateSchemaAgreement call + synchronization to schema
   modification operations (CASSANDRA-2222)
 * fix for reversed slice queries on large rows (CASSANDRA-2212)
 * fat clients were writing local data (CASSANDRA-2223)
 * set DEFAULT_MEMTABLE_LIFETIME_IN_MINS to 24h
 * improve detection and cleanup of partially-written sstables 
   (CASSANDRA-2206)
 * fix supercolumn de/serialization when subcolumn comparator is different
   from supercolumn's (CASSANDRA-2104)
 * fix starting up on Windows when CASSANDRA_HOME contains whitespace
   (CASSANDRA-2237)
 * add [get|set][row|key]cacheSavePeriod to JMX (CASSANDRA-2100)
 * fix Hadoop ColumnFamilyOutputFormat dropping of mutations
   when batch fills up (CASSANDRA-2255)
 * move file deletions off of scheduledtasks executor (CASSANDRA-2253)


0.7.2
 * copy DecoratedKey.key when inserting into caches to avoid retaining
   a reference to the underlying buffer (CASSANDRA-2102)
 * format subcolumn names with subcomparator (CASSANDRA-2136)
 * fix column bloom filter deserialization (CASSANDRA-2165)


0.7.1
 * refactor MessageDigest creation code. (CASSANDRA-2107)
 * buffer network stack to avoid inefficient small TCP messages while avoiding
   the nagle/delayed ack problem (CASSANDRA-1896)
 * check log4j configuration for changes every 10s (CASSANDRA-1525, 1907)
 * more-efficient cross-DC replication (CASSANDRA-1530, -2051, -2138)
 * avoid polluting page cache with commitlog or sstable writes
   and seq scan operations (CASSANDRA-1470)
 * add RMI authentication options to nodetool (CASSANDRA-1921)
 * make snitches configurable at runtime (CASSANDRA-1374)
 * retry hadoop split requests on connection failure (CASSANDRA-1927)
 * implement describeOwnership for BOP, COPP (CASSANDRA-1928)
 * make read repair behave as expected for ConsistencyLevel > ONE
   (CASSANDRA-982, 2038)
 * distributed test harness (CASSANDRA-1859, 1964)
 * reduce flush lock contention (CASSANDRA-1930)
 * optimize supercolumn deserialization (CASSANDRA-1891)
 * fix CFMetaData.apply to only compare objects of the same class 
   (CASSANDRA-1962)
 * allow specifying specific SSTables to compact from JMX (CASSANDRA-1963)
 * fix race condition in MessagingService.targets (CASSANDRA-1959, 2094, 2081)
 * refuse to open sstables from a future version (CASSANDRA-1935)
 * zero-copy reads (CASSANDRA-1714)
 * fix copy bounds for word Text in wordcount demo (CASSANDRA-1993)
 * fixes for contrib/javautils (CASSANDRA-1979)
 * check more frequently for memtable expiration (CASSANDRA-2000)
 * fix writing SSTable column count statistics (CASSANDRA-1976)
 * fix streaming of multiple CFs during bootstrap (CASSANDRA-1992)
 * explicitly set JVM GC new generation size with -Xmn (CASSANDRA-1968)
 * add short options for CLI flags (CASSANDRA-1565)
 * make keyspace argument to "describe keyspace" in CLI optional
   when authenticated to keyspace already (CASSANDRA-2029)
 * added option to specify -Dcassandra.join_ring=false on startup
   to allow "warm spare" nodes or performing JMX maintenance before
   joining the ring (CASSANDRA-526)
 * log migrations at INFO (CASSANDRA-2028)
 * add CLI verbose option in file mode (CASSANDRA-2030)
 * add single-line "--" comments to CLI (CASSANDRA-2032)
 * message serialization tests (CASSANDRA-1923)
 * switch from ivy to maven-ant-tasks (CASSANDRA-2017)
 * CLI attempts to block for new schema to propagate (CASSANDRA-2044)
 * fix potential overflow in nodetool cfstats (CASSANDRA-2057)
 * add JVM shutdownhook to sync commitlog (CASSANDRA-1919)
 * allow nodes to be up without being part of  normal traffic (CASSANDRA-1951)
 * fix CLI "show keyspaces" with null options on NTS (CASSANDRA-2049)
 * fix possible ByteBuffer race conditions (CASSANDRA-2066)
 * reduce garbage generated by MessagingService to prevent load spikes
   (CASSANDRA-2058)
 * fix math in RandomPartitioner.describeOwnership (CASSANDRA-2071)
 * fix deletion of sstable non-data components (CASSANDRA-2059)
 * avoid blocking gossip while deleting handoff hints (CASSANDRA-2073)
 * ignore messages from newer versions, keep track of nodes in gossip 
   regardless of version (CASSANDRA-1970)
 * cache writing moved to CompactionManager to reduce i/o contention and
   updated to use non-cache-polluting writes (CASSANDRA-2053)
 * page through large rows when exporting to JSON (CASSANDRA-2041)
 * add flush_largest_memtables_at and reduce_cache_sizes_at options
   (CASSANDRA-2142)
 * add cli 'describe cluster' command (CASSANDRA-2127)
 * add cli support for setting username/password at 'connect' command 
   (CASSANDRA-2111)
 * add -D option to Stress.java to allow reading hosts from a file 
   (CASSANDRA-2149)
 * bound hints CF throughput between 32M and 256M (CASSANDRA-2148)
 * continue starting when invalid saved cache entries are encountered
   (CASSANDRA-2076)
 * add max_hint_window_in_ms option (CASSANDRA-1459)


0.7.0-final
 * fix offsets to ByteBuffer.get (CASSANDRA-1939)


0.7.0-rc4
 * fix cli crash after backgrounding (CASSANDRA-1875)
 * count timeouts in storageproxy latencies, and include latency 
   histograms in StorageProxyMBean (CASSANDRA-1893)
 * fix CLI get recognition of supercolumns (CASSANDRA-1899)
 * enable keepalive on intra-cluster sockets (CASSANDRA-1766)
 * count timeouts towards dynamicsnitch latencies (CASSANDRA-1905)
 * Expose index-building status in JMX + cli schema description
   (CASSANDRA-1871)
 * allow [LOCAL|EACH]_QUORUM to be used with non-NetworkTopology 
   replication Strategies
 * increased amount of index locks for faster commitlog replay
 * collect secondary index tombstones immediately (CASSANDRA-1914)
 * revert commitlog changes from #1780 (CASSANDRA-1917)
 * change RandomPartitioner min token to -1 to avoid collision w/
   tokens on actual nodes (CASSANDRA-1901)
 * examine the right nibble when validating TimeUUID (CASSANDRA-1910)
 * include secondary indexes in cleanup (CASSANDRA-1916)
 * CFS.scrubDataDirectories should also cleanup invalid secondary indexes
   (CASSANDRA-1904)
 * ability to disable/enable gossip on nodes to force them down
   (CASSANDRA-1108)


0.7.0-rc3
 * expose getNaturalEndpoints in StorageServiceMBean taking byte[]
   key; RMI cannot serialize ByteBuffer (CASSANDRA-1833)
 * infer org.apache.cassandra.locator for replication strategy classes
   when not otherwise specified
 * validation that generates less garbage (CASSANDRA-1814)
 * add TTL support to CLI (CASSANDRA-1838)
 * cli defaults to bytestype for subcomparator when creating
   column families (CASSANDRA-1835)
 * unregister index MBeans when index is dropped (CASSANDRA-1843)
 * make ByteBufferUtil.clone thread-safe (CASSANDRA-1847)
 * change exception for read requests during bootstrap from 
   InvalidRequest to Unavailable (CASSANDRA-1862)
 * respect row-level tombstones post-flush in range scans
   (CASSANDRA-1837)
 * ReadResponseResolver check digests against each other (CASSANDRA-1830)
 * return InvalidRequest when remove of subcolumn without supercolumn
   is requested (CASSANDRA-1866)
 * flush before repair (CASSANDRA-1748)
 * SSTableExport validates key order (CASSANDRA-1884)
 * large row support for SSTableExport (CASSANDRA-1867)
 * Re-cache hot keys post-compaction without hitting disk (CASSANDRA-1878)
 * manage read repair in coordinator instead of data source, to
   provide latency information to dynamic snitch (CASSANDRA-1873)


0.7.0-rc2
 * fix live-column-count of slice ranges including tombstoned supercolumn 
   with live subcolumn (CASSANDRA-1591)
 * rename o.a.c.internal.AntientropyStage -> AntiEntropyStage,
   o.a.c.request.Request_responseStage -> RequestResponseStage,
   o.a.c.internal.Internal_responseStage -> InternalResponseStage
 * add AbstractType.fromString (CASSANDRA-1767)
 * require index_type to be present when specifying index_name
   on ColumnDef (CASSANDRA-1759)
 * fix add/remove index bugs in CFMetadata (CASSANDRA-1768)
 * rebuild Strategy during system_update_keyspace (CASSANDRA-1762)
 * cli updates prompt to ... in continuation lines (CASSANDRA-1770)
 * support multiple Mutations per key in hadoop ColumnFamilyOutputFormat
   (CASSANDRA-1774)
 * improvements to Debian init script (CASSANDRA-1772)
 * use local classloader to check for version.properties (CASSANDRA-1778)
 * Validate that column names in column_metadata are valid for the
   defined comparator, and decode properly in cli (CASSANDRA-1773)
 * use cross-platform newlines in cli (CASSANDRA-1786)
 * add ExpiringColumn support to sstable import/export (CASSANDRA-1754)
 * add flush for each append to periodic commitlog mode; added
   periodic_without_flush option to disable this (CASSANDRA-1780)
 * close file handle used for post-flush truncate (CASSANDRA-1790)
 * various code cleanup (CASSANDRA-1793, -1794, -1795)
 * fix range queries against wrapped range (CASSANDRA-1781)
 * fix consistencylevel calculations for NetworkTopologyStrategy
   (CASSANDRA-1804)
 * cli support index type enum names (CASSANDRA-1810)
 * improved validation of column_metadata (CASSANDRA-1813)
 * reads at ConsistencyLevel > 1 throw UnavailableException
   immediately if insufficient live nodes exist (CASSANDRA-1803)
 * copy bytebuffers for local writes to avoid retaining the entire
   Thrift frame (CASSANDRA-1801)
 * fix NPE adding index to column w/o prior metadata (CASSANDRA-1764)
 * reduce fat client timeout (CASSANDRA-1730)
 * fix botched merge of CASSANDRA-1316


0.7.0-rc1
 * fix compaction and flush races with schema updates (CASSANDRA-1715)
 * add clustertool, config-converter, sstablekeys, and schematool 
   Windows .bat files (CASSANDRA-1723)
 * reject range queries received during bootstrap (CASSANDRA-1739)
 * fix wrapping-range queries on non-minimum token (CASSANDRA-1700)
 * add nodetool cfhistogram (CASSANDRA-1698)
 * limit repaired ranges to what the nodes have in common (CASSANDRA-1674)
 * index scan treats missing columns as not matching secondary
   expressions (CASSANDRA-1745)
 * Fix misuse of DataOutputBuffer.getData in AntiEntropyService
   (CASSANDRA-1729)
 * detect and warn when obsolete version of JNA is present (CASSANDRA-1760)
 * reduce fat client timeout (CASSANDRA-1730)
 * cleanup smallest CFs first to increase free temp space for larger ones
   (CASSANDRA-1811)
 * Update windows .bat files to work outside of main Cassandra
   directory (CASSANDRA-1713)
 * fix read repair regression from 0.6.7 (CASSANDRA-1727)
 * more-efficient read repair (CASSANDRA-1719)
 * fix hinted handoff replay (CASSANDRA-1656)
 * log type of dropped messages (CASSANDRA-1677)
 * upgrade to SLF4J 1.6.1
 * fix ByteBuffer bug in ExpiringColumn.updateDigest (CASSANDRA-1679)
 * fix IntegerType.getString (CASSANDRA-1681)
 * make -Djava.net.preferIPv4Stack=true the default (CASSANDRA-628)
 * add INTERNAL_RESPONSE verb to differentiate from responses related
   to client requests (CASSANDRA-1685)
 * log tpstats when dropping messages (CASSANDRA-1660)
 * include unreachable nodes in describeSchemaVersions (CASSANDRA-1678)
 * Avoid dropping messages off the client request path (CASSANDRA-1676)
 * fix jna errno reporting (CASSANDRA-1694)
 * add friendlier error for UnknownHostException on startup (CASSANDRA-1697)
 * include jna dependency in RPM package (CASSANDRA-1690)
 * add --skip-keys option to stress.py (CASSANDRA-1696)
 * improve cli handling of non-string keys and column names 
   (CASSANDRA-1701, -1693)
 * r/m extra subcomparator line in cli keyspaces output (CASSANDRA-1712)
 * add read repair chance to cli "show keyspaces"
 * upgrade to ConcurrentLinkedHashMap 1.1 (CASSANDRA-975)
 * fix index scan routing (CASSANDRA-1722)
 * fix tombstoning of supercolumns in range queries (CASSANDRA-1734)
 * clear endpoint cache after updating keyspace metadata (CASSANDRA-1741)
 * fix wrapping-range queries on non-minimum token (CASSANDRA-1700)
 * truncate includes secondary indexes (CASSANDRA-1747)
 * retain reference to PendingFile sstables (CASSANDRA-1749)
 * fix sstableimport regression (CASSANDRA-1753)
 * fix for bootstrap when no non-system tables are defined (CASSANDRA-1732)
 * handle replica unavailability in index scan (CASSANDRA-1755)
 * fix service initialization order deadlock (CASSANDRA-1756)
 * multi-line cli commands (CASSANDRA-1742)
 * fix race between snapshot and compaction (CASSANDRA-1736)
 * add listEndpointsPendingHints, deleteHintsForEndpoint JMX methods 
   (CASSANDRA-1551)


0.7.0-beta3
 * add strategy options to describe_keyspace output (CASSANDRA-1560)
 * log warning when using randomly generated token (CASSANDRA-1552)
 * re-organize JMX into .db, .net, .internal, .request (CASSANDRA-1217)
 * allow nodes to change IPs between restarts (CASSANDRA-1518)
 * remember ring state between restarts by default (CASSANDRA-1518)
 * flush index built flag so we can read it before log replay (CASSANDRA-1541)
 * lock row cache updates to prevent race condition (CASSANDRA-1293)
 * remove assertion causing rare (and harmless) error messages in
   commitlog (CASSANDRA-1330)
 * fix moving nodes with no keyspaces defined (CASSANDRA-1574)
 * fix unbootstrap when no data is present in a transfer range (CASSANDRA-1573)
 * take advantage of AVRO-495 to simplify our avro IDL (CASSANDRA-1436)
 * extend authorization hierarchy to column family (CASSANDRA-1554)
 * deletion support in secondary indexes (CASSANDRA-1571)
 * meaningful error message for invalid replication strategy class 
   (CASSANDRA-1566)
 * allow keyspace creation with RF > N (CASSANDRA-1428)
 * improve cli error handling (CASSANDRA-1580)
 * add cache save/load ability (CASSANDRA-1417, 1606, 1647)
 * add StorageService.getDrainProgress (CASSANDRA-1588)
 * Disallow bootstrap to an in-use token (CASSANDRA-1561)
 * Allow dynamic secondary index creation and destruction (CASSANDRA-1532)
 * log auto-guessed memtable thresholds (CASSANDRA-1595)
 * add ColumnDef support to cli (CASSANDRA-1583)
 * reduce index sample time by 75% (CASSANDRA-1572)
 * add cli support for column, strategy metadata (CASSANDRA-1578, 1612)
 * add cli support for schema modification (CASSANDRA-1584)
 * delete temp files on failed compactions (CASSANDRA-1596)
 * avoid blocking for dead nodes during removetoken (CASSANDRA-1605)
 * remove ConsistencyLevel.ZERO (CASSANDRA-1607)
 * expose in-progress compaction type in jmx (CASSANDRA-1586)
 * removed IClock & related classes from internals (CASSANDRA-1502)
 * fix removing tokens from SystemTable on decommission and removetoken
   (CASSANDRA-1609)
 * include CF metadata in cli 'show keyspaces' (CASSANDRA-1613)
 * switch from Properties to HashMap in PropertyFileSnitch to
   avoid synchronization bottleneck (CASSANDRA-1481)
 * PropertyFileSnitch configuration file renamed to 
   cassandra-topology.properties
 * add cli support for get_range_slices (CASSANDRA-1088, CASSANDRA-1619)
 * Make memtable flush thresholds per-CF instead of global 
   (CASSANDRA-1007, 1637)
 * add cli support for binary data without CfDef hints (CASSANDRA-1603)
 * fix building SSTable statistics post-stream (CASSANDRA-1620)
 * fix potential infinite loop in 2ary index queries (CASSANDRA-1623)
 * allow creating NTS keyspaces with no replicas configured (CASSANDRA-1626)
 * add jmx histogram of sstables accessed per read (CASSANDRA-1624)
 * remove system_rename_column_family and system_rename_keyspace from the
   client API until races can be fixed (CASSANDRA-1630, CASSANDRA-1585)
 * add cli sanity tests (CASSANDRA-1582)
 * update GC settings in cassandra.bat (CASSANDRA-1636)
 * cli support for index queries (CASSANDRA-1635)
 * cli support for updating schema memtable settings (CASSANDRA-1634)
 * cli --file option (CASSANDRA-1616)
 * reduce automatically chosen memtable sizes by 50% (CASSANDRA-1641)
 * move endpoint cache from snitch to strategy (CASSANDRA-1643)
 * fix commitlog recovery deleting the newly-created segment as well as
   the old ones (CASSANDRA-1644)
 * upgrade to Thrift 0.5 (CASSANDRA-1367)
 * renamed CL.DCQUORUM to LOCAL_QUORUM and DCQUORUMSYNC to EACH_QUORUM
 * cli truncate support (CASSANDRA-1653)
 * update GC settings in cassandra.bat (CASSANDRA-1636)
 * avoid logging when a node's ip/token is gossipped back to it (CASSANDRA-1666)


0.7-beta2
 * always use UTF-8 for hint keys (CASSANDRA-1439)
 * remove cassandra.yaml dependency from Hadoop and Pig (CASSADRA-1322)
 * expose CfDef metadata in describe_keyspaces (CASSANDRA-1363)
 * restore use of mmap_index_only option (CASSANDRA-1241)
 * dropping a keyspace with no column families generated an error 
   (CASSANDRA-1378)
 * rename RackAwareStrategy to OldNetworkTopologyStrategy, RackUnawareStrategy 
   to SimpleStrategy, DatacenterShardStrategy to NetworkTopologyStrategy,
   AbstractRackAwareSnitch to AbstractNetworkTopologySnitch (CASSANDRA-1392)
 * merge StorageProxy.mutate, mutateBlocking (CASSANDRA-1396)
 * faster UUIDType, LongType comparisons (CASSANDRA-1386, 1393)
 * fix setting read_repair_chance from CLI addColumnFamily (CASSANDRA-1399)
 * fix updates to indexed columns (CASSANDRA-1373)
 * fix race condition leaving to FileNotFoundException (CASSANDRA-1382)
 * fix sharded lock hash on index write path (CASSANDRA-1402)
 * add support for GT/E, LT/E in subordinate index clauses (CASSANDRA-1401)
 * cfId counter got out of sync when CFs were added (CASSANDRA-1403)
 * less chatty schema updates (CASSANDRA-1389)
 * rename column family mbeans. 'type' will now include either 
   'IndexColumnFamilies' or 'ColumnFamilies' depending on the CFS type.
   (CASSANDRA-1385)
 * disallow invalid keyspace and column family names. This includes name that
   matches a '^\w+' regex. (CASSANDRA-1377)
 * use JNA, if present, to take snapshots (CASSANDRA-1371)
 * truncate hints if starting 0.7 for the first time (CASSANDRA-1414)
 * fix FD leak in single-row slicepredicate queries (CASSANDRA-1416)
 * allow index expressions against columns that are not part of the 
   SlicePredicate (CASSANDRA-1410)
 * config-converter properly handles snitches and framed support 
   (CASSANDRA-1420)
 * remove keyspace argument from multiget_count (CASSANDRA-1422)
 * allow specifying cassandra.yaml location as (local or remote) URL
   (CASSANDRA-1126)
 * fix using DynamicEndpointSnitch with NetworkTopologyStrategy
   (CASSANDRA-1429)
 * Add CfDef.default_validation_class (CASSANDRA-891)
 * fix EstimatedHistogram.max (CASSANDRA-1413)
 * quorum read optimization (CASSANDRA-1622)
 * handle zero-length (or missing) rows during HH paging (CASSANDRA-1432)
 * include secondary indexes during schema migrations (CASSANDRA-1406)
 * fix commitlog header race during schema change (CASSANDRA-1435)
 * fix ColumnFamilyStoreMBeanIterator to use new type name (CASSANDRA-1433)
 * correct filename generated by xml->yaml converter (CASSANDRA-1419)
 * add CMSInitiatingOccupancyFraction=75 and UseCMSInitiatingOccupancyOnly
   to default JVM options
 * decrease jvm heap for cassandra-cli (CASSANDRA-1446)
 * ability to modify keyspaces and column family definitions on a live cluster
   (CASSANDRA-1285)
 * support for Hadoop Streaming [non-jvm map/reduce via stdin/out]
   (CASSANDRA-1368)
 * Move persistent sstable stats from the system table to an sstable component
   (CASSANDRA-1430)
 * remove failed bootstrap attempt from pending ranges when gossip times
   it out after 1h (CASSANDRA-1463)
 * eager-create tcp connections to other cluster members (CASSANDRA-1465)
 * enumerate stages and derive stage from message type instead of 
   transmitting separately (CASSANDRA-1465)
 * apply reversed flag during collation from different data sources
   (CASSANDRA-1450)
 * make failure to remove commitlog segment non-fatal (CASSANDRA-1348)
 * correct ordering of drain operations so CL.recover is no longer 
   necessary (CASSANDRA-1408)
 * removed keyspace from describe_splits method (CASSANDRA-1425)
 * rename check_schema_agreement to describe_schema_versions
   (CASSANDRA-1478)
 * fix QUORUM calculation for RF > 3 (CASSANDRA-1487)
 * remove tombstones during non-major compactions when bloom filter
   verifies that row does not exist in other sstables (CASSANDRA-1074)
 * nodes that coordinated a loadbalance in the past could not be seen by
   newly added nodes (CASSANDRA-1467)
 * exposed endpoint states (gossip details) via jmx (CASSANDRA-1467)
 * ensure that compacted sstables are not included when new readers are
   instantiated (CASSANDRA-1477)
 * by default, calculate heap size and memtable thresholds at runtime (CASSANDRA-1469)
 * fix races dealing with adding/dropping keyspaces and column families in
   rapid succession (CASSANDRA-1477)
 * clean up of Streaming system (CASSANDRA-1503, 1504, 1506)
 * add options to configure Thrift socket keepalive and buffer sizes (CASSANDRA-1426)
 * make contrib CassandraServiceDataCleaner recursive (CASSANDRA-1509)
 * min, max compaction threshold are configurable and persistent 
   per-ColumnFamily (CASSANDRA-1468)
 * fix replaying the last mutation in a commitlog unnecessarily 
   (CASSANDRA-1512)
 * invoke getDefaultUncaughtExceptionHandler from DTPE with the original
   exception rather than the ExecutionException wrapper (CASSANDRA-1226)
 * remove Clock from the Thrift (and Avro) API (CASSANDRA-1501)
 * Close intra-node sockets when connection is broken (CASSANDRA-1528)
 * RPM packaging spec file (CASSANDRA-786)
 * weighted request scheduler (CASSANDRA-1485)
 * treat expired columns as deleted (CASSANDRA-1539)
 * make IndexInterval configurable (CASSANDRA-1488)
 * add describe_snitch to Thrift API (CASSANDRA-1490)
 * MD5 authenticator compares plain text submitted password with MD5'd
   saved property, instead of vice versa (CASSANDRA-1447)
 * JMX MessagingService pending and completed counts (CASSANDRA-1533)
 * fix race condition processing repair responses (CASSANDRA-1511)
 * make repair blocking (CASSANDRA-1511)
 * create EndpointSnitchInfo and MBean to expose rack and DC (CASSANDRA-1491)
 * added option to contrib/word_count to output results back to Cassandra
   (CASSANDRA-1342)
 * rewrite Hadoop ColumnFamilyRecordWriter to pool connections, retry to
   multiple Cassandra nodes, and smooth impact on the Cassandra cluster
   by using smaller batch sizes (CASSANDRA-1434)
 * fix setting gc_grace_seconds via CLI (CASSANDRA-1549)
 * support TTL'd index values (CASSANDRA-1536)
 * make removetoken work like decommission (CASSANDRA-1216)
 * make cli comparator-aware and improve quote rules (CASSANDRA-1523,-1524)
 * make nodetool compact and cleanup blocking (CASSANDRA-1449)
 * add memtable, cache information to GCInspector logs (CASSANDRA-1558)
 * enable/disable HintedHandoff via JMX (CASSANDRA-1550)
 * Ignore stray files in the commit log directory (CASSANDRA-1547)
 * Disallow bootstrap to an in-use token (CASSANDRA-1561)


0.7-beta1
 * sstable versioning (CASSANDRA-389)
 * switched to slf4j logging (CASSANDRA-625)
 * add (optional) expiration time for column (CASSANDRA-699)
 * access levels for authentication/authorization (CASSANDRA-900)
 * add ReadRepairChance to CF definition (CASSANDRA-930)
 * fix heisenbug in system tests, especially common on OS X (CASSANDRA-944)
 * convert to byte[] keys internally and all public APIs (CASSANDRA-767)
 * ability to alter schema definitions on a live cluster (CASSANDRA-44)
 * renamed configuration file to cassandra.xml, and log4j.properties to
   log4j-server.properties, which must now be loaded from
   the classpath (which is how our scripts in bin/ have always done it)
   (CASSANDRA-971)
 * change get_count to require a SlicePredicate. create multi_get_count
   (CASSANDRA-744)
 * re-organized endpointsnitch implementations and added SimpleSnitch
   (CASSANDRA-994)
 * Added preload_row_cache option (CASSANDRA-946)
 * add CRC to commitlog header (CASSANDRA-999)
 * removed deprecated batch_insert and get_range_slice methods (CASSANDRA-1065)
 * add truncate thrift method (CASSANDRA-531)
 * http mini-interface using mx4j (CASSANDRA-1068)
 * optimize away copy of sliced row on memtable read path (CASSANDRA-1046)
 * replace constant-size 2GB mmaped segments and special casing for index 
   entries spanning segment boundaries, with SegmentedFile that computes 
   segments that always contain entire entries/rows (CASSANDRA-1117)
 * avoid reading large rows into memory during compaction (CASSANDRA-16)
 * added hadoop OutputFormat (CASSANDRA-1101)
 * efficient Streaming (no more anticompaction) (CASSANDRA-579)
 * split commitlog header into separate file and add size checksum to
   mutations (CASSANDRA-1179)
 * avoid allocating a new byte[] for each mutation on replay (CASSANDRA-1219)
 * revise HH schema to be per-endpoint (CASSANDRA-1142)
 * add joining/leaving status to nodetool ring (CASSANDRA-1115)
 * allow multiple repair sessions per node (CASSANDRA-1190)
 * optimize away MessagingService for local range queries (CASSANDRA-1261)
 * make framed transport the default so malformed requests can't OOM the 
   server (CASSANDRA-475)
 * significantly faster reads from row cache (CASSANDRA-1267)
 * take advantage of row cache during range queries (CASSANDRA-1302)
 * make GCGraceSeconds a per-ColumnFamily value (CASSANDRA-1276)
 * keep persistent row size and column count statistics (CASSANDRA-1155)
 * add IntegerType (CASSANDRA-1282)
 * page within a single row during hinted handoff (CASSANDRA-1327)
 * push DatacenterShardStrategy configuration into keyspace definition,
   eliminating datacenter.properties. (CASSANDRA-1066)
 * optimize forward slices starting with '' and single-index-block name 
   queries by skipping the column index (CASSANDRA-1338)
 * streaming refactor (CASSANDRA-1189)
 * faster comparison for UUID types (CASSANDRA-1043)
 * secondary index support (CASSANDRA-749 and subtasks)
 * make compaction buckets deterministic (CASSANDRA-1265)


0.6.6
 * Allow using DynamicEndpointSnitch with RackAwareStrategy (CASSANDRA-1429)
 * remove the remaining vestiges of the unfinished DatacenterShardStrategy 
   (replaced by NetworkTopologyStrategy in 0.7)
   

0.6.5
 * fix key ordering in range query results with RandomPartitioner
   and ConsistencyLevel > ONE (CASSANDRA-1145)
 * fix for range query starting with the wrong token range (CASSANDRA-1042)
 * page within a single row during hinted handoff (CASSANDRA-1327)
 * fix compilation on non-sun JDKs (CASSANDRA-1061)
 * remove String.trim() call on row keys in batch mutations (CASSANDRA-1235)
 * Log summary of dropped messages instead of spamming log (CASSANDRA-1284)
 * add dynamic endpoint snitch (CASSANDRA-981)
 * fix streaming for keyspaces with hyphens in their name (CASSANDRA-1377)
 * fix errors in hard-coded bloom filter optKPerBucket by computing it
   algorithmically (CASSANDRA-1220
 * remove message deserialization stage, and uncap read/write stages
   so slow reads/writes don't block gossip processing (CASSANDRA-1358)
 * add jmx port configuration to Debian package (CASSANDRA-1202)
 * use mlockall via JNA, if present, to prevent Linux from swapping
   out parts of the JVM (CASSANDRA-1214)


0.6.4
 * avoid queuing multiple hint deliveries for the same endpoint
   (CASSANDRA-1229)
 * better performance for and stricter checking of UTF8 column names
   (CASSANDRA-1232)
 * extend option to lower compaction priority to hinted handoff
   as well (CASSANDRA-1260)
 * log errors in gossip instead of re-throwing (CASSANDRA-1289)
 * avoid aborting commitlog replay prematurely if a flushed-but-
   not-removed commitlog segment is encountered (CASSANDRA-1297)
 * fix duplicate rows being read during mapreduce (CASSANDRA-1142)
 * failure detection wasn't closing command sockets (CASSANDRA-1221)
 * cassandra-cli.bat works on windows (CASSANDRA-1236)
 * pre-emptively drop requests that cannot be processed within RPCTimeout
   (CASSANDRA-685)
 * add ack to Binary write verb and update CassandraBulkLoader
   to wait for acks for each row (CASSANDRA-1093)
 * added describe_partitioner Thrift method (CASSANDRA-1047)
 * Hadoop jobs no longer require the Cassandra storage-conf.xml
   (CASSANDRA-1280, CASSANDRA-1047)
 * log thread pool stats when GC is excessive (CASSANDRA-1275)
 * remove gossip message size limit (CASSANDRA-1138)
 * parallelize local and remote reads during multiget, and respect snitch 
   when determining whether to do local read for CL.ONE (CASSANDRA-1317)
 * fix read repair to use requested consistency level on digest mismatch,
   rather than assuming QUORUM (CASSANDRA-1316)
 * process digest mismatch re-reads in parallel (CASSANDRA-1323)
 * switch hints CF comparator to BytesType (CASSANDRA-1274)


0.6.3
 * retry to make streaming connections up to 8 times. (CASSANDRA-1019)
 * reject describe_ring() calls on invalid keyspaces (CASSANDRA-1111)
 * fix cache size calculation for size of 100% (CASSANDRA-1129)
 * fix cache capacity only being recalculated once (CASSANDRA-1129)
 * remove hourly scan of all hints on the off chance that the gossiper
   missed a status change; instead, expose deliverHintsToEndpoint to JMX
   so it can be done manually, if necessary (CASSANDRA-1141)
 * don't reject reads at CL.ALL (CASSANDRA-1152)
 * reject deletions to supercolumns in CFs containing only standard
   columns (CASSANDRA-1139)
 * avoid preserving login information after client disconnects
   (CASSANDRA-1057)
 * prefer sun jdk to openjdk in debian init script (CASSANDRA-1174)
 * detect partioner config changes between restarts and fail fast 
   (CASSANDRA-1146)
 * use generation time to resolve node token reassignment disagreements
   (CASSANDRA-1118)
 * restructure the startup ordering of Gossiper and MessageService to avoid
   timing anomalies (CASSANDRA-1160)
 * detect incomplete commit log hearders (CASSANDRA-1119)
 * force anti-entropy service to stream files on the stream stage to avoid
   sending streams out of order (CASSANDRA-1169)
 * remove inactive stream managers after AES streams files (CASSANDRA-1169)
 * allow removing entire row through batch_mutate Deletion (CASSANDRA-1027)
 * add JMX metrics for row-level bloom filter false positives (CASSANDRA-1212)
 * added a redhat init script to contrib (CASSANDRA-1201)
 * use midpoint when bootstrapping a new machine into range with not
   much data yet instead of random token (CASSANDRA-1112)
 * kill server on OOM in executor stage as well as Thrift (CASSANDRA-1226)
 * remove opportunistic repairs, when two machines with overlapping replica
   responsibilities happen to finish major compactions of the same CF near
   the same time.  repairs are now fully manual (CASSANDRA-1190)
 * add ability to lower compaction priority (default is no change from 0.6.2)
   (CASSANDRA-1181)


0.6.2
 * fix contrib/word_count build. (CASSANDRA-992)
 * split CommitLogExecutorService into BatchCommitLogExecutorService and 
   PeriodicCommitLogExecutorService (CASSANDRA-1014)
 * add latency histograms to CFSMBean (CASSANDRA-1024)
 * make resolving timestamp ties deterministic by using value bytes
   as a tiebreaker (CASSANDRA-1039)
 * Add option to turn off Hinted Handoff (CASSANDRA-894)
 * fix windows startup (CASSANDRA-948)
 * make concurrent_reads, concurrent_writes configurable at runtime via JMX
   (CASSANDRA-1060)
 * disable GCInspector on non-Sun JVMs (CASSANDRA-1061)
 * fix tombstone handling in sstable rows with no other data (CASSANDRA-1063)
 * fix size of row in spanned index entries (CASSANDRA-1056)
 * install json2sstable, sstable2json, and sstablekeys to Debian package
 * StreamingService.StreamDestinations wouldn't empty itself after streaming
   finished (CASSANDRA-1076)
 * added Collections.shuffle(splits) before returning the splits in 
   ColumnFamilyInputFormat (CASSANDRA-1096)
 * do not recalculate cache capacity post-compaction if it's been manually 
   modified (CASSANDRA-1079)
 * better defaults for flush sorter + writer executor queue sizes
   (CASSANDRA-1100)
 * windows scripts for SSTableImport/Export (CASSANDRA-1051)
 * windows script for nodetool (CASSANDRA-1113)
 * expose PhiConvictThreshold (CASSANDRA-1053)
 * make repair of RF==1 a no-op (CASSANDRA-1090)
 * improve default JVM GC options (CASSANDRA-1014)
 * fix SlicePredicate serialization inside Hadoop jobs (CASSANDRA-1049)
 * close Thrift sockets in Hadoop ColumnFamilyRecordReader (CASSANDRA-1081)


0.6.1
 * fix NPE in sstable2json when no excluded keys are given (CASSANDRA-934)
 * keep the replica set constant throughout the read repair process
   (CASSANDRA-937)
 * allow querying getAllRanges with empty token list (CASSANDRA-933)
 * fix command line arguments inversion in clustertool (CASSANDRA-942)
 * fix race condition that could trigger a false-positive assertion
   during post-flush discard of old commitlog segments (CASSANDRA-936)
 * fix neighbor calculation for anti-entropy repair (CASSANDRA-924)
 * perform repair even for small entropy differences (CASSANDRA-924)
 * Use hostnames in CFInputFormat to allow Hadoop's naive string-based
   locality comparisons to work (CASSANDRA-955)
 * cache read-only BufferedRandomAccessFile length to avoid
   3 system calls per invocation (CASSANDRA-950)
 * nodes with IPv6 (and no IPv4) addresses could not join cluster
   (CASSANDRA-969)
 * Retrieve the correct number of undeleted columns, if any, from
   a supercolumn in a row that had been deleted previously (CASSANDRA-920)
 * fix index scans that cross the 2GB mmap boundaries for both mmap
   and standard i/o modes (CASSANDRA-866)
 * expose drain via nodetool (CASSANDRA-978)


0.6.0-RC1
 * JMX drain to flush memtables and run through commit log (CASSANDRA-880)
 * Bootstrapping can skip ranges under the right conditions (CASSANDRA-902)
 * fix merging row versions in range_slice for CL > ONE (CASSANDRA-884)
 * default write ConsistencyLeven chaned from ZERO to ONE
 * fix for index entries spanning mmap buffer boundaries (CASSANDRA-857)
 * use lexical comparison if time part of TimeUUIDs are the same 
   (CASSANDRA-907)
 * bound read, mutation, and response stages to fix possible OOM
   during log replay (CASSANDRA-885)
 * Use microseconds-since-epoch (UTC) in cli, instead of milliseconds
 * Treat batch_mutate Deletion with null supercolumn as "apply this predicate 
   to top level supercolumns" (CASSANDRA-834)
 * Streaming destination nodes do not update their JMX status (CASSANDRA-916)
 * Fix internal RPC timeout calculation (CASSANDRA-911)
 * Added Pig loadfunc to contrib/pig (CASSANDRA-910)


0.6.0-beta3
 * fix compaction bucketing bug (CASSANDRA-814)
 * update windows batch file (CASSANDRA-824)
 * deprecate KeysCachedFraction configuration directive in favor
   of KeysCached; move to unified-per-CF key cache (CASSANDRA-801)
 * add invalidateRowCache to ColumnFamilyStoreMBean (CASSANDRA-761)
 * send Handoff hints to natural locations to reduce load on
   remaining nodes in a failure scenario (CASSANDRA-822)
 * Add RowWarningThresholdInMB configuration option to warn before very 
   large rows get big enough to threaten node stability, and -x option to
   be able to remove them with sstable2json if the warning is unheeded
   until it's too late (CASSANDRA-843)
 * Add logging of GC activity (CASSANDRA-813)
 * fix ConcurrentModificationException in commitlog discard (CASSANDRA-853)
 * Fix hardcoded row count in Hadoop RecordReader (CASSANDRA-837)
 * Add a jmx status to the streaming service and change several DEBUG
   messages to INFO (CASSANDRA-845)
 * fix classpath in cassandra-cli.bat for Windows (CASSANDRA-858)
 * allow re-specifying host, port to cassandra-cli if invalid ones
   are first tried (CASSANDRA-867)
 * fix race condition handling rpc timeout in the coordinator
   (CASSANDRA-864)
 * Remove CalloutLocation and StagingFileDirectory from storage-conf files 
   since those settings are no longer used (CASSANDRA-878)
 * Parse a long from RowWarningThresholdInMB instead of an int (CASSANDRA-882)
 * Remove obsolete ControlPort code from DatabaseDescriptor (CASSANDRA-886)
 * move skipBytes side effect out of assert (CASSANDRA-899)
 * add "double getLoad" to StorageServiceMBean (CASSANDRA-898)
 * track row stats per CF at compaction time (CASSANDRA-870)
 * disallow CommitLogDirectory matching a DataFileDirectory (CASSANDRA-888)
 * default key cache size is 200k entries, changed from 10% (CASSANDRA-863)
 * add -Dcassandra-foreground=yes to cassandra.bat
 * exit if cluster name is changed unexpectedly (CASSANDRA-769)


0.6.0-beta1/beta2
 * add batch_mutate thrift command, deprecating batch_insert (CASSANDRA-336)
 * remove get_key_range Thrift API, deprecated in 0.5 (CASSANDRA-710)
 * add optional login() Thrift call for authentication (CASSANDRA-547)
 * support fat clients using gossiper and StorageProxy to perform
   replication in-process [jvm-only] (CASSANDRA-535)
 * support mmapped I/O for reads, on by default on 64bit JVMs 
   (CASSANDRA-408, CASSANDRA-669)
 * improve insert concurrency, particularly during Hinted Handoff
   (CASSANDRA-658)
 * faster network code (CASSANDRA-675)
 * stress.py moved to contrib (CASSANDRA-635)
 * row caching [must be explicitly enabled per-CF in config] (CASSANDRA-678)
 * present a useful measure of compaction progress in JMX (CASSANDRA-599)
 * add bin/sstablekeys (CASSNADRA-679)
 * add ConsistencyLevel.ANY (CASSANDRA-687)
 * make removetoken remove nodes from gossip entirely (CASSANDRA-644)
 * add ability to set cache sizes at runtime (CASSANDRA-708)
 * report latency and cache hit rate statistics with lifetime totals
   instead of average over the last minute (CASSANDRA-702)
 * support get_range_slice for RandomPartitioner (CASSANDRA-745)
 * per-keyspace replication factory and replication strategy (CASSANDRA-620)
 * track latency in microseconds (CASSANDRA-733)
 * add describe_ Thrift methods, deprecating get_string_property and 
   get_string_list_property
 * jmx interface for tracking operation mode and streams in general.
   (CASSANDRA-709)
 * keep memtables in sorted order to improve range query performance
   (CASSANDRA-799)
 * use while loop instead of recursion when trimming sstables compaction list 
   to avoid blowing stack in pathological cases (CASSANDRA-804)
 * basic Hadoop map/reduce support (CASSANDRA-342)


0.5.1
 * ensure all files for an sstable are streamed to the same directory.
   (CASSANDRA-716)
 * more accurate load estimate for bootstrapping (CASSANDRA-762)
 * tolerate dead or unavailable bootstrap target on write (CASSANDRA-731)
 * allow larger numbers of keys (> 140M) in a sstable bloom filter
   (CASSANDRA-790)
 * include jvm argument improvements from CASSANDRA-504 in debian package
 * change streaming chunk size to 32MB to accomodate Windows XP limitations
   (was 64MB) (CASSANDRA-795)
 * fix get_range_slice returning results in the wrong order (CASSANDRA-781)
 

0.5.0 final
 * avoid attempting to delete temporary bootstrap files twice (CASSANDRA-681)
 * fix bogus NaN in nodeprobe cfstats output (CASSANDRA-646)
 * provide a policy for dealing with single thread executors w/ a full queue
   (CASSANDRA-694)
 * optimize inner read in MessagingService, vastly improving multiple-node
   performance (CASSANDRA-675)
 * wait for table flush before streaming data back to a bootstrapping node.
   (CASSANDRA-696)
 * keep track of bootstrapping sources by table so that bootstrapping doesn't 
   give the indication of finishing early (CASSANDRA-673)


0.5.0 RC3
 * commit the correct version of the patch for CASSANDRA-663


0.5.0 RC2 (unreleased)
 * fix bugs in converting get_range_slice results to Thrift 
   (CASSANDRA-647, CASSANDRA-649)
 * expose java.util.concurrent.TimeoutException in StorageProxy methods
   (CASSANDRA-600)
 * TcpConnectionManager was holding on to disconnected connections, 
   giving the false indication they were being used. (CASSANDRA-651)
 * Remove duplicated write. (CASSANDRA-662)
 * Abort bootstrap if IP is already in the token ring (CASSANDRA-663)
 * increase default commitlog sync period, and wait for last sync to 
   finish before submitting another (CASSANDRA-668)


0.5.0 RC1
 * Fix potential NPE in get_range_slice (CASSANDRA-623)
 * add CRC32 to commitlog entries (CASSANDRA-605)
 * fix data streaming on windows (CASSANDRA-630)
 * GC compacted sstables after cleanup and compaction (CASSANDRA-621)
 * Speed up anti-entropy validation (CASSANDRA-629)
 * Fix anti-entropy assertion error (CASSANDRA-639)
 * Fix pending range conflicts when bootstapping or moving
   multiple nodes at once (CASSANDRA-603)
 * Handle obsolete gossip related to node movement in the case where
   one or more nodes is down when the movement occurs (CASSANDRA-572)
 * Include dead nodes in gossip to avoid a variety of problems
   and fix HH to removed nodes (CASSANDRA-634)
 * return an InvalidRequestException for mal-formed SlicePredicates
   (CASSANDRA-643)
 * fix bug determining closest neighbor for use in multiple datacenters
   (CASSANDRA-648)
 * Vast improvements in anticompaction speed (CASSANDRA-607)
 * Speed up log replay and writes by avoiding redundant serializations
   (CASSANDRA-652)


0.5.0 beta 2
 * Bootstrap improvements (several tickets)
 * add nodeprobe repair anti-entropy feature (CASSANDRA-193, CASSANDRA-520)
 * fix possibility of partition when many nodes restart at once
   in clusters with multiple seeds (CASSANDRA-150)
 * fix NPE in get_range_slice when no data is found (CASSANDRA-578)
 * fix potential NPE in hinted handoff (CASSANDRA-585)
 * fix cleanup of local "system" keyspace (CASSANDRA-576)
 * improve computation of cluster load balance (CASSANDRA-554)
 * added super column read/write, column count, and column/row delete to
   cassandra-cli (CASSANDRA-567, CASSANDRA-594)
 * fix returning live subcolumns of deleted supercolumns (CASSANDRA-583)
 * respect JAVA_HOME in bin/ scripts (several tickets)
 * add StorageService.initClient for fat clients on the JVM (CASSANDRA-535)
   (see contrib/client_only for an example of use)
 * make consistency_level functional in get_range_slice (CASSANDRA-568)
 * optimize key deserialization for RandomPartitioner (CASSANDRA-581)
 * avoid GCing tombstones except on major compaction (CASSANDRA-604)
 * increase failure conviction threshold, resulting in less nodes
   incorrectly (and temporarily) marked as down (CASSANDRA-610)
 * respect memtable thresholds during log replay (CASSANDRA-609)
 * support ConsistencyLevel.ALL on read (CASSANDRA-584)
 * add nodeprobe removetoken command (CASSANDRA-564)


0.5.0 beta
 * Allow multiple simultaneous flushes, improving flush throughput 
   on multicore systems (CASSANDRA-401)
 * Split up locks to improve write and read throughput on multicore systems
   (CASSANDRA-444, CASSANDRA-414)
 * More efficient use of memory during compaction (CASSANDRA-436)
 * autobootstrap option: when enabled, all non-seed nodes will attempt
   to bootstrap when started, until bootstrap successfully
   completes. -b option is removed.  (CASSANDRA-438)
 * Unless a token is manually specified in the configuration xml,
   a bootstraping node will use a token that gives it half the
   keys from the most-heavily-loaded node in the cluster,
   instead of generating a random token. 
   (CASSANDRA-385, CASSANDRA-517)
 * Miscellaneous bootstrap fixes (several tickets)
 * Ability to change a node's token even after it has data on it
   (CASSANDRA-541)
 * Ability to decommission a live node from the ring (CASSANDRA-435)
 * Semi-automatic loadbalancing via nodeprobe (CASSANDRA-192)
 * Add ability to set compaction thresholds at runtime via
   JMX / nodeprobe.  (CASSANDRA-465)
 * Add "comment" field to ColumnFamily definition. (CASSANDRA-481)
 * Additional JMX metrics (CASSANDRA-482)
 * JSON based export and import tools (several tickets)
 * Hinted Handoff fixes (several tickets)
 * Add key cache to improve read performance (CASSANDRA-423)
 * Simplified construction of custom ReplicationStrategy classes
   (CASSANDRA-497)
 * Graphical application (Swing) for ring integrity verification and 
   visualization was added to contrib (CASSANDRA-252)
 * Add DCQUORUM, DCQUORUMSYNC consistency levels and corresponding
   ReplicationStrategy / EndpointSnitch classes.  Experimental.
   (CASSANDRA-492)
 * Web client interface added to contrib (CASSANDRA-457)
 * More-efficient flush for Random, CollatedOPP partitioners 
   for normal writes (CASSANDRA-446) and bulk load (CASSANDRA-420)
 * Add MemtableFlushAfterMinutes, a global replacement for the old 
   per-CF FlushPeriodInMinutes setting (CASSANDRA-463)
 * optimizations to slice reading (CASSANDRA-350) and supercolumn
   queries (CASSANDRA-510)
 * force binding to given listenaddress for nodes with multiple
   interfaces (CASSANDRA-546)
 * stress.py benchmarking tool improvements (several tickets)
 * optimized replica placement code (CASSANDRA-525)
 * faster log replay on restart (CASSANDRA-539, CASSANDRA-540)
 * optimized local-node writes (CASSANDRA-558)
 * added get_range_slice, deprecating get_key_range (CASSANDRA-344)
 * expose TimedOutException to thrift (CASSANDRA-563)
 

0.4.2
 * Add validation disallowing null keys (CASSANDRA-486)
 * Fix race conditions in TCPConnectionManager (CASSANDRA-487)
 * Fix using non-utf8-aware comparison as a sanity check.
   (CASSANDRA-493)
 * Improve default garbage collector options (CASSANDRA-504)
 * Add "nodeprobe flush" (CASSANDRA-505)
 * remove NotFoundException from get_slice throws list (CASSANDRA-518)
 * fix get (not get_slice) of entire supercolumn (CASSANDRA-508)
 * fix null token during bootstrap (CASSANDRA-501)


0.4.1
 * Fix FlushPeriod columnfamily configuration regression
   (CASSANDRA-455)
 * Fix long column name support (CASSANDRA-460)
 * Fix for serializing a row that only contains tombstones
   (CASSANDRA-458)
 * Fix for discarding unneeded commitlog segments (CASSANDRA-459)
 * Add SnapshotBeforeCompaction configuration option (CASSANDRA-426)
 * Fix compaction abort under insufficient disk space (CASSANDRA-473)
 * Fix reading subcolumn slice from tombstoned CF (CASSANDRA-484)
 * Fix race condition in RVH causing occasional NPE (CASSANDRA-478)


0.4.0
 * fix get_key_range problems when a node is down (CASSANDRA-440)
   and add UnavailableException to more Thrift methods
 * Add example EndPointSnitch contrib code (several tickets)


0.4.0 RC2
 * fix SSTable generation clash during compaction (CASSANDRA-418)
 * reject method calls with null parameters (CASSANDRA-308)
 * properly order ranges in nodeprobe output (CASSANDRA-421)
 * fix logging of certain errors on executor threads (CASSANDRA-425)


0.4.0 RC1
 * Bootstrap feature is live; use -b on startup (several tickets)
 * Added multiget api (CASSANDRA-70)
 * fix Deadlock with SelectorManager.doProcess and TcpConnection.write
   (CASSANDRA-392)
 * remove key cache b/c of concurrency bugs in third-party
   CLHM library (CASSANDRA-405)
 * update non-major compaction logic to use two threshold values
   (CASSANDRA-407)
 * add periodic / batch commitlog sync modes (several tickets)
 * inline BatchMutation into batch_insert params (CASSANDRA-403)
 * allow setting the logging level at runtime via mbean (CASSANDRA-402)
 * change default comparator to BytesType (CASSANDRA-400)
 * add forwards-compatible ConsistencyLevel parameter to get_key_range
   (CASSANDRA-322)
 * r/m special case of blocking for local destination when writing with 
   ConsistencyLevel.ZERO (CASSANDRA-399)
 * Fixes to make BinaryMemtable [bulk load interface] useful (CASSANDRA-337);
   see contrib/bmt_example for an example of using it.
 * More JMX properties added (several tickets)
 * Thrift changes (several tickets)
    - Merged _super get methods with the normal ones; return values
      are now of ColumnOrSuperColumn.
    - Similarly, merged batch_insert_super into batch_insert.



0.4.0 beta
 * On-disk data format has changed to allow billions of keys/rows per
   node instead of only millions
 * Multi-keyspace support
 * Scan all sstables for all queries to avoid situations where
   different types of operation on the same ColumnFamily could
   disagree on what data was present
 * Snapshot support via JMX
 * Thrift API has changed a _lot_:
    - removed time-sorted CFs; instead, user-defined comparators
      may be defined on the column names, which are now byte arrays.
      Default comparators are provided for UTF8, Bytes, Ascii, Long (i64),
      and UUID types.
    - removed colon-delimited strings in thrift api in favor of explicit
      structs such as ColumnPath, ColumnParent, etc.  Also normalized
      thrift struct and argument naming.
    - Added columnFamily argument to get_key_range.
    - Change signature of get_slice to accept starting and ending
      columns as well as an offset.  (This allows use of indexes.)
      Added "ascending" flag to allow reasonably-efficient reverse
      scans as well.  Removed get_slice_by_range as redundant.
    - get_key_range operates on one CF at a time
    - changed `block` boolean on insert methods to ConsistencyLevel enum,
      with options of NONE, ONE, QUORUM, and ALL.
    - added similar consistency_level parameter to read methods
    - column-name-set slice with no names given now returns zero columns
      instead of all of them.  ("all" can run your server out of memory.
      use a range-based slice with a high max column count instead.)
 * Removed the web interface. Node information can now be obtained by 
   using the newly introduced nodeprobe utility.
 * More JMX stats
 * Remove magic values from internals (e.g. special key to indicate
   when to flush memtables)
 * Rename configuration "table" to "keyspace"
 * Moved to crash-only design; no more shutdown (just kill the process)
 * Lots of bug fixes

Full list of issues resolved in 0.4 is at https://issues.apache.org/jira/secure/IssueNavigator.jspa?reset=true&&pid=12310865&fixfor=12313862&resolution=1&sorter/field=issuekey&sorter/order=DESC


0.3.0 RC3
 * Fix potential deadlock under load in TCPConnection.
   (CASSANDRA-220)


0.3.0 RC2
 * Fix possible data loss when server is stopped after replaying
   log but before new inserts force memtable flush.
   (CASSANDRA-204)
 * Added BUGS file


0.3.0 RC1
 * Range queries on keys, including user-defined key collation
 * Remove support
 * Workarounds for a weird bug in JDK select/register that seems
   particularly common on VM environments. Cassandra should deploy
   fine on EC2 now
 * Much improved infrastructure: the beginnings of a decent test suite
   ("ant test" for unit tests; "nosetests" for system tests), code
   coverage reporting, etc.
 * Expanded node status reporting via JMX
 * Improved error reporting/logging on both server and client
 * Reduced memory footprint in default configuration
 * Combined blocking and non-blocking versions of insert APIs
 * Added FlushPeriodInMinutes configuration parameter to force
   flushing of infrequently-updated ColumnFamilies<|MERGE_RESOLUTION|>--- conflicted
+++ resolved
@@ -1,13 +1,9 @@
-<<<<<<< HEAD
 2.1.3
  * Fix overflow on histogram computation (CASSANDRA-8028)
  * Have paxos reuse the timestamp generation of normal queries (CASSANDRA-7801)
 Merged from 2.0:
-=======
-2.0.12:
  * Avoid overlap in L1 when L0 contains many nonoverlapping
    sstables (CASSANDRA-8211)
->>>>>>> 48688549
  * Improve PropertyFileSnitch logging (CASSANDRA-8183)
 
 2.1.2
