<<<<<<< HEAD
2.2.6
 * Fix paging on DISTINCT queries repeats result when first row in partition changes (CASSANDRA-10010)
2.2.5
 * maxPurgeableTimestamp needs to check memtables too (CASSANDRA-9949)
 * Apply change to compaction throughput in real time (CASSANDRA-10025)
 * Fix potential NPE on ORDER BY queries with IN (CASSANDRA-10955)
 * Avoid over-fetching during the page of range queries (CASSANDRA-8521)
 * Start L0 STCS-compactions even if there is a L0 -> L1 compaction
   going (CASSANDRA-10979)
 * Make UUID LSB unique per process (CASSANDRA-7925)
 * Avoid NPE when performing sstable tasks (scrub etc.) (CASSANDRA-10980)
 * Make sure client gets tombstone overwhelmed warning (CASSANDRA-9465)
 * Fix error streaming section more than 2GB (CASSANDRA-10961)
 * (cqlsh) Also apply --connect-timeout to control connection
   timeout (CASSANDRA-10959)
 * Histogram buckets exposed in jmx are sorted incorrectly (CASSANDRA-10975)
 * Enable GC logging by default (CASSANDRA-10140)
 * Optimize pending range computation (CASSANDRA-9258)
 * Skip commit log and saved cache directories in SSTable version startup check (CASSANDRA-10902)
 * drop/alter user should be case sensitive (CASSANDRA-10817)
 * jemalloc detection fails due to quoting issues in regexv (CASSANDRA-10946)
 * Support counter-columns for native aggregates (sum,avg,max,min) (CASSANDRA-9977)
 * (cqlsh) show correct column names for empty result sets (CASSANDRA-9813)
 * Add new types to Stress (CASSANDRA-9556)
 * Add property to allow listening on broadcast interface (CASSANDRA-9748)
 * Fix regression in split size on CqlInputFormat (CASSANDRA-10835)
 * Better handling of SSL connection errors inter-node (CASSANDRA-10816)
 * Disable reloading of GossipingPropertyFileSnitch (CASSANDRA-9474)
 * Verify tables in pseudo-system keyspaces at startup (CASSANDRA-10761)
 * (cqlsh) encode input correctly when saving history
Merged from 2.1:
=======
2.1.13
 * test_bulk_round_trip_blogposts is failing occasionally (CASSANDRA-10938)
>>>>>>> 165f586e
 * Fix isJoined return true only after becoming cluster member (CASANDRA-11007)
 * Fix bad gossip generation seen in long-running clusters (CASSANDRA-10969)
 * Avoid NPE when incremental repair fails (CASSANDRA-10909)
 * Unmark sstables compacting once they are done in cleanup/scrub/upgradesstables (CASSANDRA-10829)
 * Allow simultaneous bootstrapping with strict consistency when no vnodes are used (CASSANDRA-11005)
 * Log a message when major compaction does not result in a single file (CASSANDRA-10847)
 * (cqlsh) fix cqlsh_copy_tests when vnodes are disabled (CASSANDRA-10997)
 * (cqlsh) Add request timeout option to cqlsh (CASSANDRA-10686)
 * Avoid AssertionError while submitting hint with LWT (CASSANDRA-10477)
 * If CompactionMetadata is not in stats file, use index summary instead (CASSANDRA-10676)
 * Retry sending gossip syn multiple times during shadow round (CASSANDRA-8072)
 * Fix pending range calculation during moves (CASSANDRA-10887)
 * Sane default (200Mbps) for inter-DC streaming througput (CASSANDRA-8708)
 * Match cassandra-loader options in COPY FROM (CASSANDRA-9303)
 * Fix binding to any address in CqlBulkRecordWriter (CASSANDRA-9309)
 * cqlsh fails to decode utf-8 characters for text typed columns (CASSANDRA-10875)
 * Log error when stream session fails (CASSANDRA-9294)
 * Fix bugs in commit log archiving startup behavior (CASSANDRA-10593)
 * (cqlsh) further optimise COPY FROM (CASSANDRA-9302)
 * Allow CREATE TABLE WITH ID (CASSANDRA-9179)
 * Make Stress compiles within eclipse (CASSANDRA-10807)
 * Cassandra Daemon should print JVM arguments (CASSANDRA-10764)
 * Allow cancellation of index summary redistribution (CASSANDRA-8805)
 * sstableloader will fail if there are collections in the schema tables (CASSANDRA-10700)
 * Disable reloading of GossipingPropertyFileSnitch (CASSANDRA-9474)
 * Fix Stress profile parsing on Windows (CASSANDRA-10808)


2.2.4
 * Show CQL help in cqlsh in web browser (CASSANDRA-7225)
 * Serialize on disk the proper SSTable compression ratio (CASSANDRA-10775)
 * Reject index queries while the index is building (CASSANDRA-8505)
 * CQL.textile syntax incorrectly includes optional keyspace for aggregate SFUNC and FINALFUNC (CASSANDRA-10747)
 * Fix JSON update with prepared statements (CASSANDRA-10631)
 * Don't do anticompaction after subrange repair (CASSANDRA-10422)
 * Fix SimpleDateType type compatibility (CASSANDRA-10027)
 * (Hadoop) fix splits calculation (CASSANDRA-10640)
 * (Hadoop) ensure that Cluster instances are always closed (CASSANDRA-10058)
 * (cqlsh) show partial trace if incomplete after max_trace_wait (CASSANDRA-7645)
 * Use most up-to-date version of schema for system tables (CASSANDRA-10652)
 * Deprecate memory_allocator in cassandra.yaml (CASSANDRA-10581,10628)
 * Expose phi values from failure detector via JMX and tweak debug
   and trace logging (CASSANDRA-9526)
 * Fix RangeNamesQueryPager (CASSANDRA-10509)
 * Deprecate Pig support (CASSANDRA-10542)
 * Reduce contention getting instances of CompositeType (CASSANDRA-10433)
 * Fix IllegalArgumentException in DataOutputBuffer.reallocate for large buffers (CASSANDRA-10592)
Merged from 2.1:
 * Fix incremental repair hang when replica is down (CASSANDRA-10288)
 * Avoid writing range tombstones after END_OF_ROW marker (CASSANDRA-10791)
 * Optimize the way we check if a token is repaired in anticompaction (CASSANDRA-10768)
 * Add proper error handling to stream receiver (CASSANDRA-10774)
 * Warn or fail when changing cluster topology live (CASSANDRA-10243)
 * Status command in debian/ubuntu init script doesn't work (CASSANDRA-10213)
 * Some DROP ... IF EXISTS incorrectly result in exceptions on non-existing KS (CASSANDRA-10658)
 * DeletionTime.compareTo wrong in rare cases (CASSANDRA-10749)
 * Force encoding when computing statement ids (CASSANDRA-10755)
 * Properly reject counters as map keys (CASSANDRA-10760)
 * Fix the sstable-needs-cleanup check (CASSANDRA-10740)
 * (cqlsh) Print column names before COPY operation (CASSANDRA-8935)
 * Make paging logic consistent between searcher impls (CASSANDRA-10683)
 * Fix CompressedInputStream for proper cleanup (CASSANDRA-10012)
 * (cqlsh) Support counters in COPY commands (CASSANDRA-9043)
 * Try next replica if not possible to connect to primary replica on
   ColumnFamilyRecordReader (CASSANDRA-2388)
 * Limit window size in DTCS (CASSANDRA-10280)
 * sstableloader does not use MAX_HEAP_SIZE env parameter (CASSANDRA-10188)
 * (cqlsh) Improve COPY TO performance and error handling (CASSANDRA-9304)
 * Don't remove level info when running upgradesstables (CASSANDRA-10692)
 * Create compression chunk for sending file only (CASSANDRA-10680)
 * Make buffered read size configurable (CASSANDRA-10249)
 * Forbid compact clustering column type changes in ALTER TABLE (CASSANDRA-8879)
 * Reject incremental repair with subrange repair (CASSANDRA-10422)
 * Add a nodetool command to refresh size_estimates (CASSANDRA-9579)
 * Shutdown compaction in drain to prevent leak (CASSANDRA-10079)
 * Invalidate cache after stream receive task is completed (CASSANDRA-10341)
 * Reject counter writes in CQLSSTableWriter (CASSANDRA-10258)
 * Remove superfluous COUNTER_MUTATION stage mapping (CASSANDRA-10605)
 * Improve json2sstable error reporting on nonexistent columns (CASSANDRA-10401)
 * (cqlsh) fix COPY using wrong variable name for time_format (CASSANDRA-10633)
 * Do not run SizeEstimatesRecorder if a node is not a member of the ring (CASSANDRA-9912)
 * Improve handling of dead nodes in gossip (CASSANDRA-10298)
 * Fix logback-tools.xml incorrectly configured for outputing to System.err
   (CASSANDRA-9937)
 * Fix streaming to catch exception so retry not fail (CASSANDRA-10557)
 * Add validation method to PerRowSecondaryIndex (CASSANDRA-10092)
 * Support encrypted and plain traffic on the same port (CASSANDRA-10559)
 * Do STCS in DTCS windows (CASSANDRA-10276)
 * Don't try to get ancestors from half-renamed sstables (CASSANDRA-10501)
 * Avoid repetition of JVM_OPTS in debian package (CASSANDRA-10251)
 * Fix potential NPE from handling result of SIM.highestSelectivityIndex (CASSANDRA-10550)
 * Fix paging issues with partitions containing only static columns data (CASSANDRA-10381)
 * Fix conditions on static columns (CASSANDRA-10264)
 * AssertionError: attempted to delete non-existing file CommitLog (CASSANDRA-10377)
 * (cqlsh) Distinguish negative and positive infinity in output (CASSANDRA-10523)
 * (cqlsh) allow custom time_format for COPY TO (CASSANDRA-8970)
 * Don't allow startup if the node's rack has changed (CASSANDRA-10242)
 * Fix sorting for queries with an IN condition on partition key columns (CASSANDRA-10363)


2.2.3
 * Avoid NoClassDefFoundError during DataDescriptor initialization on windows (CASSANDRA-10412)
 * Preserve case of quoted Role & User names (CASSANDRA-10394)
 * cqlsh pg-style-strings broken (CASSANDRA-10484)
 * Make Hadoop CF splits more polite to custom orderered partitioners (CASSANDRA-10400)
 * Fix the regression when using LIMIT with aggregates (CASSANDRA-10487)
Merged from 2.1:
 * Fix mmap file segment seeking to EOF (CASSANDRA-10478)
 * Allow LOCAL_JMX to be easily overridden (CASSANDRA-10275)
 * Mark nodes as dead even if they've already left (CASSANDRA-10205)
 * Update internal python driver used by cqlsh (CASSANDRA-10161, CASSANDRA-10507)


2.2.2
 * cqlsh prompt includes name of keyspace after failed `use` statement (CASSANDRA-10369)
 * Configurable page size in cqlsh (CASSANDRA-9855)
 * Defer default role manager setup until all nodes are on 2.2+ (CASSANDRA-9761)
 * Cancel transaction for sstables we wont redistribute index summary
   for (CASSANDRA-10270)
 * Handle missing RoleManager in config after upgrade to 2.2 (CASSANDRA-10209) 
 * Retry snapshot deletion after compaction and gc on Windows (CASSANDRA-10222)
 * Fix failure to start with space in directory path on Windows (CASSANDRA-10239)
 * Fix repair hang when snapshot failed (CASSANDRA-10057)
 * Fall back to 1/4 commitlog volume for commitlog_total_space on small disks
   (CASSANDRA-10199)
Merged from 2.1:
 * Bulk Loader API could not tolerate even node failure (CASSANDRA-10347)
 * Avoid misleading pushed notifications when multiple nodes
   share an rpc_address (CASSANDRA-10052)
 * Fix dropping undroppable when message queue is full (CASSANDRA-10113)
 * Fix potential ClassCastException during paging (CASSANDRA-10352)
 * Prevent ALTER TYPE from creating circular references (CASSANDRA-10339)
 * Fix cache handling of 2i and base tables (CASSANDRA-10155, 10359)
 * Fix NPE in nodetool compactionhistory (CASSANDRA-9758)
 * (Pig) support BulkOutputFormat as a URL parameter (CASSANDRA-7410)
 * BATCH statement is broken in cqlsh (CASSANDRA-10272)
 * Added configurable warning threshold for GC duration (CASSANDRA-8907)
 * (cqlsh) Make cqlsh PEP8 Compliant (CASSANDRA-10066)
 * (cqlsh) Fix error when starting cqlsh with --debug (CASSANDRA-10282)
 * Scrub, Cleanup and Upgrade do not unmark compacting until all operations
   have completed, regardless of the occurence of exceptions (CASSANDRA-10274)
 * Fix handling of streaming EOF (CASSANDRA-10206)
 * Only check KeyCache when it is enabled
 * Change streaming_socket_timeout_in_ms default to 1 hour (CASSANDRA-8611)
 * (cqlsh) update list of CQL keywords (CASSANDRA-9232)
 * Add nodetool gettraceprobability command (CASSANDRA-10234)
Merged from 2.0:
 * Fix rare race where older gossip states can be shadowed (CASSANDRA-10366)
 * Fix consolidating racks violating the RF contract (CASSANDRA-10238)
 * Disallow decommission when node is in drained state (CASSANDRA-8741)


2.2.1
 * Fix race during construction of commit log (CASSANDRA-10049)
 * Fix LeveledCompactionStrategyTest (CASSANDRA-9757)
 * Fix broken UnbufferedDataOutputStreamPlus.writeUTF (CASSANDRA-10203)
 * (cqlsh) add CLEAR command (CASSANDRA-10086)
 * Support string literals as Role names for compatibility (CASSANDRA-10135)
 * Allow count(*) and count(1) to be use as normal aggregation (CASSANDRA-10114)
 * An NPE is thrown if the column name is unknown for an IN relation (CASSANDRA-10043)
 * Apply commit_failure_policy to more errors on startup (CASSANDRA-9749)
 * Fix histogram overflow exception (CASSANDRA-9973)
 * Route gossip messages over dedicated socket (CASSANDRA-9237)
 * Add checksum to saved cache files (CASSANDRA-9265)
 * Log warning when using an aggregate without partition key (CASSANDRA-9737)
 * Avoid grouping sstables for anticompaction with DTCS (CASSANDRA-9900)
 * UDF / UDA execution time in trace (CASSANDRA-9723)
 * Fix broken internode SSL (CASSANDRA-9884)
Merged from 2.1:
 * Change streaming_socket_timeout_in_ms default to 1 hour (CASSANDRA-8611)
 * (cqlsh) update list of CQL keywords (CASSANDRA-9232)
 * Avoid race condition during read repair (CASSANDRA-9460)
 * (cqlsh) default load-from-file encoding to utf-8 (CASSANDRA-9898)
 * Avoid returning Permission.NONE when failing to query users table (CASSANDRA-10168)
 * (cqlsh) Allow encoding to be set through command line (CASSANDRA-10004)
 * Add new JMX methods to change local compaction strategy (CASSANDRA-9965)
 * Write hints for paxos commits (CASSANDRA-7342)
 * (cqlsh) Fix timestamps before 1970 on Windows, always
   use UTC for timestamp display (CASSANDRA-10000)
 * (cqlsh) Avoid overwriting new config file with old config
   when both exist (CASSANDRA-9777)
 * Release snapshot selfRef when doing snapshot repair (CASSANDRA-9998)
 * Cannot replace token does not exist - DN node removed as Fat Client (CASSANDRA-9871)
 * Fix handling of enable/disable autocompaction (CASSANDRA-9899)
 * Add consistency level to tracing ouput (CASSANDRA-9827)
 * Remove repair snapshot leftover on startup (CASSANDRA-7357)
 * Use random nodes for batch log when only 2 racks (CASSANDRA-8735)
 * Ensure atomicity inside thrift and stream session (CASSANDRA-7757)
 * Fix nodetool info error when the node is not joined (CASSANDRA-9031)
Merged from 2.0:
 * Make getFullyExpiredSSTables less expensive (CASSANDRA-9882)
 * Log when messages are dropped due to cross_node_timeout (CASSANDRA-9793)
 * Don't track hotness when opening from snapshot for validation (CASSANDRA-9382)


2.2.0
 * Allow the selection of columns together with aggregates (CASSANDRA-9767)
 * Fix cqlsh copy methods and other windows specific issues (CASSANDRA-9795)
 * Don't wrap byte arrays in SequentialWriter (CASSANDRA-9797)
 * sum() and avg() functions missing for smallint and tinyint types (CASSANDRA-9671)
 * Revert CASSANDRA-9542 (allow native functions in UDA) (CASSANDRA-9771)
Merged from 2.1:
 * Fix MarshalException when upgrading superColumn family (CASSANDRA-9582)
 * Fix broken logging for "empty" flushes in Memtable (CASSANDRA-9837)
 * Handle corrupt files on startup (CASSANDRA-9686)
 * Fix clientutil jar and tests (CASSANDRA-9760)
 * (cqlsh) Allow the SSL protocol version to be specified through the
   config file or environment variables (CASSANDRA-9544)
Merged from 2.0:
 * Add tool to find why expired sstables are not getting dropped (CASSANDRA-10015)
 * Remove erroneous pending HH tasks from tpstats/jmx (CASSANDRA-9129)
 * Don't cast expected bf size to an int (CASSANDRA-9959)
 * checkForEndpointCollision fails for legitimate collisions (CASSANDRA-9765)
 * Complete CASSANDRA-8448 fix (CASSANDRA-9519)
 * Don't include auth credentials in debug log (CASSANDRA-9682)
 * Can't transition from write survey to normal mode (CASSANDRA-9740)
 * Scrub (recover) sstables even when -Index.db is missing (CASSANDRA-9591)
 * Fix growing pending background compaction (CASSANDRA-9662)


2.2.0-rc2
 * Re-enable memory-mapped I/O on Windows (CASSANDRA-9658)
 * Warn when an extra-large partition is compacted (CASSANDRA-9643)
 * (cqlsh) Allow setting the initial connection timeout (CASSANDRA-9601)
 * BulkLoader has --transport-factory option but does not use it (CASSANDRA-9675)
 * Allow JMX over SSL directly from nodetool (CASSANDRA-9090)
 * Update cqlsh for UDFs (CASSANDRA-7556)
 * Change Windows kernel default timer resolution (CASSANDRA-9634)
 * Deprected sstable2json and json2sstable (CASSANDRA-9618)
 * Allow native functions in user-defined aggregates (CASSANDRA-9542)
 * Don't repair system_distributed by default (CASSANDRA-9621)
 * Fix mixing min, max, and count aggregates for blob type (CASSANRA-9622)
 * Rename class for DATE type in Java driver (CASSANDRA-9563)
 * Duplicate compilation of UDFs on coordinator (CASSANDRA-9475)
 * Fix connection leak in CqlRecordWriter (CASSANDRA-9576)
 * Mlockall before opening system sstables & remove boot_without_jna option (CASSANDRA-9573)
 * Add functions to convert timeuuid to date or time, deprecate dateOf and unixTimestampOf (CASSANDRA-9229)
 * Make sure we cancel non-compacting sstables from LifecycleTransaction (CASSANDRA-9566)
 * Fix deprecated repair JMX API (CASSANDRA-9570)
 * Add logback metrics (CASSANDRA-9378)
 * Update and refactor ant test/test-compression to run the tests in parallel (CASSANDRA-9583)
 * Fix upgrading to new directory for secondary index (CASSANDRA-9687)
Merged from 2.1:
 * (cqlsh) Fix bad check for CQL compatibility when DESCRIBE'ing
   COMPACT STORAGE tables with no clustering columns
 * Eliminate strong self-reference chains in sstable ref tidiers (CASSANDRA-9656)
 * Ensure StreamSession uses canonical sstable reader instances (CASSANDRA-9700) 
 * Ensure memtable book keeping is not corrupted in the event we shrink usage (CASSANDRA-9681)
 * Update internal python driver for cqlsh (CASSANDRA-9064)
 * Fix IndexOutOfBoundsException when inserting tuple with too many
   elements using the string literal notation (CASSANDRA-9559)
 * Enable describe on indices (CASSANDRA-7814)
 * Fix incorrect result for IN queries where column not found (CASSANDRA-9540)
 * ColumnFamilyStore.selectAndReference may block during compaction (CASSANDRA-9637)
 * Fix bug in cardinality check when compacting (CASSANDRA-9580)
 * Fix memory leak in Ref due to ConcurrentLinkedQueue.remove() behaviour (CASSANDRA-9549)
 * Make rebuild only run one at a time (CASSANDRA-9119)
Merged from 2.0:
 * Avoid NPE in AuthSuccess#decode (CASSANDRA-9727)
 * Add listen_address to system.local (CASSANDRA-9603)
 * Bug fixes to resultset metadata construction (CASSANDRA-9636)
 * Fix setting 'durable_writes' in ALTER KEYSPACE (CASSANDRA-9560)
 * Avoids ballot clash in Paxos (CASSANDRA-9649)
 * Improve trace messages for RR (CASSANDRA-9479)
 * Fix suboptimal secondary index selection when restricted
   clustering column is also indexed (CASSANDRA-9631)
 * (cqlsh) Add min_threshold to DTCS option autocomplete (CASSANDRA-9385)
 * Fix error message when attempting to create an index on a column
   in a COMPACT STORAGE table with clustering columns (CASSANDRA-9527)
 * 'WITH WITH' in alter keyspace statements causes NPE (CASSANDRA-9565)
 * Expose some internals of SelectStatement for inspection (CASSANDRA-9532)
 * ArrivalWindow should use primitives (CASSANDRA-9496)
 * Periodically submit background compaction tasks (CASSANDRA-9592)
 * Set HAS_MORE_PAGES flag to false when PagingState is null (CASSANDRA-9571)


2.2.0-rc1
 * Compressed commit log should measure compressed space used (CASSANDRA-9095)
 * Fix comparison bug in CassandraRoleManager#collectRoles (CASSANDRA-9551)
 * Add tinyint,smallint,time,date support for UDFs (CASSANDRA-9400)
 * Deprecates SSTableSimpleWriter and SSTableSimpleUnsortedWriter (CASSANDRA-9546)
 * Empty INITCOND treated as null in aggregate (CASSANDRA-9457)
 * Remove use of Cell in Thrift MapReduce classes (CASSANDRA-8609)
 * Integrate pre-release Java Driver 2.2-rc1, custom build (CASSANDRA-9493)
 * Clean up gossiper logic for old versions (CASSANDRA-9370)
 * Fix custom payload coding/decoding to match the spec (CASSANDRA-9515)
 * ant test-all results incomplete when parsed (CASSANDRA-9463)
 * Disallow frozen<> types in function arguments and return types for
   clarity (CASSANDRA-9411)
 * Static Analysis to warn on unsafe use of Autocloseable instances (CASSANDRA-9431)
 * Update commitlog archiving examples now that commitlog segments are
   not recycled (CASSANDRA-9350)
 * Extend Transactional API to sstable lifecycle management (CASSANDRA-8568)
 * (cqlsh) Add support for native protocol 4 (CASSANDRA-9399)
 * Ensure that UDF and UDAs are keyspace-isolated (CASSANDRA-9409)
 * Revert CASSANDRA-7807 (tracing completion client notifications) (CASSANDRA-9429)
 * Add ability to stop compaction by ID (CASSANDRA-7207)
 * Let CassandraVersion handle SNAPSHOT version (CASSANDRA-9438)
Merged from 2.1:
 * (cqlsh) Fix using COPY through SOURCE or -f (CASSANDRA-9083)
 * Fix occasional lack of `system` keyspace in schema tables (CASSANDRA-8487)
 * Use ProtocolError code instead of ServerError code for native protocol
   error responses to unsupported protocol versions (CASSANDRA-9451)
 * Default commitlog_sync_batch_window_in_ms changed to 2ms (CASSANDRA-9504)
 * Fix empty partition assertion in unsorted sstable writing tools (CASSANDRA-9071)
 * Ensure truncate without snapshot cannot produce corrupt responses (CASSANDRA-9388) 
 * Consistent error message when a table mixes counter and non-counter
   columns (CASSANDRA-9492)
 * Avoid getting unreadable keys during anticompaction (CASSANDRA-9508)
 * (cqlsh) Better float precision by default (CASSANDRA-9224)
 * Improve estimated row count (CASSANDRA-9107)
 * Optimize range tombstone memory footprint (CASSANDRA-8603)
 * Use configured gcgs in anticompaction (CASSANDRA-9397)
Merged from 2.0:
 * Don't accumulate more range than necessary in RangeTombstone.Tracker (CASSANDRA-9486)
 * Add broadcast and rpc addresses to system.local (CASSANDRA-9436)
 * Always mark sstable suspect when corrupted (CASSANDRA-9478)
 * Add database users and permissions to CQL3 documentation (CASSANDRA-7558)
 * Allow JVM_OPTS to be passed to standalone tools (CASSANDRA-5969)
 * Fix bad condition in RangeTombstoneList (CASSANDRA-9485)
 * Fix potential StackOverflow when setting CrcCheckChance over JMX (CASSANDRA-9488)
 * Fix null static columns in pages after the first, paged reversed
   queries (CASSANDRA-8502)
 * Fix counting cache serialization in request metrics (CASSANDRA-9466)
 * Add option not to validate atoms during scrub (CASSANDRA-9406)


2.2.0-beta1
 * Introduce Transactional API for internal state changes (CASSANDRA-8984)
 * Add a flag in cassandra.yaml to enable UDFs (CASSANDRA-9404)
 * Better support of null for UDF (CASSANDRA-8374)
 * Use ecj instead of javassist for UDFs (CASSANDRA-8241)
 * faster async logback configuration for tests (CASSANDRA-9376)
 * Add `smallint` and `tinyint` data types (CASSANDRA-8951)
 * Avoid thrift schema creation when native driver is used in stress tool (CASSANDRA-9374)
 * Make Functions.declared thread-safe
 * Add client warnings to native protocol v4 (CASSANDRA-8930)
 * Allow roles cache to be invalidated (CASSANDRA-8967)
 * Upgrade Snappy (CASSANDRA-9063)
 * Don't start Thrift rpc by default (CASSANDRA-9319)
 * Only stream from unrepaired sstables with incremental repair (CASSANDRA-8267)
 * Aggregate UDFs allow SFUNC return type to differ from STYPE if FFUNC specified (CASSANDRA-9321)
 * Remove Thrift dependencies in bundled tools (CASSANDRA-8358)
 * Disable memory mapping of hsperfdata file for JVM statistics (CASSANDRA-9242)
 * Add pre-startup checks to detect potential incompatibilities (CASSANDRA-8049)
 * Distinguish between null and unset in protocol v4 (CASSANDRA-7304)
 * Add user/role permissions for user-defined functions (CASSANDRA-7557)
 * Allow cassandra config to be updated to restart daemon without unloading classes (CASSANDRA-9046)
 * Don't initialize compaction writer before checking if iter is empty (CASSANDRA-9117)
 * Don't execute any functions at prepare-time (CASSANDRA-9037)
 * Share file handles between all instances of a SegmentedFile (CASSANDRA-8893)
 * Make it possible to major compact LCS (CASSANDRA-7272)
 * Make FunctionExecutionException extend RequestExecutionException
   (CASSANDRA-9055)
 * Add support for SELECT JSON, INSERT JSON syntax and new toJson(), fromJson()
   functions (CASSANDRA-7970)
 * Optimise max purgeable timestamp calculation in compaction (CASSANDRA-8920)
 * Constrain internode message buffer sizes, and improve IO class hierarchy (CASSANDRA-8670) 
 * New tool added to validate all sstables in a node (CASSANDRA-5791)
 * Push notification when tracing completes for an operation (CASSANDRA-7807)
 * Delay "node up" and "node added" notifications until native protocol server is started (CASSANDRA-8236)
 * Compressed Commit Log (CASSANDRA-6809)
 * Optimise IntervalTree (CASSANDRA-8988)
 * Add a key-value payload for third party usage (CASSANDRA-8553, 9212)
 * Bump metrics-reporter-config dependency for metrics 3.0 (CASSANDRA-8149)
 * Partition intra-cluster message streams by size, not type (CASSANDRA-8789)
 * Add WriteFailureException to native protocol, notify coordinator of
   write failures (CASSANDRA-8592)
 * Convert SequentialWriter to nio (CASSANDRA-8709)
 * Add role based access control (CASSANDRA-7653, 8650, 7216, 8760, 8849, 8761, 8850)
 * Record client ip address in tracing sessions (CASSANDRA-8162)
 * Indicate partition key columns in response metadata for prepared
   statements (CASSANDRA-7660)
 * Merge UUIDType and TimeUUIDType parse logic (CASSANDRA-8759)
 * Avoid memory allocation when searching index summary (CASSANDRA-8793)
 * Optimise (Time)?UUIDType Comparisons (CASSANDRA-8730)
 * Make CRC32Ex into a separate maven dependency (CASSANDRA-8836)
 * Use preloaded jemalloc w/ Unsafe (CASSANDRA-8714, 9197)
 * Avoid accessing partitioner through StorageProxy (CASSANDRA-8244, 8268)
 * Upgrade Metrics library and remove depricated metrics (CASSANDRA-5657)
 * Serializing Row cache alternative, fully off heap (CASSANDRA-7438)
 * Duplicate rows returned when in clause has repeated values (CASSANDRA-6707)
 * Make CassandraException unchecked, extend RuntimeException (CASSANDRA-8560)
 * Support direct buffer decompression for reads (CASSANDRA-8464)
 * DirectByteBuffer compatible LZ4 methods (CASSANDRA-7039)
 * Group sstables for anticompaction correctly (CASSANDRA-8578)
 * Add ReadFailureException to native protocol, respond
   immediately when replicas encounter errors while handling
   a read request (CASSANDRA-7886)
 * Switch CommitLogSegment from RandomAccessFile to nio (CASSANDRA-8308)
 * Allow mixing token and partition key restrictions (CASSANDRA-7016)
 * Support index key/value entries on map collections (CASSANDRA-8473)
 * Modernize schema tables (CASSANDRA-8261)
 * Support for user-defined aggregation functions (CASSANDRA-8053)
 * Fix NPE in SelectStatement with empty IN values (CASSANDRA-8419)
 * Refactor SelectStatement, return IN results in natural order instead
   of IN value list order and ignore duplicate values in partition key IN restrictions (CASSANDRA-7981)
 * Support UDTs, tuples, and collections in user-defined
   functions (CASSANDRA-7563)
 * Fix aggregate fn results on empty selection, result column name,
   and cqlsh parsing (CASSANDRA-8229)
 * Mark sstables as repaired after full repair (CASSANDRA-7586)
 * Extend Descriptor to include a format value and refactor reader/writer
   APIs (CASSANDRA-7443)
 * Integrate JMH for microbenchmarks (CASSANDRA-8151)
 * Keep sstable levels when bootstrapping (CASSANDRA-7460)
 * Add Sigar library and perform basic OS settings check on startup (CASSANDRA-7838)
 * Support for aggregation functions (CASSANDRA-4914)
 * Remove cassandra-cli (CASSANDRA-7920)
 * Accept dollar quoted strings in CQL (CASSANDRA-7769)
 * Make assassinate a first class command (CASSANDRA-7935)
 * Support IN clause on any partition key column (CASSANDRA-7855)
 * Support IN clause on any clustering column (CASSANDRA-4762)
 * Improve compaction logging (CASSANDRA-7818)
 * Remove YamlFileNetworkTopologySnitch (CASSANDRA-7917)
 * Do anticompaction in groups (CASSANDRA-6851)
 * Support user-defined functions (CASSANDRA-7395, 7526, 7562, 7740, 7781, 7929,
   7924, 7812, 8063, 7813, 7708)
 * Permit configurable timestamps with cassandra-stress (CASSANDRA-7416)
 * Move sstable RandomAccessReader to nio2, which allows using the
   FILE_SHARE_DELETE flag on Windows (CASSANDRA-4050)
 * Remove CQL2 (CASSANDRA-5918)
 * Optimize fetching multiple cells by name (CASSANDRA-6933)
 * Allow compilation in java 8 (CASSANDRA-7028)
 * Make incremental repair default (CASSANDRA-7250)
 * Enable code coverage thru JaCoCo (CASSANDRA-7226)
 * Switch external naming of 'column families' to 'tables' (CASSANDRA-4369) 
 * Shorten SSTable path (CASSANDRA-6962)
 * Use unsafe mutations for most unit tests (CASSANDRA-6969)
 * Fix race condition during calculation of pending ranges (CASSANDRA-7390)
 * Fail on very large batch sizes (CASSANDRA-8011)
 * Improve concurrency of repair (CASSANDRA-6455, 8208, 9145)
 * Select optimal CRC32 implementation at runtime (CASSANDRA-8614)
 * Evaluate MurmurHash of Token once per query (CASSANDRA-7096)
 * Generalize progress reporting (CASSANDRA-8901)
 * Resumable bootstrap streaming (CASSANDRA-8838, CASSANDRA-8942)
 * Allow scrub for secondary index (CASSANDRA-5174)
 * Save repair data to system table (CASSANDRA-5839)
 * fix nodetool names that reference column families (CASSANDRA-8872)
 Merged from 2.1:
 * Warn on misuse of unlogged batches (CASSANDRA-9282)
 * Failure detector detects and ignores local pauses (CASSANDRA-9183)
 * Add utility class to support for rate limiting a given log statement (CASSANDRA-9029)
 * Add missing consistency levels to cassandra-stess (CASSANDRA-9361)
 * Fix commitlog getCompletedTasks to not increment (CASSANDRA-9339)
 * Fix for harmless exceptions logged as ERROR (CASSANDRA-8564)
 * Delete processed sstables in sstablesplit/sstableupgrade (CASSANDRA-8606)
 * Improve sstable exclusion from partition tombstones (CASSANDRA-9298)
 * Validate the indexed column rather than the cell's contents for 2i (CASSANDRA-9057)
 * Add support for top-k custom 2i queries (CASSANDRA-8717)
 * Fix error when dropping table during compaction (CASSANDRA-9251)
 * cassandra-stress supports validation operations over user profiles (CASSANDRA-8773)
 * Add support for rate limiting log messages (CASSANDRA-9029)
 * Log the partition key with tombstone warnings (CASSANDRA-8561)
 * Reduce runWithCompactionsDisabled poll interval to 1ms (CASSANDRA-9271)
 * Fix PITR commitlog replay (CASSANDRA-9195)
 * GCInspector logs very different times (CASSANDRA-9124)
 * Fix deleting from an empty list (CASSANDRA-9198)
 * Update tuple and collection types that use a user-defined type when that UDT
   is modified (CASSANDRA-9148, CASSANDRA-9192)
 * Use higher timeout for prepair and snapshot in repair (CASSANDRA-9261)
 * Fix anticompaction blocking ANTI_ENTROPY stage (CASSANDRA-9151)
 * Repair waits for anticompaction to finish (CASSANDRA-9097)
 * Fix streaming not holding ref when stream error (CASSANDRA-9295)
 * Fix canonical view returning early opened SSTables (CASSANDRA-9396)
Merged from 2.0:
 * (cqlsh) Add LOGIN command to switch users (CASSANDRA-7212)
 * Clone SliceQueryFilter in AbstractReadCommand implementations (CASSANDRA-8940)
 * Push correct protocol notification for DROP INDEX (CASSANDRA-9310)
 * token-generator - generated tokens too long (CASSANDRA-9300)
 * Fix counting of tombstones for TombstoneOverwhelmingException (CASSANDRA-9299)
 * Fix ReconnectableSnitch reconnecting to peers during upgrade (CASSANDRA-6702)
 * Include keyspace and table name in error log for collections over the size
   limit (CASSANDRA-9286)
 * Avoid potential overlap in LCS with single-partition sstables (CASSANDRA-9322)
 * Log warning message when a table is queried before the schema has fully
   propagated (CASSANDRA-9136)
 * Overload SecondaryIndex#indexes to accept the column definition (CASSANDRA-9314)
 * (cqlsh) Add SERIAL and LOCAL_SERIAL consistency levels (CASSANDRA-8051)
 * Fix index selection during rebuild with certain table layouts (CASSANDRA-9281)
 * Fix partition-level-delete-only workload accounting (CASSANDRA-9194)
 * Allow scrub to handle corrupted compressed chunks (CASSANDRA-9140)
 * Fix assertion error when resetlocalschema is run during repair (CASSANDRA-9249)
 * Disable single sstable tombstone compactions for DTCS by default (CASSANDRA-9234)
 * IncomingTcpConnection thread is not named (CASSANDRA-9262)
 * Close incoming connections when MessagingService is stopped (CASSANDRA-9238)
 * Fix streaming hang when retrying (CASSANDRA-9132)


2.1.5
 * Re-add deprecated cold_reads_to_omit param for backwards compat (CASSANDRA-9203)
 * Make anticompaction visible in compactionstats (CASSANDRA-9098)
 * Improve nodetool getendpoints documentation about the partition
   key parameter (CASSANDRA-6458)
 * Don't check other keyspaces for schema changes when an user-defined
   type is altered (CASSANDRA-9187)
 * Add generate-idea-files target to build.xml (CASSANDRA-9123)
 * Allow takeColumnFamilySnapshot to take a list of tables (CASSANDRA-8348)
 * Limit major sstable operations to their canonical representation (CASSANDRA-8669)
 * cqlsh: Add tests for INSERT and UPDATE tab completion (CASSANDRA-9125)
 * cqlsh: quote column names when needed in COPY FROM inserts (CASSANDRA-9080)
 * Do not load read meter for offline operations (CASSANDRA-9082)
 * cqlsh: Make CompositeType data readable (CASSANDRA-8919)
 * cqlsh: Fix display of triggers (CASSANDRA-9081)
 * Fix NullPointerException when deleting or setting an element by index on
   a null list collection (CASSANDRA-9077)
 * Buffer bloom filter serialization (CASSANDRA-9066)
 * Fix anti-compaction target bloom filter size (CASSANDRA-9060)
 * Make FROZEN and TUPLE unreserved keywords in CQL (CASSANDRA-9047)
 * Prevent AssertionError from SizeEstimatesRecorder (CASSANDRA-9034)
 * Avoid overwriting index summaries for sstables with an older format that
   does not support downsampling; rebuild summaries on startup when this
   is detected (CASSANDRA-8993)
 * Fix potential data loss in CompressedSequentialWriter (CASSANDRA-8949)
 * Make PasswordAuthenticator number of hashing rounds configurable (CASSANDRA-8085)
 * Fix AssertionError when binding nested collections in DELETE (CASSANDRA-8900)
 * Check for overlap with non-early sstables in LCS (CASSANDRA-8739)
 * Only calculate max purgable timestamp if we have to (CASSANDRA-8914)
 * (cqlsh) Greatly improve performance of COPY FROM (CASSANDRA-8225)
 * IndexSummary effectiveIndexInterval is now a guideline, not a rule (CASSANDRA-8993)
 * Use correct bounds for page cache eviction of compressed files (CASSANDRA-8746)
 * SSTableScanner enforces its bounds (CASSANDRA-8946)
 * Cleanup cell equality (CASSANDRA-8947)
 * Introduce intra-cluster message coalescing (CASSANDRA-8692)
 * DatabaseDescriptor throws NPE when rpc_interface is used (CASSANDRA-8839)
 * Don't check if an sstable is live for offline compactions (CASSANDRA-8841)
 * Don't set clientMode in SSTableLoader (CASSANDRA-8238)
 * Fix SSTableRewriter with disabled early open (CASSANDRA-8535)
 * Fix cassandra-stress so it respects the CL passed in user mode (CASSANDRA-8948)
 * Fix rare NPE in ColumnDefinition#hasIndexOption() (CASSANDRA-8786)
 * cassandra-stress reports per-operation statistics, plus misc (CASSANDRA-8769)
 * Add SimpleDate (cql date) and Time (cql time) types (CASSANDRA-7523)
 * Use long for key count in cfstats (CASSANDRA-8913)
 * Make SSTableRewriter.abort() more robust to failure (CASSANDRA-8832)
 * Remove cold_reads_to_omit from STCS (CASSANDRA-8860)
 * Make EstimatedHistogram#percentile() use ceil instead of floor (CASSANDRA-8883)
 * Fix top partitions reporting wrong cardinality (CASSANDRA-8834)
 * Fix rare NPE in KeyCacheSerializer (CASSANDRA-8067)
 * Pick sstables for validation as late as possible inc repairs (CASSANDRA-8366)
 * Fix commitlog getPendingTasks to not increment (CASSANDRA-8862)
 * Fix parallelism adjustment in range and secondary index queries
   when the first fetch does not satisfy the limit (CASSANDRA-8856)
 * Check if the filtered sstables is non-empty in STCS (CASSANDRA-8843)
 * Upgrade java-driver used for cassandra-stress (CASSANDRA-8842)
 * Fix CommitLog.forceRecycleAllSegments() memory access error (CASSANDRA-8812)
 * Improve assertions in Memory (CASSANDRA-8792)
 * Fix SSTableRewriter cleanup (CASSANDRA-8802)
 * Introduce SafeMemory for CompressionMetadata.Writer (CASSANDRA-8758)
 * 'nodetool info' prints exception against older node (CASSANDRA-8796)
 * Ensure SSTableReader.last corresponds exactly with the file end (CASSANDRA-8750)
 * Make SSTableWriter.openEarly more robust and obvious (CASSANDRA-8747)
 * Enforce SSTableReader.first/last (CASSANDRA-8744)
 * Cleanup SegmentedFile API (CASSANDRA-8749)
 * Avoid overlap with early compaction replacement (CASSANDRA-8683)
 * Safer Resource Management++ (CASSANDRA-8707)
 * Write partition size estimates into a system table (CASSANDRA-7688)
 * cqlsh: Fix keys() and full() collection indexes in DESCRIBE output
   (CASSANDRA-8154)
 * Show progress of streaming in nodetool netstats (CASSANDRA-8886)
 * IndexSummaryBuilder utilises offheap memory, and shares data between
   each IndexSummary opened from it (CASSANDRA-8757)
 * markCompacting only succeeds if the exact SSTableReader instances being 
   marked are in the live set (CASSANDRA-8689)
 * cassandra-stress support for varint (CASSANDRA-8882)
 * Fix Adler32 digest for compressed sstables (CASSANDRA-8778)
 * Add nodetool statushandoff/statusbackup (CASSANDRA-8912)
 * Use stdout for progress and stats in sstableloader (CASSANDRA-8982)
 * Correctly identify 2i datadir from older versions (CASSANDRA-9116)
Merged from 2.0:
 * Ignore gossip SYNs after shutdown (CASSANDRA-9238)
 * Avoid overflow when calculating max sstable size in LCS (CASSANDRA-9235)
 * Make sstable blacklisting work with compression (CASSANDRA-9138)
 * Do not attempt to rebuild indexes if no index accepts any column (CASSANDRA-9196)
 * Don't initiate snitch reconnection for dead states (CASSANDRA-7292)
 * Fix ArrayIndexOutOfBoundsException in CQLSSTableWriter (CASSANDRA-8978)
 * Add shutdown gossip state to prevent timeouts during rolling restarts (CASSANDRA-8336)
 * Fix running with java.net.preferIPv6Addresses=true (CASSANDRA-9137)
 * Fix failed bootstrap/replace attempts being persisted in system.peers (CASSANDRA-9180)
 * Flush system.IndexInfo after marking index built (CASSANDRA-9128)
 * Fix updates to min/max_compaction_threshold through cassandra-cli
   (CASSANDRA-8102)
 * Don't include tmp files when doing offline relevel (CASSANDRA-9088)
 * Use the proper CAS WriteType when finishing a previous round during Paxos
   preparation (CASSANDRA-8672)
 * Avoid race in cancelling compactions (CASSANDRA-9070)
 * More aggressive check for expired sstables in DTCS (CASSANDRA-8359)
 * Fix ignored index_interval change in ALTER TABLE statements (CASSANDRA-7976)
 * Do more aggressive compaction in old time windows in DTCS (CASSANDRA-8360)
 * java.lang.AssertionError when reading saved cache (CASSANDRA-8740)
 * "disk full" when running cleanup (CASSANDRA-9036)
 * Lower logging level from ERROR to DEBUG when a scheduled schema pull
   cannot be completed due to a node being down (CASSANDRA-9032)
 * Fix MOVED_NODE client event (CASSANDRA-8516)
 * Allow overriding MAX_OUTSTANDING_REPLAY_COUNT (CASSANDRA-7533)
 * Fix malformed JMX ObjectName containing IPv6 addresses (CASSANDRA-9027)
 * (cqlsh) Allow increasing CSV field size limit through
   cqlshrc config option (CASSANDRA-8934)
 * Stop logging range tombstones when exceeding the threshold
   (CASSANDRA-8559)
 * Fix NullPointerException when nodetool getendpoints is run
   against invalid keyspaces or tables (CASSANDRA-8950)
 * Allow specifying the tmp dir (CASSANDRA-7712)
 * Improve compaction estimated tasks estimation (CASSANDRA-8904)
 * Fix duplicate up/down messages sent to native clients (CASSANDRA-7816)
 * Expose commit log archive status via JMX (CASSANDRA-8734)
 * Provide better exceptions for invalid replication strategy parameters
   (CASSANDRA-8909)
 * Fix regression in mixed single and multi-column relation support for
   SELECT statements (CASSANDRA-8613)
 * Add ability to limit number of native connections (CASSANDRA-8086)
 * Fix CQLSSTableWriter throwing exception and spawning threads
   (CASSANDRA-8808)
 * Fix MT mismatch between empty and GC-able data (CASSANDRA-8979)
 * Fix incorrect validation when snapshotting single table (CASSANDRA-8056)
 * Add offline tool to relevel sstables (CASSANDRA-8301)
 * Preserve stream ID for more protocol errors (CASSANDRA-8848)
 * Fix combining token() function with multi-column relations on
   clustering columns (CASSANDRA-8797)
 * Make CFS.markReferenced() resistant to bad refcounting (CASSANDRA-8829)
 * Fix StreamTransferTask abort/complete bad refcounting (CASSANDRA-8815)
 * Fix AssertionError when querying a DESC clustering ordered
   table with ASC ordering and paging (CASSANDRA-8767)
 * AssertionError: "Memory was freed" when running cleanup (CASSANDRA-8716)
 * Make it possible to set max_sstable_age to fractional days (CASSANDRA-8406)
 * Fix some multi-column relations with indexes on some clustering
   columns (CASSANDRA-8275)
 * Fix memory leak in SSTableSimple*Writer and SSTableReader.validate()
   (CASSANDRA-8748)
 * Throw OOM if allocating memory fails to return a valid pointer (CASSANDRA-8726)
 * Fix SSTableSimpleUnsortedWriter ConcurrentModificationException (CASSANDRA-8619)
 * 'nodetool info' prints exception against older node (CASSANDRA-8796)
 * Ensure SSTableSimpleUnsortedWriter.close() terminates if
   disk writer has crashed (CASSANDRA-8807)


2.1.4
 * Bind JMX to localhost unless explicitly configured otherwise (CASSANDRA-9085)


2.1.3
 * Fix HSHA/offheap_objects corruption (CASSANDRA-8719)
 * Upgrade libthrift to 0.9.2 (CASSANDRA-8685)
 * Don't use the shared ref in sstableloader (CASSANDRA-8704)
 * Purge internal prepared statements if related tables or
   keyspaces are dropped (CASSANDRA-8693)
 * (cqlsh) Handle unicode BOM at start of files (CASSANDRA-8638)
 * Stop compactions before exiting offline tools (CASSANDRA-8623)
 * Update tools/stress/README.txt to match current behaviour (CASSANDRA-7933)
 * Fix schema from Thrift conversion with empty metadata (CASSANDRA-8695)
 * Safer Resource Management (CASSANDRA-7705)
 * Make sure we compact highly overlapping cold sstables with
   STCS (CASSANDRA-8635)
 * rpc_interface and listen_interface generate NPE on startup when specified
   interface doesn't exist (CASSANDRA-8677)
 * Fix ArrayIndexOutOfBoundsException in nodetool cfhistograms (CASSANDRA-8514)
 * Switch from yammer metrics for nodetool cf/proxy histograms (CASSANDRA-8662)
 * Make sure we don't add tmplink files to the compaction
   strategy (CASSANDRA-8580)
 * (cqlsh) Handle maps with blob keys (CASSANDRA-8372)
 * (cqlsh) Handle DynamicCompositeType schemas correctly (CASSANDRA-8563)
 * Duplicate rows returned when in clause has repeated values (CASSANDRA-6706)
 * Add tooling to detect hot partitions (CASSANDRA-7974)
 * Fix cassandra-stress user-mode truncation of partition generation (CASSANDRA-8608)
 * Only stream from unrepaired sstables during inc repair (CASSANDRA-8267)
 * Don't allow starting multiple inc repairs on the same sstables (CASSANDRA-8316)
 * Invalidate prepared BATCH statements when related tables
   or keyspaces are dropped (CASSANDRA-8652)
 * Fix missing results in secondary index queries on collections
   with ALLOW FILTERING (CASSANDRA-8421)
 * Expose EstimatedHistogram metrics for range slices (CASSANDRA-8627)
 * (cqlsh) Escape clqshrc passwords properly (CASSANDRA-8618)
 * Fix NPE when passing wrong argument in ALTER TABLE statement (CASSANDRA-8355)
 * Pig: Refactor and deprecate CqlStorage (CASSANDRA-8599)
 * Don't reuse the same cleanup strategy for all sstables (CASSANDRA-8537)
 * Fix case-sensitivity of index name on CREATE and DROP INDEX
   statements (CASSANDRA-8365)
 * Better detection/logging for corruption in compressed sstables (CASSANDRA-8192)
 * Use the correct repairedAt value when closing writer (CASSANDRA-8570)
 * (cqlsh) Handle a schema mismatch being detected on startup (CASSANDRA-8512)
 * Properly calculate expected write size during compaction (CASSANDRA-8532)
 * Invalidate affected prepared statements when a table's columns
   are altered (CASSANDRA-7910)
 * Stress - user defined writes should populate sequentally (CASSANDRA-8524)
 * Fix regression in SSTableRewriter causing some rows to become unreadable 
   during compaction (CASSANDRA-8429)
 * Run major compactions for repaired/unrepaired in parallel (CASSANDRA-8510)
 * (cqlsh) Fix compression options in DESCRIBE TABLE output when compression
   is disabled (CASSANDRA-8288)
 * (cqlsh) Fix DESCRIBE output after keyspaces are altered (CASSANDRA-7623)
 * Make sure we set lastCompactedKey correctly (CASSANDRA-8463)
 * (cqlsh) Fix output of CONSISTENCY command (CASSANDRA-8507)
 * (cqlsh) Fixed the handling of LIST statements (CASSANDRA-8370)
 * Make sstablescrub check leveled manifest again (CASSANDRA-8432)
 * Check first/last keys in sstable when giving out positions (CASSANDRA-8458)
 * Disable mmap on Windows (CASSANDRA-6993)
 * Add missing ConsistencyLevels to cassandra-stress (CASSANDRA-8253)
 * Add auth support to cassandra-stress (CASSANDRA-7985)
 * Fix ArrayIndexOutOfBoundsException when generating error message
   for some CQL syntax errors (CASSANDRA-8455)
 * Scale memtable slab allocation logarithmically (CASSANDRA-7882)
 * cassandra-stress simultaneous inserts over same seed (CASSANDRA-7964)
 * Reduce cassandra-stress sampling memory requirements (CASSANDRA-7926)
 * Ensure memtable flush cannot expire commit log entries from its future (CASSANDRA-8383)
 * Make read "defrag" async to reclaim memtables (CASSANDRA-8459)
 * Remove tmplink files for offline compactions (CASSANDRA-8321)
 * Reduce maxHintsInProgress (CASSANDRA-8415)
 * BTree updates may call provided update function twice (CASSANDRA-8018)
 * Release sstable references after anticompaction (CASSANDRA-8386)
 * Handle abort() in SSTableRewriter properly (CASSANDRA-8320)
 * Centralize shared executors (CASSANDRA-8055)
 * Fix filtering for CONTAINS (KEY) relations on frozen collection
   clustering columns when the query is restricted to a single
   partition (CASSANDRA-8203)
 * Do more aggressive entire-sstable TTL expiry checks (CASSANDRA-8243)
 * Add more log info if readMeter is null (CASSANDRA-8238)
 * add check of the system wall clock time at startup (CASSANDRA-8305)
 * Support for frozen collections (CASSANDRA-7859)
 * Fix overflow on histogram computation (CASSANDRA-8028)
 * Have paxos reuse the timestamp generation of normal queries (CASSANDRA-7801)
 * Fix incremental repair not remove parent session on remote (CASSANDRA-8291)
 * Improve JBOD disk utilization (CASSANDRA-7386)
 * Log failed host when preparing incremental repair (CASSANDRA-8228)
 * Force config client mode in CQLSSTableWriter (CASSANDRA-8281)
 * Fix sstableupgrade throws exception (CASSANDRA-8688)
 * Fix hang when repairing empty keyspace (CASSANDRA-8694)
Merged from 2.0:
 * Fix IllegalArgumentException in dynamic snitch (CASSANDRA-8448)
 * Add support for UPDATE ... IF EXISTS (CASSANDRA-8610)
 * Fix reversal of list prepends (CASSANDRA-8733)
 * Prevent non-zero default_time_to_live on tables with counters
   (CASSANDRA-8678)
 * Fix SSTableSimpleUnsortedWriter ConcurrentModificationException
   (CASSANDRA-8619)
 * Round up time deltas lower than 1ms in BulkLoader (CASSANDRA-8645)
 * Add batch remove iterator to ABSC (CASSANDRA-8414, 8666)
 * Round up time deltas lower than 1ms in BulkLoader (CASSANDRA-8645)
 * Fix isClientMode check in Keyspace (CASSANDRA-8687)
 * Use more efficient slice size for querying internal secondary
   index tables (CASSANDRA-8550)
 * Fix potentially returning deleted rows with range tombstone (CASSANDRA-8558)
 * Check for available disk space before starting a compaction (CASSANDRA-8562)
 * Fix DISTINCT queries with LIMITs or paging when some partitions
   contain only tombstones (CASSANDRA-8490)
 * Introduce background cache refreshing to permissions cache
   (CASSANDRA-8194)
 * Fix race condition in StreamTransferTask that could lead to
   infinite loops and premature sstable deletion (CASSANDRA-7704)
 * Add an extra version check to MigrationTask (CASSANDRA-8462)
 * Ensure SSTableWriter cleans up properly after failure (CASSANDRA-8499)
 * Increase bf true positive count on key cache hit (CASSANDRA-8525)
 * Move MeteredFlusher to its own thread (CASSANDRA-8485)
 * Fix non-distinct results in DISTNCT queries on static columns when
   paging is enabled (CASSANDRA-8087)
 * Move all hints related tasks to hints internal executor (CASSANDRA-8285)
 * Fix paging for multi-partition IN queries (CASSANDRA-8408)
 * Fix MOVED_NODE topology event never being emitted when a node
   moves its token (CASSANDRA-8373)
 * Fix validation of indexes in COMPACT tables (CASSANDRA-8156)
 * Avoid StackOverflowError when a large list of IN values
   is used for a clustering column (CASSANDRA-8410)
 * Fix NPE when writetime() or ttl() calls are wrapped by
   another function call (CASSANDRA-8451)
 * Fix NPE after dropping a keyspace (CASSANDRA-8332)
 * Fix error message on read repair timeouts (CASSANDRA-7947)
 * Default DTCS base_time_seconds changed to 60 (CASSANDRA-8417)
 * Refuse Paxos operation with more than one pending endpoint (CASSANDRA-8346, 8640)
 * Throw correct exception when trying to bind a keyspace or table
   name (CASSANDRA-6952)
 * Make HHOM.compact synchronized (CASSANDRA-8416)
 * cancel latency-sampling task when CF is dropped (CASSANDRA-8401)
 * don't block SocketThread for MessagingService (CASSANDRA-8188)
 * Increase quarantine delay on replacement (CASSANDRA-8260)
 * Expose off-heap memory usage stats (CASSANDRA-7897)
 * Ignore Paxos commits for truncated tables (CASSANDRA-7538)
 * Validate size of indexed column values (CASSANDRA-8280)
 * Make LCS split compaction results over all data directories (CASSANDRA-8329)
 * Fix some failing queries that use multi-column relations
   on COMPACT STORAGE tables (CASSANDRA-8264)
 * Fix InvalidRequestException with ORDER BY (CASSANDRA-8286)
 * Disable SSLv3 for POODLE (CASSANDRA-8265)
 * Fix millisecond timestamps in Tracing (CASSANDRA-8297)
 * Include keyspace name in error message when there are insufficient
   live nodes to stream from (CASSANDRA-8221)
 * Avoid overlap in L1 when L0 contains many nonoverlapping
   sstables (CASSANDRA-8211)
 * Improve PropertyFileSnitch logging (CASSANDRA-8183)
 * Add DC-aware sequential repair (CASSANDRA-8193)
 * Use live sstables in snapshot repair if possible (CASSANDRA-8312)
 * Fix hints serialized size calculation (CASSANDRA-8587)


2.1.2
 * (cqlsh) parse_for_table_meta errors out on queries with undefined
   grammars (CASSANDRA-8262)
 * (cqlsh) Fix SELECT ... TOKEN() function broken in C* 2.1.1 (CASSANDRA-8258)
 * Fix Cassandra crash when running on JDK8 update 40 (CASSANDRA-8209)
 * Optimize partitioner tokens (CASSANDRA-8230)
 * Improve compaction of repaired/unrepaired sstables (CASSANDRA-8004)
 * Make cache serializers pluggable (CASSANDRA-8096)
 * Fix issues with CONTAINS (KEY) queries on secondary indexes
   (CASSANDRA-8147)
 * Fix read-rate tracking of sstables for some queries (CASSANDRA-8239)
 * Fix default timestamp in QueryOptions (CASSANDRA-8246)
 * Set socket timeout when reading remote version (CASSANDRA-8188)
 * Refactor how we track live size (CASSANDRA-7852)
 * Make sure unfinished compaction files are removed (CASSANDRA-8124)
 * Fix shutdown when run as Windows service (CASSANDRA-8136)
 * Fix DESCRIBE TABLE with custom indexes (CASSANDRA-8031)
 * Fix race in RecoveryManagerTest (CASSANDRA-8176)
 * Avoid IllegalArgumentException while sorting sstables in
   IndexSummaryManager (CASSANDRA-8182)
 * Shutdown JVM on file descriptor exhaustion (CASSANDRA-7579)
 * Add 'die' policy for commit log and disk failure (CASSANDRA-7927)
 * Fix installing as service on Windows (CASSANDRA-8115)
 * Fix CREATE TABLE for CQL2 (CASSANDRA-8144)
 * Avoid boxing in ColumnStats min/max trackers (CASSANDRA-8109)
Merged from 2.0:
 * Correctly handle non-text column names in cql3 (CASSANDRA-8178)
 * Fix deletion for indexes on primary key columns (CASSANDRA-8206)
 * Add 'nodetool statusgossip' (CASSANDRA-8125)
 * Improve client notification that nodes are ready for requests (CASSANDRA-7510)
 * Handle negative timestamp in writetime method (CASSANDRA-8139)
 * Pig: Remove errant LIMIT clause in CqlNativeStorage (CASSANDRA-8166)
 * Throw ConfigurationException when hsha is used with the default
   rpc_max_threads setting of 'unlimited' (CASSANDRA-8116)
 * Allow concurrent writing of the same table in the same JVM using
   CQLSSTableWriter (CASSANDRA-7463)
 * Fix totalDiskSpaceUsed calculation (CASSANDRA-8205)


2.1.1
 * Fix spin loop in AtomicSortedColumns (CASSANDRA-7546)
 * Dont notify when replacing tmplink files (CASSANDRA-8157)
 * Fix validation with multiple CONTAINS clause (CASSANDRA-8131)
 * Fix validation of collections in TriggerExecutor (CASSANDRA-8146)
 * Fix IllegalArgumentException when a list of IN values containing tuples
   is passed as a single arg to a prepared statement with the v1 or v2
   protocol (CASSANDRA-8062)
 * Fix ClassCastException in DISTINCT query on static columns with
   query paging (CASSANDRA-8108)
 * Fix NPE on null nested UDT inside a set (CASSANDRA-8105)
 * Fix exception when querying secondary index on set items or map keys
   when some clustering columns are specified (CASSANDRA-8073)
 * Send proper error response when there is an error during native
   protocol message decode (CASSANDRA-8118)
 * Gossip should ignore generation numbers too far in the future (CASSANDRA-8113)
 * Fix NPE when creating a table with frozen sets, lists (CASSANDRA-8104)
 * Fix high memory use due to tracking reads on incrementally opened sstable
   readers (CASSANDRA-8066)
 * Fix EXECUTE request with skipMetadata=false returning no metadata
   (CASSANDRA-8054)
 * Allow concurrent use of CQLBulkOutputFormat (CASSANDRA-7776)
 * Shutdown JVM on OOM (CASSANDRA-7507)
 * Upgrade netty version and enable epoll event loop (CASSANDRA-7761)
 * Don't duplicate sstables smaller than split size when using
   the sstablesplitter tool (CASSANDRA-7616)
 * Avoid re-parsing already prepared statements (CASSANDRA-7923)
 * Fix some Thrift slice deletions and updates of COMPACT STORAGE
   tables with some clustering columns omitted (CASSANDRA-7990)
 * Fix filtering for CONTAINS on sets (CASSANDRA-8033)
 * Properly track added size (CASSANDRA-7239)
 * Allow compilation in java 8 (CASSANDRA-7208)
 * Fix Assertion error on RangeTombstoneList diff (CASSANDRA-8013)
 * Release references to overlapping sstables during compaction (CASSANDRA-7819)
 * Send notification when opening compaction results early (CASSANDRA-8034)
 * Make native server start block until properly bound (CASSANDRA-7885)
 * (cqlsh) Fix IPv6 support (CASSANDRA-7988)
 * Ignore fat clients when checking for endpoint collision (CASSANDRA-7939)
 * Make sstablerepairedset take a list of files (CASSANDRA-7995)
 * (cqlsh) Tab completeion for indexes on map keys (CASSANDRA-7972)
 * (cqlsh) Fix UDT field selection in select clause (CASSANDRA-7891)
 * Fix resource leak in event of corrupt sstable
 * (cqlsh) Add command line option for cqlshrc file path (CASSANDRA-7131)
 * Provide visibility into prepared statements churn (CASSANDRA-7921, CASSANDRA-7930)
 * Invalidate prepared statements when their keyspace or table is
   dropped (CASSANDRA-7566)
 * cassandra-stress: fix support for NetworkTopologyStrategy (CASSANDRA-7945)
 * Fix saving caches when a table is dropped (CASSANDRA-7784)
 * Add better error checking of new stress profile (CASSANDRA-7716)
 * Use ThreadLocalRandom and remove FBUtilities.threadLocalRandom (CASSANDRA-7934)
 * Prevent operator mistakes due to simultaneous bootstrap (CASSANDRA-7069)
 * cassandra-stress supports whitelist mode for node config (CASSANDRA-7658)
 * GCInspector more closely tracks GC; cassandra-stress and nodetool report it (CASSANDRA-7916)
 * nodetool won't output bogus ownership info without a keyspace (CASSANDRA-7173)
 * Add human readable option to nodetool commands (CASSANDRA-5433)
 * Don't try to set repairedAt on old sstables (CASSANDRA-7913)
 * Add metrics for tracking PreparedStatement use (CASSANDRA-7719)
 * (cqlsh) tab-completion for triggers (CASSANDRA-7824)
 * (cqlsh) Support for query paging (CASSANDRA-7514)
 * (cqlsh) Show progress of COPY operations (CASSANDRA-7789)
 * Add syntax to remove multiple elements from a map (CASSANDRA-6599)
 * Support non-equals conditions in lightweight transactions (CASSANDRA-6839)
 * Add IF [NOT] EXISTS to create/drop triggers (CASSANDRA-7606)
 * (cqlsh) Display the current logged-in user (CASSANDRA-7785)
 * (cqlsh) Don't ignore CTRL-C during COPY FROM execution (CASSANDRA-7815)
 * (cqlsh) Order UDTs according to cross-type dependencies in DESCRIBE
   output (CASSANDRA-7659)
 * (cqlsh) Fix handling of CAS statement results (CASSANDRA-7671)
 * (cqlsh) COPY TO/FROM improvements (CASSANDRA-7405)
 * Support list index operations with conditions (CASSANDRA-7499)
 * Add max live/tombstoned cells to nodetool cfstats output (CASSANDRA-7731)
 * Validate IPv6 wildcard addresses properly (CASSANDRA-7680)
 * (cqlsh) Error when tracing query (CASSANDRA-7613)
 * Avoid IOOBE when building SyntaxError message snippet (CASSANDRA-7569)
 * SSTableExport uses correct validator to create string representation of partition
   keys (CASSANDRA-7498)
 * Avoid NPEs when receiving type changes for an unknown keyspace (CASSANDRA-7689)
 * Add support for custom 2i validation (CASSANDRA-7575)
 * Pig support for hadoop CqlInputFormat (CASSANDRA-6454)
 * Add duration mode to cassandra-stress (CASSANDRA-7468)
 * Add listen_interface and rpc_interface options (CASSANDRA-7417)
 * Improve schema merge performance (CASSANDRA-7444)
 * Adjust MT depth based on # of partition validating (CASSANDRA-5263)
 * Optimise NativeCell comparisons (CASSANDRA-6755)
 * Configurable client timeout for cqlsh (CASSANDRA-7516)
 * Include snippet of CQL query near syntax error in messages (CASSANDRA-7111)
 * Make repair -pr work with -local (CASSANDRA-7450)
 * Fix error in sstableloader with -cph > 1 (CASSANDRA-8007)
 * Fix snapshot repair error on indexed tables (CASSANDRA-8020)
 * Do not exit nodetool repair when receiving JMX NOTIF_LOST (CASSANDRA-7909)
 * Stream to private IP when available (CASSANDRA-8084)
Merged from 2.0:
 * Reject conditions on DELETE unless full PK is given (CASSANDRA-6430)
 * Properly reject the token function DELETE (CASSANDRA-7747)
 * Force batchlog replay before decommissioning a node (CASSANDRA-7446)
 * Fix hint replay with many accumulated expired hints (CASSANDRA-6998)
 * Fix duplicate results in DISTINCT queries on static columns with query
   paging (CASSANDRA-8108)
 * Add DateTieredCompactionStrategy (CASSANDRA-6602)
 * Properly validate ascii and utf8 string literals in CQL queries (CASSANDRA-8101)
 * (cqlsh) Fix autocompletion for alter keyspace (CASSANDRA-8021)
 * Create backup directories for commitlog archiving during startup (CASSANDRA-8111)
 * Reduce totalBlockFor() for LOCAL_* consistency levels (CASSANDRA-8058)
 * Fix merging schemas with re-dropped keyspaces (CASSANDRA-7256)
 * Fix counters in supercolumns during live upgrades from 1.2 (CASSANDRA-7188)
 * Notify DT subscribers when a column family is truncated (CASSANDRA-8088)
 * Add sanity check of $JAVA on startup (CASSANDRA-7676)
 * Schedule fat client schema pull on join (CASSANDRA-7993)
 * Don't reset nodes' versions when closing IncomingTcpConnections
   (CASSANDRA-7734)
 * Record the real messaging version in all cases in OutboundTcpConnection
   (CASSANDRA-8057)
 * SSL does not work in cassandra-cli (CASSANDRA-7899)
 * Fix potential exception when using ReversedType in DynamicCompositeType
   (CASSANDRA-7898)
 * Better validation of collection values (CASSANDRA-7833)
 * Track min/max timestamps correctly (CASSANDRA-7969)
 * Fix possible overflow while sorting CL segments for replay (CASSANDRA-7992)
 * Increase nodetool Xmx (CASSANDRA-7956)
 * Archive any commitlog segments present at startup (CASSANDRA-6904)
 * CrcCheckChance should adjust based on live CFMetadata not 
   sstable metadata (CASSANDRA-7978)
 * token() should only accept columns in the partitioning
   key order (CASSANDRA-6075)
 * Add method to invalidate permission cache via JMX (CASSANDRA-7977)
 * Allow propagating multiple gossip states atomically (CASSANDRA-6125)
 * Log exceptions related to unclean native protocol client disconnects
   at DEBUG or INFO (CASSANDRA-7849)
 * Allow permissions cache to be set via JMX (CASSANDRA-7698)
 * Include schema_triggers CF in readable system resources (CASSANDRA-7967)
 * Fix RowIndexEntry to report correct serializedSize (CASSANDRA-7948)
 * Make CQLSSTableWriter sync within partitions (CASSANDRA-7360)
 * Potentially use non-local replicas in CqlConfigHelper (CASSANDRA-7906)
 * Explicitly disallow mixing multi-column and single-column
   relations on clustering columns (CASSANDRA-7711)
 * Better error message when condition is set on PK column (CASSANDRA-7804)
 * Don't send schema change responses and events for no-op DDL
   statements (CASSANDRA-7600)
 * (Hadoop) fix cluster initialisation for a split fetching (CASSANDRA-7774)
 * Throw InvalidRequestException when queries contain relations on entire
   collection columns (CASSANDRA-7506)
 * (cqlsh) enable CTRL-R history search with libedit (CASSANDRA-7577)
 * (Hadoop) allow ACFRW to limit nodes to local DC (CASSANDRA-7252)
 * (cqlsh) cqlsh should automatically disable tracing when selecting
   from system_traces (CASSANDRA-7641)
 * (Hadoop) Add CqlOutputFormat (CASSANDRA-6927)
 * Don't depend on cassandra config for nodetool ring (CASSANDRA-7508)
 * (cqlsh) Fix failing cqlsh formatting tests (CASSANDRA-7703)
 * Fix IncompatibleClassChangeError from hadoop2 (CASSANDRA-7229)
 * Add 'nodetool sethintedhandoffthrottlekb' (CASSANDRA-7635)
 * (cqlsh) Add tab-completion for CREATE/DROP USER IF [NOT] EXISTS (CASSANDRA-7611)
 * Catch errors when the JVM pulls the rug out from GCInspector (CASSANDRA-5345)
 * cqlsh fails when version number parts are not int (CASSANDRA-7524)
 * Fix NPE when table dropped during streaming (CASSANDRA-7946)
 * Fix wrong progress when streaming uncompressed (CASSANDRA-7878)
 * Fix possible infinite loop in creating repair range (CASSANDRA-7983)
 * Fix unit in nodetool for streaming throughput (CASSANDRA-7375)
Merged from 1.2:
 * Don't index tombstones (CASSANDRA-7828)
 * Improve PasswordAuthenticator default super user setup (CASSANDRA-7788)


2.1.0
 * (cqlsh) Removed "ALTER TYPE <name> RENAME TO <name>" from tab-completion
   (CASSANDRA-7895)
 * Fixed IllegalStateException in anticompaction (CASSANDRA-7892)
 * cqlsh: DESCRIBE support for frozen UDTs, tuples (CASSANDRA-7863)
 * Avoid exposing internal classes over JMX (CASSANDRA-7879)
 * Add null check for keys when freezing collection (CASSANDRA-7869)
 * Improve stress workload realism (CASSANDRA-7519)
Merged from 2.0:
 * Configure system.paxos with LeveledCompactionStrategy (CASSANDRA-7753)
 * Fix ALTER clustering column type from DateType to TimestampType when
   using DESC clustering order (CASSANRDA-7797)
 * Throw EOFException if we run out of chunks in compressed datafile
   (CASSANDRA-7664)
 * Fix PRSI handling of CQL3 row markers for row cleanup (CASSANDRA-7787)
 * Fix dropping collection when it's the last regular column (CASSANDRA-7744)
 * Make StreamReceiveTask thread safe and gc friendly (CASSANDRA-7795)
 * Validate empty cell names from counter updates (CASSANDRA-7798)
Merged from 1.2:
 * Don't allow compacted sstables to be marked as compacting (CASSANDRA-7145)
 * Track expired tombstones (CASSANDRA-7810)


2.1.0-rc7
 * Add frozen keyword and require UDT to be frozen (CASSANDRA-7857)
 * Track added sstable size correctly (CASSANDRA-7239)
 * (cqlsh) Fix case insensitivity (CASSANDRA-7834)
 * Fix failure to stream ranges when moving (CASSANDRA-7836)
 * Correctly remove tmplink files (CASSANDRA-7803)
 * (cqlsh) Fix column name formatting for functions, CAS operations,
   and UDT field selections (CASSANDRA-7806)
 * (cqlsh) Fix COPY FROM handling of null/empty primary key
   values (CASSANDRA-7792)
 * Fix ordering of static cells (CASSANDRA-7763)
Merged from 2.0:
 * Forbid re-adding dropped counter columns (CASSANDRA-7831)
 * Fix CFMetaData#isThriftCompatible() for PK-only tables (CASSANDRA-7832)
 * Always reject inequality on the partition key without token()
   (CASSANDRA-7722)
 * Always send Paxos commit to all replicas (CASSANDRA-7479)
 * Make disruptor_thrift_server invocation pool configurable (CASSANDRA-7594)
 * Make repair no-op when RF=1 (CASSANDRA-7864)


2.1.0-rc6
 * Fix OOM issue from netty caching over time (CASSANDRA-7743)
 * json2sstable couldn't import JSON for CQL table (CASSANDRA-7477)
 * Invalidate all caches on table drop (CASSANDRA-7561)
 * Skip strict endpoint selection for ranges if RF == nodes (CASSANRA-7765)
 * Fix Thrift range filtering without 2ary index lookups (CASSANDRA-7741)
 * Add tracing entries about concurrent range requests (CASSANDRA-7599)
 * (cqlsh) Fix DESCRIBE for NTS keyspaces (CASSANDRA-7729)
 * Remove netty buffer ref-counting (CASSANDRA-7735)
 * Pass mutated cf to index updater for use by PRSI (CASSANDRA-7742)
 * Include stress yaml example in release and deb (CASSANDRA-7717)
 * workaround for netty issue causing corrupted data off the wire (CASSANDRA-7695)
 * cqlsh DESC CLUSTER fails retrieving ring information (CASSANDRA-7687)
 * Fix binding null values inside UDT (CASSANDRA-7685)
 * Fix UDT field selection with empty fields (CASSANDRA-7670)
 * Bogus deserialization of static cells from sstable (CASSANDRA-7684)
 * Fix NPE on compaction leftover cleanup for dropped table (CASSANDRA-7770)
Merged from 2.0:
 * Fix race condition in StreamTransferTask that could lead to
   infinite loops and premature sstable deletion (CASSANDRA-7704)
 * (cqlsh) Wait up to 10 sec for a tracing session (CASSANDRA-7222)
 * Fix NPE in FileCacheService.sizeInBytes (CASSANDRA-7756)
 * Remove duplicates from StorageService.getJoiningNodes (CASSANDRA-7478)
 * Clone token map outside of hot gossip loops (CASSANDRA-7758)
 * Fix MS expiring map timeout for Paxos messages (CASSANDRA-7752)
 * Do not flush on truncate if durable_writes is false (CASSANDRA-7750)
 * Give CRR a default input_cql Statement (CASSANDRA-7226)
 * Better error message when adding a collection with the same name
   than a previously dropped one (CASSANDRA-6276)
 * Fix validation when adding static columns (CASSANDRA-7730)
 * (Thrift) fix range deletion of supercolumns (CASSANDRA-7733)
 * Fix potential AssertionError in RangeTombstoneList (CASSANDRA-7700)
 * Validate arguments of blobAs* functions (CASSANDRA-7707)
 * Fix potential AssertionError with 2ndary indexes (CASSANDRA-6612)
 * Avoid logging CompactionInterrupted at ERROR (CASSANDRA-7694)
 * Minor leak in sstable2jon (CASSANDRA-7709)
 * Add cassandra.auto_bootstrap system property (CASSANDRA-7650)
 * Update java driver (for hadoop) (CASSANDRA-7618)
 * Remove CqlPagingRecordReader/CqlPagingInputFormat (CASSANDRA-7570)
 * Support connecting to ipv6 jmx with nodetool (CASSANDRA-7669)


2.1.0-rc5
 * Reject counters inside user types (CASSANDRA-7672)
 * Switch to notification-based GCInspector (CASSANDRA-7638)
 * (cqlsh) Handle nulls in UDTs and tuples correctly (CASSANDRA-7656)
 * Don't use strict consistency when replacing (CASSANDRA-7568)
 * Fix min/max cell name collection on 2.0 SSTables with range
   tombstones (CASSANDRA-7593)
 * Tolerate min/max cell names of different lengths (CASSANDRA-7651)
 * Filter cached results correctly (CASSANDRA-7636)
 * Fix tracing on the new SEPExecutor (CASSANDRA-7644)
 * Remove shuffle and taketoken (CASSANDRA-7601)
 * Clean up Windows batch scripts (CASSANDRA-7619)
 * Fix native protocol drop user type notification (CASSANDRA-7571)
 * Give read access to system.schema_usertypes to all authenticated users
   (CASSANDRA-7578)
 * (cqlsh) Fix cqlsh display when zero rows are returned (CASSANDRA-7580)
 * Get java version correctly when JAVA_TOOL_OPTIONS is set (CASSANDRA-7572)
 * Fix NPE when dropping index from non-existent keyspace, AssertionError when
   dropping non-existent index with IF EXISTS (CASSANDRA-7590)
 * Fix sstablelevelresetter hang (CASSANDRA-7614)
 * (cqlsh) Fix deserialization of blobs (CASSANDRA-7603)
 * Use "keyspace updated" schema change message for UDT changes in v1 and
   v2 protocols (CASSANDRA-7617)
 * Fix tracing of range slices and secondary index lookups that are local
   to the coordinator (CASSANDRA-7599)
 * Set -Dcassandra.storagedir for all tool shell scripts (CASSANDRA-7587)
 * Don't swap max/min col names when mutating sstable metadata (CASSANDRA-7596)
 * (cqlsh) Correctly handle paged result sets (CASSANDRA-7625)
 * (cqlsh) Improve waiting for a trace to complete (CASSANDRA-7626)
 * Fix tracing of concurrent range slices and 2ary index queries (CASSANDRA-7626)
 * Fix scrub against collection type (CASSANDRA-7665)
Merged from 2.0:
 * Set gc_grace_seconds to seven days for system schema tables (CASSANDRA-7668)
 * SimpleSeedProvider no longer caches seeds forever (CASSANDRA-7663)
 * Always flush on truncate (CASSANDRA-7511)
 * Fix ReversedType(DateType) mapping to native protocol (CASSANDRA-7576)
 * Always merge ranges owned by a single node (CASSANDRA-6930)
 * Track max/min timestamps for range tombstones (CASSANDRA-7647)
 * Fix NPE when listing saved caches dir (CASSANDRA-7632)


2.1.0-rc4
 * Fix word count hadoop example (CASSANDRA-7200)
 * Updated memtable_cleanup_threshold and memtable_flush_writers defaults 
   (CASSANDRA-7551)
 * (Windows) fix startup when WMI memory query fails (CASSANDRA-7505)
 * Anti-compaction proceeds if any part of the repair failed (CASSANDRA-7521)
 * Add missing table name to DROP INDEX responses and notifications (CASSANDRA-7539)
 * Bump CQL version to 3.2.0 and update CQL documentation (CASSANDRA-7527)
 * Fix configuration error message when running nodetool ring (CASSANDRA-7508)
 * Support conditional updates, tuple type, and the v3 protocol in cqlsh (CASSANDRA-7509)
 * Handle queries on multiple secondary index types (CASSANDRA-7525)
 * Fix cqlsh authentication with v3 native protocol (CASSANDRA-7564)
 * Fix NPE when unknown prepared statement ID is used (CASSANDRA-7454)
Merged from 2.0:
 * (Windows) force range-based repair to non-sequential mode (CASSANDRA-7541)
 * Fix range merging when DES scores are zero (CASSANDRA-7535)
 * Warn when SSL certificates have expired (CASSANDRA-7528)
 * Fix error when doing reversed queries with static columns (CASSANDRA-7490)
Merged from 1.2:
 * Set correct stream ID on responses when non-Exception Throwables
   are thrown while handling native protocol messages (CASSANDRA-7470)


2.1.0-rc3
 * Consider expiry when reconciling otherwise equal cells (CASSANDRA-7403)
 * Introduce CQL support for stress tool (CASSANDRA-6146)
 * Fix ClassCastException processing expired messages (CASSANDRA-7496)
 * Fix prepared marker for collections inside UDT (CASSANDRA-7472)
 * Remove left-over populate_io_cache_on_flush and replicate_on_write
   uses (CASSANDRA-7493)
 * (Windows) handle spaces in path names (CASSANDRA-7451)
 * Ensure writes have completed after dropping a table, before recycling
   commit log segments (CASSANDRA-7437)
 * Remove left-over rows_per_partition_to_cache (CASSANDRA-7493)
 * Fix error when CONTAINS is used with a bind marker (CASSANDRA-7502)
 * Properly reject unknown UDT field (CASSANDRA-7484)
Merged from 2.0:
 * Fix CC#collectTimeOrderedData() tombstone optimisations (CASSANDRA-7394)
 * Support DISTINCT for static columns and fix behaviour when DISTINC is
   not use (CASSANDRA-7305).
 * Workaround JVM NPE on JMX bind failure (CASSANDRA-7254)
 * Fix race in FileCacheService RemovalListener (CASSANDRA-7278)
 * Fix inconsistent use of consistencyForCommit that allowed LOCAL_QUORUM
   operations to incorrect become full QUORUM (CASSANDRA-7345)
 * Properly handle unrecognized opcodes and flags (CASSANDRA-7440)
 * (Hadoop) close CqlRecordWriter clients when finished (CASSANDRA-7459)
 * Commit disk failure policy (CASSANDRA-7429)
 * Make sure high level sstables get compacted (CASSANDRA-7414)
 * Fix AssertionError when using empty clustering columns and static columns
   (CASSANDRA-7455)
 * Add option to disable STCS in L0 (CASSANDRA-6621)
 * Upgrade to snappy-java 1.0.5.2 (CASSANDRA-7476)


2.1.0-rc2
 * Fix heap size calculation for CompoundSparseCellName and 
   CompoundSparseCellName.WithCollection (CASSANDRA-7421)
 * Allow counter mutations in UNLOGGED batches (CASSANDRA-7351)
 * Modify reconcile logic to always pick a tombstone over a counter cell
   (CASSANDRA-7346)
 * Avoid incremental compaction on Windows (CASSANDRA-7365)
 * Fix exception when querying a composite-keyed table with a collection index
   (CASSANDRA-7372)
 * Use node's host id in place of counter ids (CASSANDRA-7366)
 * Fix error when doing reversed queries with static columns (CASSANDRA-7490)
 * Backport CASSANDRA-6747 (CASSANDRA-7560)
 * Track max/min timestamps for range tombstones (CASSANDRA-7647)
 * Fix NPE when listing saved caches dir (CASSANDRA-7632)
 * Fix sstableloader unable to connect encrypted node (CASSANDRA-7585)
Merged from 1.2:
 * Clone token map outside of hot gossip loops (CASSANDRA-7758)
 * Add stop method to EmbeddedCassandraService (CASSANDRA-7595)
 * Support connecting to ipv6 jmx with nodetool (CASSANDRA-7669)
 * Set gc_grace_seconds to seven days for system schema tables (CASSANDRA-7668)
 * SimpleSeedProvider no longer caches seeds forever (CASSANDRA-7663)
 * Set correct stream ID on responses when non-Exception Throwables
   are thrown while handling native protocol messages (CASSANDRA-7470)
 * Fix row size miscalculation in LazilyCompactedRow (CASSANDRA-7543)
 * Fix race in background compaction check (CASSANDRA-7745)
 * Don't clear out range tombstones during compaction (CASSANDRA-7808)


2.1.0-rc1
 * Revert flush directory (CASSANDRA-6357)
 * More efficient executor service for fast operations (CASSANDRA-4718)
 * Move less common tools into a new cassandra-tools package (CASSANDRA-7160)
 * Support more concurrent requests in native protocol (CASSANDRA-7231)
 * Add tab-completion to debian nodetool packaging (CASSANDRA-6421)
 * Change concurrent_compactors defaults (CASSANDRA-7139)
 * Add PowerShell Windows launch scripts (CASSANDRA-7001)
 * Make commitlog archive+restore more robust (CASSANDRA-6974)
 * Fix marking commitlogsegments clean (CASSANDRA-6959)
 * Add snapshot "manifest" describing files included (CASSANDRA-6326)
 * Parallel streaming for sstableloader (CASSANDRA-3668)
 * Fix bugs in supercolumns handling (CASSANDRA-7138)
 * Fix ClassClassException on composite dense tables (CASSANDRA-7112)
 * Cleanup and optimize collation and slice iterators (CASSANDRA-7107)
 * Upgrade NBHM lib (CASSANDRA-7128)
 * Optimize netty server (CASSANDRA-6861)
 * Fix repair hang when given CF does not exist (CASSANDRA-7189)
 * Allow c* to be shutdown in an embedded mode (CASSANDRA-5635)
 * Add server side batching to native transport (CASSANDRA-5663)
 * Make batchlog replay asynchronous (CASSANDRA-6134)
 * remove unused classes (CASSANDRA-7197)
 * Limit user types to the keyspace they are defined in (CASSANDRA-6643)
 * Add validate method to CollectionType (CASSANDRA-7208)
 * New serialization format for UDT values (CASSANDRA-7209, CASSANDRA-7261)
 * Fix nodetool netstats (CASSANDRA-7270)
 * Fix potential ClassCastException in HintedHandoffManager (CASSANDRA-7284)
 * Use prepared statements internally (CASSANDRA-6975)
 * Fix broken paging state with prepared statement (CASSANDRA-7120)
 * Fix IllegalArgumentException in CqlStorage (CASSANDRA-7287)
 * Allow nulls/non-existant fields in UDT (CASSANDRA-7206)
 * Add Thrift MultiSliceRequest (CASSANDRA-6757, CASSANDRA-7027)
 * Handle overlapping MultiSlices (CASSANDRA-7279)
 * Fix DataOutputTest on Windows (CASSANDRA-7265)
 * Embedded sets in user defined data-types are not updating (CASSANDRA-7267)
 * Add tuple type to CQL/native protocol (CASSANDRA-7248)
 * Fix CqlPagingRecordReader on tables with few rows (CASSANDRA-7322)
Merged from 2.0:
 * Copy compaction options to make sure they are reloaded (CASSANDRA-7290)
 * Add option to do more aggressive tombstone compactions (CASSANDRA-6563)
 * Don't try to compact already-compacting files in HHOM (CASSANDRA-7288)
 * Always reallocate buffers in HSHA (CASSANDRA-6285)
 * (Hadoop) support authentication in CqlRecordReader (CASSANDRA-7221)
 * (Hadoop) Close java driver Cluster in CQLRR.close (CASSANDRA-7228)
 * Warn when 'USING TIMESTAMP' is used on a CAS BATCH (CASSANDRA-7067)
 * return all cpu values from BackgroundActivityMonitor.readAndCompute (CASSANDRA-7183)
 * Correctly delete scheduled range xfers (CASSANDRA-7143)
 * return all cpu values from BackgroundActivityMonitor.readAndCompute (CASSANDRA-7183)  
 * reduce garbage creation in calculatePendingRanges (CASSANDRA-7191)
 * fix c* launch issues on Russian os's due to output of linux 'free' cmd (CASSANDRA-6162)
 * Fix disabling autocompaction (CASSANDRA-7187)
 * Fix potential NumberFormatException when deserializing IntegerType (CASSANDRA-7088)
 * cqlsh can't tab-complete disabling compaction (CASSANDRA-7185)
 * cqlsh: Accept and execute CQL statement(s) from command-line parameter (CASSANDRA-7172)
 * Fix IllegalStateException in CqlPagingRecordReader (CASSANDRA-7198)
 * Fix the InvertedIndex trigger example (CASSANDRA-7211)
 * Add --resolve-ip option to 'nodetool ring' (CASSANDRA-7210)
 * reduce garbage on codec flag deserialization (CASSANDRA-7244) 
 * Fix duplicated error messages on directory creation error at startup (CASSANDRA-5818)
 * Proper null handle for IF with map element access (CASSANDRA-7155)
 * Improve compaction visibility (CASSANDRA-7242)
 * Correctly delete scheduled range xfers (CASSANDRA-7143)
 * Make batchlog replica selection rack-aware (CASSANDRA-6551)
 * Fix CFMetaData#getColumnDefinitionFromColumnName() (CASSANDRA-7074)
 * Fix writetime/ttl functions for static columns (CASSANDRA-7081)
 * Suggest CTRL-C or semicolon after three blank lines in cqlsh (CASSANDRA-7142)
 * Fix 2ndary index queries with DESC clustering order (CASSANDRA-6950)
 * Invalid key cache entries on DROP (CASSANDRA-6525)
 * Fix flapping RecoveryManagerTest (CASSANDRA-7084)
 * Add missing iso8601 patterns for date strings (CASSANDRA-6973)
 * Support selecting multiple rows in a partition using IN (CASSANDRA-6875)
 * Add authentication support to shuffle (CASSANDRA-6484)
 * Swap local and global default read repair chances (CASSANDRA-7320)
 * Add conditional CREATE/DROP USER support (CASSANDRA-7264)
 * Cqlsh counts non-empty lines for "Blank lines" warning (CASSANDRA-7325)
Merged from 1.2:
 * Add Cloudstack snitch (CASSANDRA-7147)
 * Update system.peers correctly when relocating tokens (CASSANDRA-7126)
 * Add Google Compute Engine snitch (CASSANDRA-7132)
 * remove duplicate query for local tokens (CASSANDRA-7182)
 * exit CQLSH with error status code if script fails (CASSANDRA-6344)
 * Fix bug with some IN queries missig results (CASSANDRA-7105)
 * Fix availability validation for LOCAL_ONE CL (CASSANDRA-7319)
 * Hint streaming can cause decommission to fail (CASSANDRA-7219)


2.1.0-beta2
 * Increase default CL space to 8GB (CASSANDRA-7031)
 * Add range tombstones to read repair digests (CASSANDRA-6863)
 * Fix BTree.clear for large updates (CASSANDRA-6943)
 * Fail write instead of logging a warning when unable to append to CL
   (CASSANDRA-6764)
 * Eliminate possibility of CL segment appearing twice in active list 
   (CASSANDRA-6557)
 * Apply DONTNEED fadvise to commitlog segments (CASSANDRA-6759)
 * Switch CRC component to Adler and include it for compressed sstables 
   (CASSANDRA-4165)
 * Allow cassandra-stress to set compaction strategy options (CASSANDRA-6451)
 * Add broadcast_rpc_address option to cassandra.yaml (CASSANDRA-5899)
 * Auto reload GossipingPropertyFileSnitch config (CASSANDRA-5897)
 * Fix overflow of memtable_total_space_in_mb (CASSANDRA-6573)
 * Fix ABTC NPE and apply update function correctly (CASSANDRA-6692)
 * Allow nodetool to use a file or prompt for password (CASSANDRA-6660)
 * Fix AIOOBE when concurrently accessing ABSC (CASSANDRA-6742)
 * Fix assertion error in ALTER TYPE RENAME (CASSANDRA-6705)
 * Scrub should not always clear out repaired status (CASSANDRA-5351)
 * Improve handling of range tombstone for wide partitions (CASSANDRA-6446)
 * Fix ClassCastException for compact table with composites (CASSANDRA-6738)
 * Fix potentially repairing with wrong nodes (CASSANDRA-6808)
 * Change caching option syntax (CASSANDRA-6745)
 * Fix stress to do proper counter reads (CASSANDRA-6835)
 * Fix help message for stress counter_write (CASSANDRA-6824)
 * Fix stress smart Thrift client to pick servers correctly (CASSANDRA-6848)
 * Add logging levels (minimal, normal or verbose) to stress tool (CASSANDRA-6849)
 * Fix race condition in Batch CLE (CASSANDRA-6860)
 * Improve cleanup/scrub/upgradesstables failure handling (CASSANDRA-6774)
 * ByteBuffer write() methods for serializing sstables (CASSANDRA-6781)
 * Proper compare function for CollectionType (CASSANDRA-6783)
 * Update native server to Netty 4 (CASSANDRA-6236)
 * Fix off-by-one error in stress (CASSANDRA-6883)
 * Make OpOrder AutoCloseable (CASSANDRA-6901)
 * Remove sync repair JMX interface (CASSANDRA-6900)
 * Add multiple memory allocation options for memtables (CASSANDRA-6689, 6694)
 * Remove adjusted op rate from stress output (CASSANDRA-6921)
 * Add optimized CF.hasColumns() implementations (CASSANDRA-6941)
 * Serialize batchlog mutations with the version of the target node
   (CASSANDRA-6931)
 * Optimize CounterColumn#reconcile() (CASSANDRA-6953)
 * Properly remove 1.2 sstable support in 2.1 (CASSANDRA-6869)
 * Lock counter cells, not partitions (CASSANDRA-6880)
 * Track presence of legacy counter shards in sstables (CASSANDRA-6888)
 * Ensure safe resource cleanup when replacing sstables (CASSANDRA-6912)
 * Add failure handler to async callback (CASSANDRA-6747)
 * Fix AE when closing SSTable without releasing reference (CASSANDRA-7000)
 * Clean up IndexInfo on keyspace/table drops (CASSANDRA-6924)
 * Only snapshot relative SSTables when sequential repair (CASSANDRA-7024)
 * Require nodetool rebuild_index to specify index names (CASSANDRA-7038)
 * fix cassandra stress errors on reads with native protocol (CASSANDRA-7033)
 * Use OpOrder to guard sstable references for reads (CASSANDRA-6919)
 * Preemptive opening of compaction result (CASSANDRA-6916)
 * Multi-threaded scrub/cleanup/upgradesstables (CASSANDRA-5547)
 * Optimize cellname comparison (CASSANDRA-6934)
 * Native protocol v3 (CASSANDRA-6855)
 * Optimize Cell liveness checks and clean up Cell (CASSANDRA-7119)
 * Support consistent range movements (CASSANDRA-2434)
 * Display min timestamp in sstablemetadata viewer (CASSANDRA-6767)
Merged from 2.0:
 * Avoid race-prone second "scrub" of system keyspace (CASSANDRA-6797)
 * Pool CqlRecordWriter clients by inetaddress rather than Range
   (CASSANDRA-6665)
 * Fix compaction_history timestamps (CASSANDRA-6784)
 * Compare scores of full replica ordering in DES (CASSANDRA-6683)
 * fix CME in SessionInfo updateProgress affecting netstats (CASSANDRA-6577)
 * Allow repairing between specific replicas (CASSANDRA-6440)
 * Allow per-dc enabling of hints (CASSANDRA-6157)
 * Add compatibility for Hadoop 0.2.x (CASSANDRA-5201)
 * Fix EstimatedHistogram races (CASSANDRA-6682)
 * Failure detector correctly converts initial value to nanos (CASSANDRA-6658)
 * Add nodetool taketoken to relocate vnodes (CASSANDRA-4445)
 * Expose bulk loading progress over JMX (CASSANDRA-4757)
 * Correctly handle null with IF conditions and TTL (CASSANDRA-6623)
 * Account for range/row tombstones in tombstone drop
   time histogram (CASSANDRA-6522)
 * Stop CommitLogSegment.close() from calling sync() (CASSANDRA-6652)
 * Make commitlog failure handling configurable (CASSANDRA-6364)
 * Avoid overlaps in LCS (CASSANDRA-6688)
 * Improve support for paginating over composites (CASSANDRA-4851)
 * Fix count(*) queries in a mixed cluster (CASSANDRA-6707)
 * Improve repair tasks(snapshot, differencing) concurrency (CASSANDRA-6566)
 * Fix replaying pre-2.0 commit logs (CASSANDRA-6714)
 * Add static columns to CQL3 (CASSANDRA-6561)
 * Optimize single partition batch statements (CASSANDRA-6737)
 * Disallow post-query re-ordering when paging (CASSANDRA-6722)
 * Fix potential paging bug with deleted columns (CASSANDRA-6748)
 * Fix NPE on BulkLoader caused by losing StreamEvent (CASSANDRA-6636)
 * Fix truncating compression metadata (CASSANDRA-6791)
 * Add CMSClassUnloadingEnabled JVM option (CASSANDRA-6541)
 * Catch memtable flush exceptions during shutdown (CASSANDRA-6735)
 * Fix upgradesstables NPE for non-CF-based indexes (CASSANDRA-6645)
 * Fix UPDATE updating PRIMARY KEY columns implicitly (CASSANDRA-6782)
 * Fix IllegalArgumentException when updating from 1.2 with SuperColumns
   (CASSANDRA-6733)
 * FBUtilities.singleton() should use the CF comparator (CASSANDRA-6778)
 * Fix CQLSStableWriter.addRow(Map<String, Object>) (CASSANDRA-6526)
 * Fix HSHA server introducing corrupt data (CASSANDRA-6285)
 * Fix CAS conditions for COMPACT STORAGE tables (CASSANDRA-6813)
 * Starting threads in OutboundTcpConnectionPool constructor causes race conditions (CASSANDRA-7177)
 * Allow overriding cassandra-rackdc.properties file (CASSANDRA-7072)
 * Set JMX RMI port to 7199 (CASSANDRA-7087)
 * Use LOCAL_QUORUM for data reads at LOCAL_SERIAL (CASSANDRA-6939)
 * Log a warning for large batches (CASSANDRA-6487)
 * Put nodes in hibernate when join_ring is false (CASSANDRA-6961)
 * Avoid early loading of non-system keyspaces before compaction-leftovers 
   cleanup at startup (CASSANDRA-6913)
 * Restrict Windows to parallel repairs (CASSANDRA-6907)
 * (Hadoop) Allow manually specifying start/end tokens in CFIF (CASSANDRA-6436)
 * Fix NPE in MeteredFlusher (CASSANDRA-6820)
 * Fix race processing range scan responses (CASSANDRA-6820)
 * Allow deleting snapshots from dropped keyspaces (CASSANDRA-6821)
 * Add uuid() function (CASSANDRA-6473)
 * Omit tombstones from schema digests (CASSANDRA-6862)
 * Include correct consistencyLevel in LWT timeout (CASSANDRA-6884)
 * Lower chances for losing new SSTables during nodetool refresh and
   ColumnFamilyStore.loadNewSSTables (CASSANDRA-6514)
 * Add support for DELETE ... IF EXISTS to CQL3 (CASSANDRA-5708)
 * Update hadoop_cql3_word_count example (CASSANDRA-6793)
 * Fix handling of RejectedExecution in sync Thrift server (CASSANDRA-6788)
 * Log more information when exceeding tombstone_warn_threshold (CASSANDRA-6865)
 * Fix truncate to not abort due to unreachable fat clients (CASSANDRA-6864)
 * Fix schema concurrency exceptions (CASSANDRA-6841)
 * Fix leaking validator FH in StreamWriter (CASSANDRA-6832)
 * Fix saving triggers to schema (CASSANDRA-6789)
 * Fix trigger mutations when base mutation list is immutable (CASSANDRA-6790)
 * Fix accounting in FileCacheService to allow re-using RAR (CASSANDRA-6838)
 * Fix static counter columns (CASSANDRA-6827)
 * Restore expiring->deleted (cell) compaction optimization (CASSANDRA-6844)
 * Fix CompactionManager.needsCleanup (CASSANDRA-6845)
 * Correctly compare BooleanType values other than 0 and 1 (CASSANDRA-6779)
 * Read message id as string from earlier versions (CASSANDRA-6840)
 * Properly use the Paxos consistency for (non-protocol) batch (CASSANDRA-6837)
 * Add paranoid disk failure option (CASSANDRA-6646)
 * Improve PerRowSecondaryIndex performance (CASSANDRA-6876)
 * Extend triggers to support CAS updates (CASSANDRA-6882)
 * Static columns with IF NOT EXISTS don't always work as expected (CASSANDRA-6873)
 * Fix paging with SELECT DISTINCT (CASSANDRA-6857)
 * Fix UnsupportedOperationException on CAS timeout (CASSANDRA-6923)
 * Improve MeteredFlusher handling of MF-unaffected column families
   (CASSANDRA-6867)
 * Add CqlRecordReader using native pagination (CASSANDRA-6311)
 * Add QueryHandler interface (CASSANDRA-6659)
 * Track liveRatio per-memtable, not per-CF (CASSANDRA-6945)
 * Make sure upgradesstables keeps sstable level (CASSANDRA-6958)
 * Fix LIMIT with static columns (CASSANDRA-6956)
 * Fix clash with CQL column name in thrift validation (CASSANDRA-6892)
 * Fix error with super columns in mixed 1.2-2.0 clusters (CASSANDRA-6966)
 * Fix bad skip of sstables on slice query with composite start/finish (CASSANDRA-6825)
 * Fix unintended update with conditional statement (CASSANDRA-6893)
 * Fix map element access in IF (CASSANDRA-6914)
 * Avoid costly range calculations for range queries on system keyspaces
   (CASSANDRA-6906)
 * Fix SSTable not released if stream session fails (CASSANDRA-6818)
 * Avoid build failure due to ANTLR timeout (CASSANDRA-6991)
 * Queries on compact tables can return more rows that requested (CASSANDRA-7052)
 * USING TIMESTAMP for batches does not work (CASSANDRA-7053)
 * Fix performance regression from CASSANDRA-5614 (CASSANDRA-6949)
 * Ensure that batchlog and hint timeouts do not produce hints (CASSANDRA-7058)
 * Merge groupable mutations in TriggerExecutor#execute() (CASSANDRA-7047)
 * Plug holes in resource release when wiring up StreamSession (CASSANDRA-7073)
 * Re-add parameter columns to tracing session (CASSANDRA-6942)
 * Preserves CQL metadata when updating table from thrift (CASSANDRA-6831)
Merged from 1.2:
 * Fix nodetool display with vnodes (CASSANDRA-7082)
 * Add UNLOGGED, COUNTER options to BATCH documentation (CASSANDRA-6816)
 * add extra SSL cipher suites (CASSANDRA-6613)
 * fix nodetool getsstables for blob PK (CASSANDRA-6803)
 * Fix BatchlogManager#deleteBatch() use of millisecond timestamps
   (CASSANDRA-6822)
 * Continue assassinating even if the endpoint vanishes (CASSANDRA-6787)
 * Schedule schema pulls on change (CASSANDRA-6971)
 * Non-droppable verbs shouldn't be dropped from OTC (CASSANDRA-6980)
 * Shutdown batchlog executor in SS#drain() (CASSANDRA-7025)
 * Fix batchlog to account for CF truncation records (CASSANDRA-6999)
 * Fix CQLSH parsing of functions and BLOB literals (CASSANDRA-7018)
 * Properly load trustore in the native protocol (CASSANDRA-6847)
 * Always clean up references in SerializingCache (CASSANDRA-6994)
 * Don't shut MessagingService down when replacing a node (CASSANDRA-6476)
 * fix npe when doing -Dcassandra.fd_initial_value_ms (CASSANDRA-6751)


2.1.0-beta1
 * Add flush directory distinct from compaction directories (CASSANDRA-6357)
 * Require JNA by default (CASSANDRA-6575)
 * add listsnapshots command to nodetool (CASSANDRA-5742)
 * Introduce AtomicBTreeColumns (CASSANDRA-6271, 6692)
 * Multithreaded commitlog (CASSANDRA-3578)
 * allocate fixed index summary memory pool and resample cold index summaries 
   to use less memory (CASSANDRA-5519)
 * Removed multithreaded compaction (CASSANDRA-6142)
 * Parallelize fetching rows for low-cardinality indexes (CASSANDRA-1337)
 * change logging from log4j to logback (CASSANDRA-5883)
 * switch to LZ4 compression for internode communication (CASSANDRA-5887)
 * Stop using Thrift-generated Index* classes internally (CASSANDRA-5971)
 * Remove 1.2 network compatibility code (CASSANDRA-5960)
 * Remove leveled json manifest migration code (CASSANDRA-5996)
 * Remove CFDefinition (CASSANDRA-6253)
 * Use AtomicIntegerFieldUpdater in RefCountedMemory (CASSANDRA-6278)
 * User-defined types for CQL3 (CASSANDRA-5590)
 * Use of o.a.c.metrics in nodetool (CASSANDRA-5871, 6406)
 * Batch read from OTC's queue and cleanup (CASSANDRA-1632)
 * Secondary index support for collections (CASSANDRA-4511, 6383)
 * SSTable metadata(Stats.db) format change (CASSANDRA-6356)
 * Push composites support in the storage engine
   (CASSANDRA-5417, CASSANDRA-6520)
 * Add snapshot space used to cfstats (CASSANDRA-6231)
 * Add cardinality estimator for key count estimation (CASSANDRA-5906)
 * CF id is changed to be non-deterministic. Data dir/key cache are created
   uniquely for CF id (CASSANDRA-5202)
 * New counters implementation (CASSANDRA-6504)
 * Replace UnsortedColumns, EmptyColumns, TreeMapBackedSortedColumns with new
   ArrayBackedSortedColumns (CASSANDRA-6630, CASSANDRA-6662, CASSANDRA-6690)
 * Add option to use row cache with a given amount of rows (CASSANDRA-5357)
 * Avoid repairing already repaired data (CASSANDRA-5351)
 * Reject counter updates with USING TTL/TIMESTAMP (CASSANDRA-6649)
 * Replace index_interval with min/max_index_interval (CASSANDRA-6379)
 * Lift limitation that order by columns must be selected for IN queries (CASSANDRA-4911)


2.0.5
 * Reduce garbage generated by bloom filter lookups (CASSANDRA-6609)
 * Add ks.cf names to tombstone logging (CASSANDRA-6597)
 * Use LOCAL_QUORUM for LWT operations at LOCAL_SERIAL (CASSANDRA-6495)
 * Wait for gossip to settle before accepting client connections (CASSANDRA-4288)
 * Delete unfinished compaction incrementally (CASSANDRA-6086)
 * Allow specifying custom secondary index options in CQL3 (CASSANDRA-6480)
 * Improve replica pinning for cache efficiency in DES (CASSANDRA-6485)
 * Fix LOCAL_SERIAL from thrift (CASSANDRA-6584)
 * Don't special case received counts in CAS timeout exceptions (CASSANDRA-6595)
 * Add support for 2.1 global counter shards (CASSANDRA-6505)
 * Fix NPE when streaming connection is not yet established (CASSANDRA-6210)
 * Avoid rare duplicate read repair triggering (CASSANDRA-6606)
 * Fix paging discardFirst (CASSANDRA-6555)
 * Fix ArrayIndexOutOfBoundsException in 2ndary index query (CASSANDRA-6470)
 * Release sstables upon rebuilding 2i (CASSANDRA-6635)
 * Add AbstractCompactionStrategy.startup() method (CASSANDRA-6637)
 * SSTableScanner may skip rows during cleanup (CASSANDRA-6638)
 * sstables from stalled repair sessions can resurrect deleted data (CASSANDRA-6503)
 * Switch stress to use ITransportFactory (CASSANDRA-6641)
 * Fix IllegalArgumentException during prepare (CASSANDRA-6592)
 * Fix possible loss of 2ndary index entries during compaction (CASSANDRA-6517)
 * Fix direct Memory on architectures that do not support unaligned long access
   (CASSANDRA-6628)
 * Let scrub optionally skip broken counter partitions (CASSANDRA-5930)
Merged from 1.2:
 * fsync compression metadata (CASSANDRA-6531)
 * Validate CF existence on execution for prepared statement (CASSANDRA-6535)
 * Add ability to throttle batchlog replay (CASSANDRA-6550)
 * Fix executing LOCAL_QUORUM with SimpleStrategy (CASSANDRA-6545)
 * Avoid StackOverflow when using large IN queries (CASSANDRA-6567)
 * Nodetool upgradesstables includes secondary indexes (CASSANDRA-6598)
 * Paginate batchlog replay (CASSANDRA-6569)
 * skip blocking on streaming during drain (CASSANDRA-6603)
 * Improve error message when schema doesn't match loaded sstable (CASSANDRA-6262)
 * Add properties to adjust FD initial value and max interval (CASSANDRA-4375)
 * Fix preparing with batch and delete from collection (CASSANDRA-6607)
 * Fix ABSC reverse iterator's remove() method (CASSANDRA-6629)
 * Handle host ID conflicts properly (CASSANDRA-6615)
 * Move handling of migration event source to solve bootstrap race. (CASSANDRA-6648)
 * Make sure compaction throughput value doesn't overflow with int math (CASSANDRA-6647)


2.0.4
 * Allow removing snapshots of no-longer-existing CFs (CASSANDRA-6418)
 * add StorageService.stopDaemon() (CASSANDRA-4268)
 * add IRE for invalid CF supplied to get_count (CASSANDRA-5701)
 * add client encryption support to sstableloader (CASSANDRA-6378)
 * Fix accept() loop for SSL sockets post-shutdown (CASSANDRA-6468)
 * Fix size-tiered compaction in LCS L0 (CASSANDRA-6496)
 * Fix assertion failure in filterColdSSTables (CASSANDRA-6483)
 * Fix row tombstones in larger-than-memory compactions (CASSANDRA-6008)
 * Fix cleanup ClassCastException (CASSANDRA-6462)
 * Reduce gossip memory use by interning VersionedValue strings (CASSANDRA-6410)
 * Allow specifying datacenters to participate in a repair (CASSANDRA-6218)
 * Fix divide-by-zero in PCI (CASSANDRA-6403)
 * Fix setting last compacted key in the wrong level for LCS (CASSANDRA-6284)
 * Add millisecond precision formats to the timestamp parser (CASSANDRA-6395)
 * Expose a total memtable size metric for a CF (CASSANDRA-6391)
 * cqlsh: handle symlinks properly (CASSANDRA-6425)
 * Fix potential infinite loop when paging query with IN (CASSANDRA-6464)
 * Fix assertion error in AbstractQueryPager.discardFirst (CASSANDRA-6447)
 * Fix streaming older SSTable yields unnecessary tombstones (CASSANDRA-6527)
Merged from 1.2:
 * Improved error message on bad properties in DDL queries (CASSANDRA-6453)
 * Randomize batchlog candidates selection (CASSANDRA-6481)
 * Fix thundering herd on endpoint cache invalidation (CASSANDRA-6345, 6485)
 * Improve batchlog write performance with vnodes (CASSANDRA-6488)
 * cqlsh: quote single quotes in strings inside collections (CASSANDRA-6172)
 * Improve gossip performance for typical messages (CASSANDRA-6409)
 * Throw IRE if a prepared statement has more markers than supported 
   (CASSANDRA-5598)
 * Expose Thread metrics for the native protocol server (CASSANDRA-6234)
 * Change snapshot response message verb to INTERNAL to avoid dropping it 
   (CASSANDRA-6415)
 * Warn when collection read has > 65K elements (CASSANDRA-5428)
 * Fix cache persistence when both row and key cache are enabled 
   (CASSANDRA-6413)
 * (Hadoop) add describe_local_ring (CASSANDRA-6268)
 * Fix handling of concurrent directory creation failure (CASSANDRA-6459)
 * Allow executing CREATE statements multiple times (CASSANDRA-6471)
 * Don't send confusing info with timeouts (CASSANDRA-6491)
 * Don't resubmit counter mutation runnables internally (CASSANDRA-6427)
 * Don't drop local mutations without a hint (CASSANDRA-6510)
 * Don't allow null max_hint_window_in_ms (CASSANDRA-6419)
 * Validate SliceRange start and finish lengths (CASSANDRA-6521)


2.0.3
 * Fix FD leak on slice read path (CASSANDRA-6275)
 * Cancel read meter task when closing SSTR (CASSANDRA-6358)
 * free off-heap IndexSummary during bulk (CASSANDRA-6359)
 * Recover from IOException in accept() thread (CASSANDRA-6349)
 * Improve Gossip tolerance of abnormally slow tasks (CASSANDRA-6338)
 * Fix trying to hint timed out counter writes (CASSANDRA-6322)
 * Allow restoring specific columnfamilies from archived CL (CASSANDRA-4809)
 * Avoid flushing compaction_history after each operation (CASSANDRA-6287)
 * Fix repair assertion error when tombstones expire (CASSANDRA-6277)
 * Skip loading corrupt key cache (CASSANDRA-6260)
 * Fixes for compacting larger-than-memory rows (CASSANDRA-6274)
 * Compact hottest sstables first and optionally omit coldest from
   compaction entirely (CASSANDRA-6109)
 * Fix modifying column_metadata from thrift (CASSANDRA-6182)
 * cqlsh: fix LIST USERS output (CASSANDRA-6242)
 * Add IRequestSink interface (CASSANDRA-6248)
 * Update memtable size while flushing (CASSANDRA-6249)
 * Provide hooks around CQL2/CQL3 statement execution (CASSANDRA-6252)
 * Require Permission.SELECT for CAS updates (CASSANDRA-6247)
 * New CQL-aware SSTableWriter (CASSANDRA-5894)
 * Reject CAS operation when the protocol v1 is used (CASSANDRA-6270)
 * Correctly throw error when frame too large (CASSANDRA-5981)
 * Fix serialization bug in PagedRange with 2ndary indexes (CASSANDRA-6299)
 * Fix CQL3 table validation in Thrift (CASSANDRA-6140)
 * Fix bug missing results with IN clauses (CASSANDRA-6327)
 * Fix paging with reversed slices (CASSANDRA-6343)
 * Set minTimestamp correctly to be able to drop expired sstables (CASSANDRA-6337)
 * Support NaN and Infinity as float literals (CASSANDRA-6003)
 * Remove RF from nodetool ring output (CASSANDRA-6289)
 * Fix attempting to flush empty rows (CASSANDRA-6374)
 * Fix potential out of bounds exception when paging (CASSANDRA-6333)
Merged from 1.2:
 * Optimize FD phi calculation (CASSANDRA-6386)
 * Improve initial FD phi estimate when starting up (CASSANDRA-6385)
 * Don't list CQL3 table in CLI describe even if named explicitely 
   (CASSANDRA-5750)
 * Invalidate row cache when dropping CF (CASSANDRA-6351)
 * add non-jamm path for cached statements (CASSANDRA-6293)
 * add windows bat files for shell commands (CASSANDRA-6145)
 * Require logging in for Thrift CQL2/3 statement preparation (CASSANDRA-6254)
 * restrict max_num_tokens to 1536 (CASSANDRA-6267)
 * Nodetool gets default JMX port from cassandra-env.sh (CASSANDRA-6273)
 * make calculatePendingRanges asynchronous (CASSANDRA-6244)
 * Remove blocking flushes in gossip thread (CASSANDRA-6297)
 * Fix potential socket leak in connectionpool creation (CASSANDRA-6308)
 * Allow LOCAL_ONE/LOCAL_QUORUM to work with SimpleStrategy (CASSANDRA-6238)
 * cqlsh: handle 'null' as session duration (CASSANDRA-6317)
 * Fix json2sstable handling of range tombstones (CASSANDRA-6316)
 * Fix missing one row in reverse query (CASSANDRA-6330)
 * Fix reading expired row value from row cache (CASSANDRA-6325)
 * Fix AssertionError when doing set element deletion (CASSANDRA-6341)
 * Make CL code for the native protocol match the one in C* 2.0
   (CASSANDRA-6347)
 * Disallow altering CQL3 table from thrift (CASSANDRA-6370)
 * Fix size computation of prepared statement (CASSANDRA-6369)


2.0.2
 * Update FailureDetector to use nanontime (CASSANDRA-4925)
 * Fix FileCacheService regressions (CASSANDRA-6149)
 * Never return WriteTimeout for CL.ANY (CASSANDRA-6132)
 * Fix race conditions in bulk loader (CASSANDRA-6129)
 * Add configurable metrics reporting (CASSANDRA-4430)
 * drop queries exceeding a configurable number of tombstones (CASSANDRA-6117)
 * Track and persist sstable read activity (CASSANDRA-5515)
 * Fixes for speculative retry (CASSANDRA-5932, CASSANDRA-6194)
 * Improve memory usage of metadata min/max column names (CASSANDRA-6077)
 * Fix thrift validation refusing row markers on CQL3 tables (CASSANDRA-6081)
 * Fix insertion of collections with CAS (CASSANDRA-6069)
 * Correctly send metadata on SELECT COUNT (CASSANDRA-6080)
 * Track clients' remote addresses in ClientState (CASSANDRA-6070)
 * Create snapshot dir if it does not exist when migrating
   leveled manifest (CASSANDRA-6093)
 * make sequential nodetool repair the default (CASSANDRA-5950)
 * Add more hooks for compaction strategy implementations (CASSANDRA-6111)
 * Fix potential NPE on composite 2ndary indexes (CASSANDRA-6098)
 * Delete can potentially be skipped in batch (CASSANDRA-6115)
 * Allow alter keyspace on system_traces (CASSANDRA-6016)
 * Disallow empty column names in cql (CASSANDRA-6136)
 * Use Java7 file-handling APIs and fix file moving on Windows (CASSANDRA-5383)
 * Save compaction history to system keyspace (CASSANDRA-5078)
 * Fix NPE if StorageService.getOperationMode() is executed before full startup (CASSANDRA-6166)
 * CQL3: support pre-epoch longs for TimestampType (CASSANDRA-6212)
 * Add reloadtriggers command to nodetool (CASSANDRA-4949)
 * cqlsh: ignore empty 'value alias' in DESCRIBE (CASSANDRA-6139)
 * Fix sstable loader (CASSANDRA-6205)
 * Reject bootstrapping if the node already exists in gossip (CASSANDRA-5571)
 * Fix NPE while loading paxos state (CASSANDRA-6211)
 * cqlsh: add SHOW SESSION <tracing-session> command (CASSANDRA-6228)
Merged from 1.2:
 * (Hadoop) Require CFRR batchSize to be at least 2 (CASSANDRA-6114)
 * Add a warning for small LCS sstable size (CASSANDRA-6191)
 * Add ability to list specific KS/CF combinations in nodetool cfstats (CASSANDRA-4191)
 * Mark CF clean if a mutation raced the drop and got it marked dirty (CASSANDRA-5946)
 * Add a LOCAL_ONE consistency level (CASSANDRA-6202)
 * Limit CQL prepared statement cache by size instead of count (CASSANDRA-6107)
 * Tracing should log write failure rather than raw exceptions (CASSANDRA-6133)
 * lock access to TM.endpointToHostIdMap (CASSANDRA-6103)
 * Allow estimated memtable size to exceed slab allocator size (CASSANDRA-6078)
 * Start MeteredFlusher earlier to prevent OOM during CL replay (CASSANDRA-6087)
 * Avoid sending Truncate command to fat clients (CASSANDRA-6088)
 * Allow where clause conditions to be in parenthesis (CASSANDRA-6037)
 * Do not open non-ssl storage port if encryption option is all (CASSANDRA-3916)
 * Move batchlog replay to its own executor (CASSANDRA-6079)
 * Add tombstone debug threshold and histogram (CASSANDRA-6042, 6057)
 * Enable tcp keepalive on incoming connections (CASSANDRA-4053)
 * Fix fat client schema pull NPE (CASSANDRA-6089)
 * Fix memtable flushing for indexed tables (CASSANDRA-6112)
 * Fix skipping columns with multiple slices (CASSANDRA-6119)
 * Expose connected thrift + native client counts (CASSANDRA-5084)
 * Optimize auth setup (CASSANDRA-6122)
 * Trace index selection (CASSANDRA-6001)
 * Update sstablesPerReadHistogram to use biased sampling (CASSANDRA-6164)
 * Log UnknownColumnfamilyException when closing socket (CASSANDRA-5725)
 * Properly error out on CREATE INDEX for counters table (CASSANDRA-6160)
 * Handle JMX notification failure for repair (CASSANDRA-6097)
 * (Hadoop) Fetch no more than 128 splits in parallel (CASSANDRA-6169)
 * stress: add username/password authentication support (CASSANDRA-6068)
 * Fix indexed queries with row cache enabled on parent table (CASSANDRA-5732)
 * Fix compaction race during columnfamily drop (CASSANDRA-5957)
 * Fix validation of empty column names for compact tables (CASSANDRA-6152)
 * Skip replaying mutations that pass CRC but fail to deserialize (CASSANDRA-6183)
 * Rework token replacement to use replace_address (CASSANDRA-5916)
 * Fix altering column types (CASSANDRA-6185)
 * cqlsh: fix CREATE/ALTER WITH completion (CASSANDRA-6196)
 * add windows bat files for shell commands (CASSANDRA-6145)
 * Fix potential stack overflow during range tombstones insertion (CASSANDRA-6181)
 * (Hadoop) Make LOCAL_ONE the default consistency level (CASSANDRA-6214)


2.0.1
 * Fix bug that could allow reading deleted data temporarily (CASSANDRA-6025)
 * Improve memory use defaults (CASSANDRA-6059)
 * Make ThriftServer more easlly extensible (CASSANDRA-6058)
 * Remove Hadoop dependency from ITransportFactory (CASSANDRA-6062)
 * add file_cache_size_in_mb setting (CASSANDRA-5661)
 * Improve error message when yaml contains invalid properties (CASSANDRA-5958)
 * Improve leveled compaction's ability to find non-overlapping L0 compactions
   to work on concurrently (CASSANDRA-5921)
 * Notify indexer of columns shadowed by range tombstones (CASSANDRA-5614)
 * Log Merkle tree stats (CASSANDRA-2698)
 * Switch from crc32 to adler32 for compressed sstable checksums (CASSANDRA-5862)
 * Improve offheap memcpy performance (CASSANDRA-5884)
 * Use a range aware scanner for cleanup (CASSANDRA-2524)
 * Cleanup doesn't need to inspect sstables that contain only local data
   (CASSANDRA-5722)
 * Add ability for CQL3 to list partition keys (CASSANDRA-4536)
 * Improve native protocol serialization (CASSANDRA-5664)
 * Upgrade Thrift to 0.9.1 (CASSANDRA-5923)
 * Require superuser status for adding triggers (CASSANDRA-5963)
 * Make standalone scrubber handle old and new style leveled manifest
   (CASSANDRA-6005)
 * Fix paxos bugs (CASSANDRA-6012, 6013, 6023)
 * Fix paged ranges with multiple replicas (CASSANDRA-6004)
 * Fix potential AssertionError during tracing (CASSANDRA-6041)
 * Fix NPE in sstablesplit (CASSANDRA-6027)
 * Migrate pre-2.0 key/value/column aliases to system.schema_columns
   (CASSANDRA-6009)
 * Paging filter empty rows too agressively (CASSANDRA-6040)
 * Support variadic parameters for IN clauses (CASSANDRA-4210)
 * cqlsh: return the result of CAS writes (CASSANDRA-5796)
 * Fix validation of IN clauses with 2ndary indexes (CASSANDRA-6050)
 * Support named bind variables in CQL (CASSANDRA-6033)
Merged from 1.2:
 * Allow cache-keys-to-save to be set at runtime (CASSANDRA-5980)
 * Avoid second-guessing out-of-space state (CASSANDRA-5605)
 * Tuning knobs for dealing with large blobs and many CFs (CASSANDRA-5982)
 * (Hadoop) Fix CQLRW for thrift tables (CASSANDRA-6002)
 * Fix possible divide-by-zero in HHOM (CASSANDRA-5990)
 * Allow local batchlog writes for CL.ANY (CASSANDRA-5967)
 * Upgrade metrics-core to version 2.2.0 (CASSANDRA-5947)
 * Fix CqlRecordWriter with composite keys (CASSANDRA-5949)
 * Add snitch, schema version, cluster, partitioner to JMX (CASSANDRA-5881)
 * Allow disabling SlabAllocator (CASSANDRA-5935)
 * Make user-defined compaction JMX blocking (CASSANDRA-4952)
 * Fix streaming does not transfer wrapped range (CASSANDRA-5948)
 * Fix loading index summary containing empty key (CASSANDRA-5965)
 * Correctly handle limits in CompositesSearcher (CASSANDRA-5975)
 * Pig: handle CQL collections (CASSANDRA-5867)
 * Pass the updated cf to the PRSI index() method (CASSANDRA-5999)
 * Allow empty CQL3 batches (as no-op) (CASSANDRA-5994)
 * Support null in CQL3 functions (CASSANDRA-5910)
 * Replace the deprecated MapMaker with CacheLoader (CASSANDRA-6007)
 * Add SSTableDeletingNotification to DataTracker (CASSANDRA-6010)
 * Fix snapshots in use get deleted during snapshot repair (CASSANDRA-6011)
 * Move hints and exception count to o.a.c.metrics (CASSANDRA-6017)
 * Fix memory leak in snapshot repair (CASSANDRA-6047)
 * Fix sstable2sjon for CQL3 tables (CASSANDRA-5852)


2.0.0
 * Fix thrift validation when inserting into CQL3 tables (CASSANDRA-5138)
 * Fix periodic memtable flushing behavior with clean memtables (CASSANDRA-5931)
 * Fix dateOf() function for pre-2.0 timestamp columns (CASSANDRA-5928)
 * Fix SSTable unintentionally loads BF when opened for batch (CASSANDRA-5938)
 * Add stream session progress to JMX (CASSANDRA-4757)
 * Fix NPE during CAS operation (CASSANDRA-5925)
Merged from 1.2:
 * Fix getBloomFilterDiskSpaceUsed for AlwaysPresentFilter (CASSANDRA-5900)
 * Don't announce schema version until we've loaded the changes locally
   (CASSANDRA-5904)
 * Fix to support off heap bloom filters size greater than 2 GB (CASSANDRA-5903)
 * Properly handle parsing huge map and set literals (CASSANDRA-5893)


2.0.0-rc2
 * enable vnodes by default (CASSANDRA-5869)
 * fix CAS contention timeout (CASSANDRA-5830)
 * fix HsHa to respect max frame size (CASSANDRA-4573)
 * Fix (some) 2i on composite components omissions (CASSANDRA-5851)
 * cqlsh: add DESCRIBE FULL SCHEMA variant (CASSANDRA-5880)
Merged from 1.2:
 * Correctly validate sparse composite cells in scrub (CASSANDRA-5855)
 * Add KeyCacheHitRate metric to CF metrics (CASSANDRA-5868)
 * cqlsh: add support for multiline comments (CASSANDRA-5798)
 * Handle CQL3 SELECT duplicate IN restrictions on clustering columns
   (CASSANDRA-5856)


2.0.0-rc1
 * improve DecimalSerializer performance (CASSANDRA-5837)
 * fix potential spurious wakeup in AsyncOneResponse (CASSANDRA-5690)
 * fix schema-related trigger issues (CASSANDRA-5774)
 * Better validation when accessing CQL3 table from thrift (CASSANDRA-5138)
 * Fix assertion error during repair (CASSANDRA-5801)
 * Fix range tombstone bug (CASSANDRA-5805)
 * DC-local CAS (CASSANDRA-5797)
 * Add a native_protocol_version column to the system.local table (CASSANRDA-5819)
 * Use index_interval from cassandra.yaml when upgraded (CASSANDRA-5822)
 * Fix buffer underflow on socket close (CASSANDRA-5792)
Merged from 1.2:
 * Fix reading DeletionTime from 1.1-format sstables (CASSANDRA-5814)
 * cqlsh: add collections support to COPY (CASSANDRA-5698)
 * retry important messages for any IOException (CASSANDRA-5804)
 * Allow empty IN relations in SELECT/UPDATE/DELETE statements (CASSANDRA-5626)
 * cqlsh: fix crashing on Windows due to libedit detection (CASSANDRA-5812)
 * fix bulk-loading compressed sstables (CASSANDRA-5820)
 * (Hadoop) fix quoting in CqlPagingRecordReader and CqlRecordWriter 
   (CASSANDRA-5824)
 * update default LCS sstable size to 160MB (CASSANDRA-5727)
 * Allow compacting 2Is via nodetool (CASSANDRA-5670)
 * Hex-encode non-String keys in OPP (CASSANDRA-5793)
 * nodetool history logging (CASSANDRA-5823)
 * (Hadoop) fix support for Thrift tables in CqlPagingRecordReader 
   (CASSANDRA-5752)
 * add "all time blocked" to StatusLogger output (CASSANDRA-5825)
 * Future-proof inter-major-version schema migrations (CASSANDRA-5845)
 * (Hadoop) add CqlPagingRecordReader support for ReversedType in Thrift table
   (CASSANDRA-5718)
 * Add -no-snapshot option to scrub (CASSANDRA-5891)
 * Fix to support off heap bloom filters size greater than 2 GB (CASSANDRA-5903)
 * Properly handle parsing huge map and set literals (CASSANDRA-5893)
 * Fix LCS L0 compaction may overlap in L1 (CASSANDRA-5907)
 * New sstablesplit tool to split large sstables offline (CASSANDRA-4766)
 * Fix potential deadlock in native protocol server (CASSANDRA-5926)
 * Disallow incompatible type change in CQL3 (CASSANDRA-5882)
Merged from 1.1:
 * Correctly validate sparse composite cells in scrub (CASSANDRA-5855)


2.0.0-beta2
 * Replace countPendingHints with Hints Created metric (CASSANDRA-5746)
 * Allow nodetool with no args, and with help to run without a server (CASSANDRA-5734)
 * Cleanup AbstractType/TypeSerializer classes (CASSANDRA-5744)
 * Remove unimplemented cli option schema-mwt (CASSANDRA-5754)
 * Support range tombstones in thrift (CASSANDRA-5435)
 * Normalize table-manipulating CQL3 statements' class names (CASSANDRA-5759)
 * cqlsh: add missing table options to DESCRIBE output (CASSANDRA-5749)
 * Fix assertion error during repair (CASSANDRA-5757)
 * Fix bulkloader (CASSANDRA-5542)
 * Add LZ4 compression to the native protocol (CASSANDRA-5765)
 * Fix bugs in the native protocol v2 (CASSANDRA-5770)
 * CAS on 'primary key only' table (CASSANDRA-5715)
 * Support streaming SSTables of old versions (CASSANDRA-5772)
 * Always respect protocol version in native protocol (CASSANDRA-5778)
 * Fix ConcurrentModificationException during streaming (CASSANDRA-5782)
 * Update deletion timestamp in Commit#updatesWithPaxosTime (CASSANDRA-5787)
 * Thrift cas() method crashes if input columns are not sorted (CASSANDRA-5786)
 * Order columns names correctly when querying for CAS (CASSANDRA-5788)
 * Fix streaming retry (CASSANDRA-5775)
Merged from 1.2:
 * if no seeds can be a reached a node won't start in a ring by itself (CASSANDRA-5768)
 * add cassandra.unsafesystem property (CASSANDRA-5704)
 * (Hadoop) quote identifiers in CqlPagingRecordReader (CASSANDRA-5763)
 * Add replace_node functionality for vnodes (CASSANDRA-5337)
 * Add timeout events to query traces (CASSANDRA-5520)
 * Fix serialization of the LEFT gossip value (CASSANDRA-5696)
 * Pig: support for cql3 tables (CASSANDRA-5234)
 * Fix skipping range tombstones with reverse queries (CASSANDRA-5712)
 * Expire entries out of ThriftSessionManager (CASSANDRA-5719)
 * Don't keep ancestor information in memory (CASSANDRA-5342)
 * Expose native protocol server status in nodetool info (CASSANDRA-5735)
 * Fix pathetic performance of range tombstones (CASSANDRA-5677)
 * Fix querying with an empty (impossible) range (CASSANDRA-5573)
 * cqlsh: handle CUSTOM 2i in DESCRIBE output (CASSANDRA-5760)
 * Fix minor bug in Range.intersects(Bound) (CASSANDRA-5771)
 * cqlsh: handle disabled compression in DESCRIBE output (CASSANDRA-5766)
 * Ensure all UP events are notified on the native protocol (CASSANDRA-5769)
 * Fix formatting of sstable2json with multiple -k arguments (CASSANDRA-5781)
 * Don't rely on row marker for queries in general to hide lost markers
   after TTL expires (CASSANDRA-5762)
 * Sort nodetool help output (CASSANDRA-5776)
 * Fix column expiring during 2 phases compaction (CASSANDRA-5799)
 * now() is being rejected in INSERTs when inside collections (CASSANDRA-5795)


2.0.0-beta1
 * Add support for indexing clustered columns (CASSANDRA-5125)
 * Removed on-heap row cache (CASSANDRA-5348)
 * use nanotime consistently for node-local timeouts (CASSANDRA-5581)
 * Avoid unnecessary second pass on name-based queries (CASSANDRA-5577)
 * Experimental triggers (CASSANDRA-1311)
 * JEMalloc support for off-heap allocation (CASSANDRA-3997)
 * Single-pass compaction (CASSANDRA-4180)
 * Removed token range bisection (CASSANDRA-5518)
 * Removed compatibility with pre-1.2.5 sstables and network messages
   (CASSANDRA-5511)
 * removed PBSPredictor (CASSANDRA-5455)
 * CAS support (CASSANDRA-5062, 5441, 5442, 5443, 5619, 5667)
 * Leveled compaction performs size-tiered compactions in L0 
   (CASSANDRA-5371, 5439)
 * Add yaml network topology snitch for mixed ec2/other envs (CASSANDRA-5339)
 * Log when a node is down longer than the hint window (CASSANDRA-4554)
 * Optimize tombstone creation for ExpiringColumns (CASSANDRA-4917)
 * Improve LeveledScanner work estimation (CASSANDRA-5250, 5407)
 * Replace compaction lock with runWithCompactionsDisabled (CASSANDRA-3430)
 * Change Message IDs to ints (CASSANDRA-5307)
 * Move sstable level information into the Stats component, removing the
   need for a separate Manifest file (CASSANDRA-4872)
 * avoid serializing to byte[] on commitlog append (CASSANDRA-5199)
 * make index_interval configurable per columnfamily (CASSANDRA-3961, CASSANDRA-5650)
 * add default_time_to_live (CASSANDRA-3974)
 * add memtable_flush_period_in_ms (CASSANDRA-4237)
 * replace supercolumns internally by composites (CASSANDRA-3237, 5123)
 * upgrade thrift to 0.9.0 (CASSANDRA-3719)
 * drop unnecessary keyspace parameter from user-defined compaction API 
   (CASSANDRA-5139)
 * more robust solution to incomplete compactions + counters (CASSANDRA-5151)
 * Change order of directory searching for c*.in.sh (CASSANDRA-3983)
 * Add tool to reset SSTable compaction level for LCS (CASSANDRA-5271)
 * Allow custom configuration loader (CASSANDRA-5045)
 * Remove memory emergency pressure valve logic (CASSANDRA-3534)
 * Reduce request latency with eager retry (CASSANDRA-4705)
 * cqlsh: Remove ASSUME command (CASSANDRA-5331)
 * Rebuild BF when loading sstables if bloom_filter_fp_chance
   has changed since compaction (CASSANDRA-5015)
 * remove row-level bloom filters (CASSANDRA-4885)
 * Change Kernel Page Cache skipping into row preheating (disabled by default)
   (CASSANDRA-4937)
 * Improve repair by deciding on a gcBefore before sending
   out TreeRequests (CASSANDRA-4932)
 * Add an official way to disable compactions (CASSANDRA-5074)
 * Reenable ALTER TABLE DROP with new semantics (CASSANDRA-3919)
 * Add binary protocol versioning (CASSANDRA-5436)
 * Swap THshaServer for TThreadedSelectorServer (CASSANDRA-5530)
 * Add alias support to SELECT statement (CASSANDRA-5075)
 * Don't create empty RowMutations in CommitLogReplayer (CASSANDRA-5541)
 * Use range tombstones when dropping cfs/columns from schema (CASSANDRA-5579)
 * cqlsh: drop CQL2/CQL3-beta support (CASSANDRA-5585)
 * Track max/min column names in sstables to be able to optimize slice
   queries (CASSANDRA-5514, CASSANDRA-5595, CASSANDRA-5600)
 * Binary protocol: allow batching already prepared statements (CASSANDRA-4693)
 * Allow preparing timestamp, ttl and limit in CQL3 queries (CASSANDRA-4450)
 * Support native link w/o JNA in Java7 (CASSANDRA-3734)
 * Use SASL authentication in binary protocol v2 (CASSANDRA-5545)
 * Replace Thrift HsHa with LMAX Disruptor based implementation (CASSANDRA-5582)
 * cqlsh: Add row count to SELECT output (CASSANDRA-5636)
 * Include a timestamp with all read commands to determine column expiration
   (CASSANDRA-5149)
 * Streaming 2.0 (CASSANDRA-5286, 5699)
 * Conditional create/drop ks/table/index statements in CQL3 (CASSANDRA-2737)
 * more pre-table creation property validation (CASSANDRA-5693)
 * Redesign repair messages (CASSANDRA-5426)
 * Fix ALTER RENAME post-5125 (CASSANDRA-5702)
 * Disallow renaming a 2ndary indexed column (CASSANDRA-5705)
 * Rename Table to Keyspace (CASSANDRA-5613)
 * Ensure changing column_index_size_in_kb on different nodes don't corrupt the
   sstable (CASSANDRA-5454)
 * Move resultset type information into prepare, not execute (CASSANDRA-5649)
 * Auto paging in binary protocol (CASSANDRA-4415, 5714)
 * Don't tie client side use of AbstractType to JDBC (CASSANDRA-4495)
 * Adds new TimestampType to replace DateType (CASSANDRA-5723, CASSANDRA-5729)
Merged from 1.2:
 * make starting native protocol server idempotent (CASSANDRA-5728)
 * Fix loading key cache when a saved entry is no longer valid (CASSANDRA-5706)
 * Fix serialization of the LEFT gossip value (CASSANDRA-5696)
 * cqlsh: Don't show 'null' in place of empty values (CASSANDRA-5675)
 * Race condition in detecting version on a mixed 1.1/1.2 cluster
   (CASSANDRA-5692)
 * Fix skipping range tombstones with reverse queries (CASSANDRA-5712)
 * Expire entries out of ThriftSessionManager (CASSANRDA-5719)
 * Don't keep ancestor information in memory (CASSANDRA-5342)
 * cqlsh: fix handling of semicolons inside BATCH queries (CASSANDRA-5697)


1.2.6
 * Fix tracing when operation completes before all responses arrive 
   (CASSANDRA-5668)
 * Fix cross-DC mutation forwarding (CASSANDRA-5632)
 * Reduce SSTableLoader memory usage (CASSANDRA-5555)
 * Scale hinted_handoff_throttle_in_kb to cluster size (CASSANDRA-5272)
 * (Hadoop) Add CQL3 input/output formats (CASSANDRA-4421, 5622)
 * (Hadoop) Fix InputKeyRange in CFIF (CASSANDRA-5536)
 * Fix dealing with ridiculously large max sstable sizes in LCS (CASSANDRA-5589)
 * Ignore pre-truncate hints (CASSANDRA-4655)
 * Move System.exit on OOM into a separate thread (CASSANDRA-5273)
 * Write row markers when serializing schema (CASSANDRA-5572)
 * Check only SSTables for the requested range when streaming (CASSANDRA-5569)
 * Improve batchlog replay behavior and hint ttl handling (CASSANDRA-5314)
 * Exclude localTimestamp from validation for tombstones (CASSANDRA-5398)
 * cqlsh: add custom prompt support (CASSANDRA-5539)
 * Reuse prepared statements in hot auth queries (CASSANDRA-5594)
 * cqlsh: add vertical output option (see EXPAND) (CASSANDRA-5597)
 * Add a rate limit option to stress (CASSANDRA-5004)
 * have BulkLoader ignore snapshots directories (CASSANDRA-5587) 
 * fix SnitchProperties logging context (CASSANDRA-5602)
 * Expose whether jna is enabled and memory is locked via JMX (CASSANDRA-5508)
 * cqlsh: fix COPY FROM with ReversedType (CASSANDRA-5610)
 * Allow creating CUSTOM indexes on collections (CASSANDRA-5615)
 * Evaluate now() function at execution time (CASSANDRA-5616)
 * Expose detailed read repair metrics (CASSANDRA-5618)
 * Correct blob literal + ReversedType parsing (CASSANDRA-5629)
 * Allow GPFS to prefer the internal IP like EC2MRS (CASSANDRA-5630)
 * fix help text for -tspw cassandra-cli (CASSANDRA-5643)
 * don't throw away initial causes exceptions for internode encryption issues 
   (CASSANDRA-5644)
 * Fix message spelling errors for cql select statements (CASSANDRA-5647)
 * Suppress custom exceptions thru jmx (CASSANDRA-5652)
 * Update CREATE CUSTOM INDEX syntax (CASSANDRA-5639)
 * Fix PermissionDetails.equals() method (CASSANDRA-5655)
 * Never allow partition key ranges in CQL3 without token() (CASSANDRA-5666)
 * Gossiper incorrectly drops AppState for an upgrading node (CASSANDRA-5660)
 * Connection thrashing during multi-region ec2 during upgrade, due to 
   messaging version (CASSANDRA-5669)
 * Avoid over reconnecting in EC2MRS (CASSANDRA-5678)
 * Fix ReadResponseSerializer.serializedSize() for digest reads (CASSANDRA-5476)
 * allow sstable2json on 2i CFs (CASSANDRA-5694)
Merged from 1.1:
 * Remove buggy thrift max message length option (CASSANDRA-5529)
 * Fix NPE in Pig's widerow mode (CASSANDRA-5488)
 * Add split size parameter to Pig and disable split combination (CASSANDRA-5544)


1.2.5
 * make BytesToken.toString only return hex bytes (CASSANDRA-5566)
 * Ensure that submitBackground enqueues at least one task (CASSANDRA-5554)
 * fix 2i updates with identical values and timestamps (CASSANDRA-5540)
 * fix compaction throttling bursty-ness (CASSANDRA-4316)
 * reduce memory consumption of IndexSummary (CASSANDRA-5506)
 * remove per-row column name bloom filters (CASSANDRA-5492)
 * Include fatal errors in trace events (CASSANDRA-5447)
 * Ensure that PerRowSecondaryIndex is notified of row-level deletes
   (CASSANDRA-5445)
 * Allow empty blob literals in CQL3 (CASSANDRA-5452)
 * Fix streaming RangeTombstones at column index boundary (CASSANDRA-5418)
 * Fix preparing statements when current keyspace is not set (CASSANDRA-5468)
 * Fix SemanticVersion.isSupportedBy minor/patch handling (CASSANDRA-5496)
 * Don't provide oldCfId for post-1.1 system cfs (CASSANDRA-5490)
 * Fix primary range ignores replication strategy (CASSANDRA-5424)
 * Fix shutdown of binary protocol server (CASSANDRA-5507)
 * Fix repair -snapshot not working (CASSANDRA-5512)
 * Set isRunning flag later in binary protocol server (CASSANDRA-5467)
 * Fix use of CQL3 functions with descending clustering order (CASSANDRA-5472)
 * Disallow renaming columns one at a time for thrift table in CQL3
   (CASSANDRA-5531)
 * cqlsh: add CLUSTERING ORDER BY support to DESCRIBE (CASSANDRA-5528)
 * Add custom secondary index support to CQL3 (CASSANDRA-5484)
 * Fix repair hanging silently on unexpected error (CASSANDRA-5229)
 * Fix Ec2Snitch regression introduced by CASSANDRA-5171 (CASSANDRA-5432)
 * Add nodetool enablebackup/disablebackup (CASSANDRA-5556)
 * cqlsh: fix DESCRIBE after case insensitive USE (CASSANDRA-5567)
Merged from 1.1
 * Add retry mechanism to OTC for non-droppable_verbs (CASSANDRA-5393)
 * Use allocator information to improve memtable memory usage estimate
   (CASSANDRA-5497)
 * Fix trying to load deleted row into row cache on startup (CASSANDRA-4463)
 * fsync leveled manifest to avoid corruption (CASSANDRA-5535)
 * Fix Bound intersection computation (CASSANDRA-5551)
 * sstablescrub now respects max memory size in cassandra.in.sh (CASSANDRA-5562)


1.2.4
 * Ensure that PerRowSecondaryIndex updates see the most recent values
   (CASSANDRA-5397)
 * avoid duplicate index entries ind PrecompactedRow and 
   ParallelCompactionIterable (CASSANDRA-5395)
 * remove the index entry on oldColumn when new column is a tombstone 
   (CASSANDRA-5395)
 * Change default stream throughput from 400 to 200 mbps (CASSANDRA-5036)
 * Gossiper logs DOWN for symmetry with UP (CASSANDRA-5187)
 * Fix mixing prepared statements between keyspaces (CASSANDRA-5352)
 * Fix consistency level during bootstrap - strike 3 (CASSANDRA-5354)
 * Fix transposed arguments in AlreadyExistsException (CASSANDRA-5362)
 * Improve asynchronous hint delivery (CASSANDRA-5179)
 * Fix Guava dependency version (12.0 -> 13.0.1) for Maven (CASSANDRA-5364)
 * Validate that provided CQL3 collection value are < 64K (CASSANDRA-5355)
 * Make upgradeSSTable skip current version sstables by default (CASSANDRA-5366)
 * Optimize min/max timestamp collection (CASSANDRA-5373)
 * Invalid streamId in cql binary protocol when using invalid CL 
   (CASSANDRA-5164)
 * Fix validation for IN where clauses with collections (CASSANDRA-5376)
 * Copy resultSet on count query to avoid ConcurrentModificationException 
   (CASSANDRA-5382)
 * Correctly typecheck in CQL3 even with ReversedType (CASSANDRA-5386)
 * Fix streaming compressed files when using encryption (CASSANDRA-5391)
 * cassandra-all 1.2.0 pom missing netty dependency (CASSANDRA-5392)
 * Fix writetime/ttl functions on null values (CASSANDRA-5341)
 * Fix NPE during cql3 select with token() (CASSANDRA-5404)
 * IndexHelper.skipBloomFilters won't skip non-SHA filters (CASSANDRA-5385)
 * cqlsh: Print maps ordered by key, sort sets (CASSANDRA-5413)
 * Add null syntax support in CQL3 for inserts (CASSANDRA-3783)
 * Allow unauthenticated set_keyspace() calls (CASSANDRA-5423)
 * Fix potential incremental backups race (CASSANDRA-5410)
 * Fix prepared BATCH statements with batch-level timestamps (CASSANDRA-5415)
 * Allow overriding superuser setup delay (CASSANDRA-5430)
 * cassandra-shuffle with JMX usernames and passwords (CASSANDRA-5431)
Merged from 1.1:
 * cli: Quote ks and cf names in schema output when needed (CASSANDRA-5052)
 * Fix bad default for min/max timestamp in SSTableMetadata (CASSANDRA-5372)
 * Fix cf name extraction from manifest in Directories.migrateFile() 
   (CASSANDRA-5242)
 * Support pluggable internode authentication (CASSANDRA-5401)


1.2.3
 * add check for sstable overlap within a level on startup (CASSANDRA-5327)
 * replace ipv6 colons in jmx object names (CASSANDRA-5298, 5328)
 * Avoid allocating SSTableBoundedScanner during repair when the range does 
   not intersect the sstable (CASSANDRA-5249)
 * Don't lowercase property map keys (this breaks NTS) (CASSANDRA-5292)
 * Fix composite comparator with super columns (CASSANDRA-5287)
 * Fix insufficient validation of UPDATE queries against counter cfs
   (CASSANDRA-5300)
 * Fix PropertyFileSnitch default DC/Rack behavior (CASSANDRA-5285)
 * Handle null values when executing prepared statement (CASSANDRA-5081)
 * Add netty to pom dependencies (CASSANDRA-5181)
 * Include type arguments in Thrift CQLPreparedResult (CASSANDRA-5311)
 * Fix compaction not removing columns when bf_fp_ratio is 1 (CASSANDRA-5182)
 * cli: Warn about missing CQL3 tables in schema descriptions (CASSANDRA-5309)
 * Re-enable unknown option in replication/compaction strategies option for
   backward compatibility (CASSANDRA-4795)
 * Add binary protocol support to stress (CASSANDRA-4993)
 * cqlsh: Fix COPY FROM value quoting and null handling (CASSANDRA-5305)
 * Fix repair -pr for vnodes (CASSANDRA-5329)
 * Relax CL for auth queries for non-default users (CASSANDRA-5310)
 * Fix AssertionError during repair (CASSANDRA-5245)
 * Don't announce migrations to pre-1.2 nodes (CASSANDRA-5334)
Merged from 1.1:
 * Update offline scrub for 1.0 -> 1.1 directory structure (CASSANDRA-5195)
 * add tmp flag to Descriptor hashcode (CASSANDRA-4021)
 * fix logging of "Found table data in data directories" when only system tables
   are present (CASSANDRA-5289)
 * cli: Add JMX authentication support (CASSANDRA-5080)
 * nodetool: ability to repair specific range (CASSANDRA-5280)
 * Fix possible assertion triggered in SliceFromReadCommand (CASSANDRA-5284)
 * cqlsh: Add inet type support on Windows (ipv4-only) (CASSANDRA-4801)
 * Fix race when initializing ColumnFamilyStore (CASSANDRA-5350)
 * Add UseTLAB JVM flag (CASSANDRA-5361)


1.2.2
 * fix potential for multiple concurrent compactions of the same sstables
   (CASSANDRA-5256)
 * avoid no-op caching of byte[] on commitlog append (CASSANDRA-5199)
 * fix symlinks under data dir not working (CASSANDRA-5185)
 * fix bug in compact storage metadata handling (CASSANDRA-5189)
 * Validate login for USE queries (CASSANDRA-5207)
 * cli: remove default username and password (CASSANDRA-5208)
 * configure populate_io_cache_on_flush per-CF (CASSANDRA-4694)
 * allow configuration of internode socket buffer (CASSANDRA-3378)
 * Make sstable directory picking blacklist-aware again (CASSANDRA-5193)
 * Correctly expire gossip states for edge cases (CASSANDRA-5216)
 * Improve handling of directory creation failures (CASSANDRA-5196)
 * Expose secondary indicies to the rest of nodetool (CASSANDRA-4464)
 * Binary protocol: avoid sending notification for 0.0.0.0 (CASSANDRA-5227)
 * add UseCondCardMark XX jvm settings on jdk 1.7 (CASSANDRA-4366)
 * CQL3 refactor to allow conversion function (CASSANDRA-5226)
 * Fix drop of sstables in some circumstance (CASSANDRA-5232)
 * Implement caching of authorization results (CASSANDRA-4295)
 * Add support for LZ4 compression (CASSANDRA-5038)
 * Fix missing columns in wide rows queries (CASSANDRA-5225)
 * Simplify auth setup and make system_auth ks alterable (CASSANDRA-5112)
 * Stop compactions from hanging during bootstrap (CASSANDRA-5244)
 * fix compressed streaming sending extra chunk (CASSANDRA-5105)
 * Add CQL3-based implementations of IAuthenticator and IAuthorizer
   (CASSANDRA-4898)
 * Fix timestamp-based tomstone removal logic (CASSANDRA-5248)
 * cli: Add JMX authentication support (CASSANDRA-5080)
 * Fix forceFlush behavior (CASSANDRA-5241)
 * cqlsh: Add username autocompletion (CASSANDRA-5231)
 * Fix CQL3 composite partition key error (CASSANDRA-5240)
 * Allow IN clause on last clustering key (CASSANDRA-5230)
Merged from 1.1:
 * fix start key/end token validation for wide row iteration (CASSANDRA-5168)
 * add ConfigHelper support for Thrift frame and max message sizes (CASSANDRA-5188)
 * fix nodetool repair not fail on node down (CASSANDRA-5203)
 * always collect tombstone hints (CASSANDRA-5068)
 * Fix error when sourcing file in cqlsh (CASSANDRA-5235)


1.2.1
 * stream undelivered hints on decommission (CASSANDRA-5128)
 * GossipingPropertyFileSnitch loads saved dc/rack info if needed (CASSANDRA-5133)
 * drain should flush system CFs too (CASSANDRA-4446)
 * add inter_dc_tcp_nodelay setting (CASSANDRA-5148)
 * re-allow wrapping ranges for start_token/end_token range pairitspwng (CASSANDRA-5106)
 * fix validation compaction of empty rows (CASSANDRA-5136)
 * nodetool methods to enable/disable hint storage/delivery (CASSANDRA-4750)
 * disallow bloom filter false positive chance of 0 (CASSANDRA-5013)
 * add threadpool size adjustment methods to JMXEnabledThreadPoolExecutor and 
   CompactionManagerMBean (CASSANDRA-5044)
 * fix hinting for dropped local writes (CASSANDRA-4753)
 * off-heap cache doesn't need mutable column container (CASSANDRA-5057)
 * apply disk_failure_policy to bad disks on initial directory creation 
   (CASSANDRA-4847)
 * Optimize name-based queries to use ArrayBackedSortedColumns (CASSANDRA-5043)
 * Fall back to old manifest if most recent is unparseable (CASSANDRA-5041)
 * pool [Compressed]RandomAccessReader objects on the partitioned read path
   (CASSANDRA-4942)
 * Add debug logging to list filenames processed by Directories.migrateFile 
   method (CASSANDRA-4939)
 * Expose black-listed directories via JMX (CASSANDRA-4848)
 * Log compaction merge counts (CASSANDRA-4894)
 * Minimize byte array allocation by AbstractData{Input,Output} (CASSANDRA-5090)
 * Add SSL support for the binary protocol (CASSANDRA-5031)
 * Allow non-schema system ks modification for shuffle to work (CASSANDRA-5097)
 * cqlsh: Add default limit to SELECT statements (CASSANDRA-4972)
 * cqlsh: fix DESCRIBE for 1.1 cfs in CQL3 (CASSANDRA-5101)
 * Correctly gossip with nodes >= 1.1.7 (CASSANDRA-5102)
 * Ensure CL guarantees on digest mismatch (CASSANDRA-5113)
 * Validate correctly selects on composite partition key (CASSANDRA-5122)
 * Fix exception when adding collection (CASSANDRA-5117)
 * Handle states for non-vnode clusters correctly (CASSANDRA-5127)
 * Refuse unrecognized replication and compaction strategy options (CASSANDRA-4795)
 * Pick the correct value validator in sstable2json for cql3 tables (CASSANDRA-5134)
 * Validate login for describe_keyspace, describe_keyspaces and set_keyspace
   (CASSANDRA-5144)
 * Fix inserting empty maps (CASSANDRA-5141)
 * Don't remove tokens from System table for node we know (CASSANDRA-5121)
 * fix streaming progress report for compresed files (CASSANDRA-5130)
 * Coverage analysis for low-CL queries (CASSANDRA-4858)
 * Stop interpreting dates as valid timeUUID value (CASSANDRA-4936)
 * Adds E notation for floating point numbers (CASSANDRA-4927)
 * Detect (and warn) unintentional use of the cql2 thrift methods when cql3 was
   intended (CASSANDRA-5172)
 * cli: Quote ks and cf names in schema output when needed (CASSANDRA-5052)
 * Fix cf name extraction from manifest in Directories.migrateFile() (CASSANDRA-5242)
 * Replace mistaken usage of commons-logging with slf4j (CASSANDRA-5464)
 * Ensure Jackson dependency matches lib (CASSANDRA-5126)
 * Expose droppable tombstone ratio stats over JMX (CASSANDRA-5159)
Merged from 1.1:
 * Simplify CompressedRandomAccessReader to work around JDK FD bug (CASSANDRA-5088)
 * Improve handling a changing target throttle rate mid-compaction (CASSANDRA-5087)
 * Pig: correctly decode row keys in widerow mode (CASSANDRA-5098)
 * nodetool repair command now prints progress (CASSANDRA-4767)
 * fix user defined compaction to run against 1.1 data directory (CASSANDRA-5118)
 * Fix CQL3 BATCH authorization caching (CASSANDRA-5145)
 * fix get_count returns incorrect value with TTL (CASSANDRA-5099)
 * better handling for mid-compaction failure (CASSANDRA-5137)
 * convert default marshallers list to map for better readability (CASSANDRA-5109)
 * fix ConcurrentModificationException in getBootstrapSource (CASSANDRA-5170)
 * fix sstable maxtimestamp for row deletes and pre-1.1.1 sstables (CASSANDRA-5153)
 * Fix thread growth on node removal (CASSANDRA-5175)
 * Make Ec2Region's datacenter name configurable (CASSANDRA-5155)


1.2.0
 * Disallow counters in collections (CASSANDRA-5082)
 * cqlsh: add unit tests (CASSANDRA-3920)
 * fix default bloom_filter_fp_chance for LeveledCompactionStrategy (CASSANDRA-5093)
Merged from 1.1:
 * add validation for get_range_slices with start_key and end_token (CASSANDRA-5089)


1.2.0-rc2
 * fix nodetool ownership display with vnodes (CASSANDRA-5065)
 * cqlsh: add DESCRIBE KEYSPACES command (CASSANDRA-5060)
 * Fix potential infinite loop when reloading CFS (CASSANDRA-5064)
 * Fix SimpleAuthorizer example (CASSANDRA-5072)
 * cqlsh: force CL.ONE for tracing and system.schema* queries (CASSANDRA-5070)
 * Includes cassandra-shuffle in the debian package (CASSANDRA-5058)
Merged from 1.1:
 * fix multithreaded compaction deadlock (CASSANDRA-4492)
 * fix temporarily missing schema after upgrade from pre-1.1.5 (CASSANDRA-5061)
 * Fix ALTER TABLE overriding compression options with defaults
   (CASSANDRA-4996, 5066)
 * fix specifying and altering crc_check_chance (CASSANDRA-5053)
 * fix Murmur3Partitioner ownership% calculation (CASSANDRA-5076)
 * Don't expire columns sooner than they should in 2ndary indexes (CASSANDRA-5079)


1.2-rc1
 * rename rpc_timeout settings to request_timeout (CASSANDRA-5027)
 * add BF with 0.1 FP to LCS by default (CASSANDRA-5029)
 * Fix preparing insert queries (CASSANDRA-5016)
 * Fix preparing queries with counter increment (CASSANDRA-5022)
 * Fix preparing updates with collections (CASSANDRA-5017)
 * Don't generate UUID based on other node address (CASSANDRA-5002)
 * Fix message when trying to alter a clustering key type (CASSANDRA-5012)
 * Update IAuthenticator to match the new IAuthorizer (CASSANDRA-5003)
 * Fix inserting only a key in CQL3 (CASSANDRA-5040)
 * Fix CQL3 token() function when used with strings (CASSANDRA-5050)
Merged from 1.1:
 * reduce log spam from invalid counter shards (CASSANDRA-5026)
 * Improve schema propagation performance (CASSANDRA-5025)
 * Fix for IndexHelper.IndexFor throws OOB Exception (CASSANDRA-5030)
 * cqlsh: make it possible to describe thrift CFs (CASSANDRA-4827)
 * cqlsh: fix timestamp formatting on some platforms (CASSANDRA-5046)


1.2-beta3
 * make consistency level configurable in cqlsh (CASSANDRA-4829)
 * fix cqlsh rendering of blob fields (CASSANDRA-4970)
 * fix cqlsh DESCRIBE command (CASSANDRA-4913)
 * save truncation position in system table (CASSANDRA-4906)
 * Move CompressionMetadata off-heap (CASSANDRA-4937)
 * allow CLI to GET cql3 columnfamily data (CASSANDRA-4924)
 * Fix rare race condition in getExpireTimeForEndpoint (CASSANDRA-4402)
 * acquire references to overlapping sstables during compaction so bloom filter
   doesn't get free'd prematurely (CASSANDRA-4934)
 * Don't share slice query filter in CQL3 SelectStatement (CASSANDRA-4928)
 * Separate tracing from Log4J (CASSANDRA-4861)
 * Exclude gcable tombstones from merkle-tree computation (CASSANDRA-4905)
 * Better printing of AbstractBounds for tracing (CASSANDRA-4931)
 * Optimize mostRecentTombstone check in CC.collectAllData (CASSANDRA-4883)
 * Change stream session ID to UUID to avoid collision from same node (CASSANDRA-4813)
 * Use Stats.db when bulk loading if present (CASSANDRA-4957)
 * Skip repair on system_trace and keyspaces with RF=1 (CASSANDRA-4956)
 * (cql3) Remove arbitrary SELECT limit (CASSANDRA-4918)
 * Correctly handle prepared operation on collections (CASSANDRA-4945)
 * Fix CQL3 LIMIT (CASSANDRA-4877)
 * Fix Stress for CQL3 (CASSANDRA-4979)
 * Remove cassandra specific exceptions from JMX interface (CASSANDRA-4893)
 * (CQL3) Force using ALLOW FILTERING on potentially inefficient queries (CASSANDRA-4915)
 * (cql3) Fix adding column when the table has collections (CASSANDRA-4982)
 * (cql3) Fix allowing collections with compact storage (CASSANDRA-4990)
 * (cql3) Refuse ttl/writetime function on collections (CASSANDRA-4992)
 * Replace IAuthority with new IAuthorizer (CASSANDRA-4874)
 * clqsh: fix KEY pseudocolumn escaping when describing Thrift tables
   in CQL3 mode (CASSANDRA-4955)
 * add basic authentication support for Pig CassandraStorage (CASSANDRA-3042)
 * fix CQL2 ALTER TABLE compaction_strategy_class altering (CASSANDRA-4965)
Merged from 1.1:
 * Fall back to old describe_splits if d_s_ex is not available (CASSANDRA-4803)
 * Improve error reporting when streaming ranges fail (CASSANDRA-5009)
 * Fix cqlsh timestamp formatting of timezone info (CASSANDRA-4746)
 * Fix assertion failure with leveled compaction (CASSANDRA-4799)
 * Check for null end_token in get_range_slice (CASSANDRA-4804)
 * Remove all remnants of removed nodes (CASSANDRA-4840)
 * Add aut-reloading of the log4j file in debian package (CASSANDRA-4855)
 * Fix estimated row cache entry size (CASSANDRA-4860)
 * reset getRangeSlice filter after finishing a row for get_paged_slice
   (CASSANDRA-4919)
 * expunge row cache post-truncate (CASSANDRA-4940)
 * Allow static CF definition with compact storage (CASSANDRA-4910)
 * Fix endless loop/compaction of schema_* CFs due to broken timestamps (CASSANDRA-4880)
 * Fix 'wrong class type' assertion in CounterColumn (CASSANDRA-4976)


1.2-beta2
 * fp rate of 1.0 disables BF entirely; LCS defaults to 1.0 (CASSANDRA-4876)
 * off-heap bloom filters for row keys (CASSANDRA_4865)
 * add extension point for sstable components (CASSANDRA-4049)
 * improve tracing output (CASSANDRA-4852, 4862)
 * make TRACE verb droppable (CASSANDRA-4672)
 * fix BulkLoader recognition of CQL3 columnfamilies (CASSANDRA-4755)
 * Sort commitlog segments for replay by id instead of mtime (CASSANDRA-4793)
 * Make hint delivery asynchronous (CASSANDRA-4761)
 * Pluggable Thrift transport factories for CLI and cqlsh (CASSANDRA-4609, 4610)
 * cassandra-cli: allow Double value type to be inserted to a column (CASSANDRA-4661)
 * Add ability to use custom TServerFactory implementations (CASSANDRA-4608)
 * optimize batchlog flushing to skip successful batches (CASSANDRA-4667)
 * include metadata for system keyspace itself in schema tables (CASSANDRA-4416)
 * add check to PropertyFileSnitch to verify presence of location for
   local node (CASSANDRA-4728)
 * add PBSPredictor consistency modeler (CASSANDRA-4261)
 * remove vestiges of Thrift unframed mode (CASSANDRA-4729)
 * optimize single-row PK lookups (CASSANDRA-4710)
 * adjust blockFor calculation to account for pending ranges due to node 
   movement (CASSANDRA-833)
 * Change CQL version to 3.0.0 and stop accepting 3.0.0-beta1 (CASSANDRA-4649)
 * (CQL3) Make prepared statement global instead of per connection 
   (CASSANDRA-4449)
 * Fix scrubbing of CQL3 created tables (CASSANDRA-4685)
 * (CQL3) Fix validation when using counter and regular columns in the same 
   table (CASSANDRA-4706)
 * Fix bug starting Cassandra with simple authentication (CASSANDRA-4648)
 * Add support for batchlog in CQL3 (CASSANDRA-4545, 4738)
 * Add support for multiple column family outputs in CFOF (CASSANDRA-4208)
 * Support repairing only the local DC nodes (CASSANDRA-4747)
 * Use rpc_address for binary protocol and change default port (CASSANDRA-4751)
 * Fix use of collections in prepared statements (CASSANDRA-4739)
 * Store more information into peers table (CASSANDRA-4351, 4814)
 * Configurable bucket size for size tiered compaction (CASSANDRA-4704)
 * Run leveled compaction in parallel (CASSANDRA-4310)
 * Fix potential NPE during CFS reload (CASSANDRA-4786)
 * Composite indexes may miss results (CASSANDRA-4796)
 * Move consistency level to the protocol level (CASSANDRA-4734, 4824)
 * Fix Subcolumn slice ends not respected (CASSANDRA-4826)
 * Fix Assertion error in cql3 select (CASSANDRA-4783)
 * Fix list prepend logic (CQL3) (CASSANDRA-4835)
 * Add booleans as literals in CQL3 (CASSANDRA-4776)
 * Allow renaming PK columns in CQL3 (CASSANDRA-4822)
 * Fix binary protocol NEW_NODE event (CASSANDRA-4679)
 * Fix potential infinite loop in tombstone compaction (CASSANDRA-4781)
 * Remove system tables accounting from schema (CASSANDRA-4850)
 * (cql3) Force provided columns in clustering key order in 
   'CLUSTERING ORDER BY' (CASSANDRA-4881)
 * Fix composite index bug (CASSANDRA-4884)
 * Fix short read protection for CQL3 (CASSANDRA-4882)
 * Add tracing support to the binary protocol (CASSANDRA-4699)
 * (cql3) Don't allow prepared marker inside collections (CASSANDRA-4890)
 * Re-allow order by on non-selected columns (CASSANDRA-4645)
 * Bug when composite index is created in a table having collections (CASSANDRA-4909)
 * log index scan subject in CompositesSearcher (CASSANDRA-4904)
Merged from 1.1:
 * add get[Row|Key]CacheEntries to CacheServiceMBean (CASSANDRA-4859)
 * fix get_paged_slice to wrap to next row correctly (CASSANDRA-4816)
 * fix indexing empty column values (CASSANDRA-4832)
 * allow JdbcDate to compose null Date objects (CASSANDRA-4830)
 * fix possible stackoverflow when compacting 1000s of sstables
   (CASSANDRA-4765)
 * fix wrong leveled compaction progress calculation (CASSANDRA-4807)
 * add a close() method to CRAR to prevent leaking file descriptors (CASSANDRA-4820)
 * fix potential infinite loop in get_count (CASSANDRA-4833)
 * fix compositeType.{get/from}String methods (CASSANDRA-4842)
 * (CQL) fix CREATE COLUMNFAMILY permissions check (CASSANDRA-4864)
 * Fix DynamicCompositeType same type comparison (CASSANDRA-4711)
 * Fix duplicate SSTable reference when stream session failed (CASSANDRA-3306)
 * Allow static CF definition with compact storage (CASSANDRA-4910)
 * Fix endless loop/compaction of schema_* CFs due to broken timestamps (CASSANDRA-4880)
 * Fix 'wrong class type' assertion in CounterColumn (CASSANDRA-4976)


1.2-beta1
 * add atomic_batch_mutate (CASSANDRA-4542, -4635)
 * increase default max_hint_window_in_ms to 3h (CASSANDRA-4632)
 * include message initiation time to replicas so they can more
   accurately drop timed-out requests (CASSANDRA-2858)
 * fix clientutil.jar dependencies (CASSANDRA-4566)
 * optimize WriteResponse (CASSANDRA-4548)
 * new metrics (CASSANDRA-4009)
 * redesign KEYS indexes to avoid read-before-write (CASSANDRA-2897)
 * debug tracing (CASSANDRA-1123)
 * parallelize row cache loading (CASSANDRA-4282)
 * Make compaction, flush JBOD-aware (CASSANDRA-4292)
 * run local range scans on the read stage (CASSANDRA-3687)
 * clean up ioexceptions (CASSANDRA-2116)
 * add disk_failure_policy (CASSANDRA-2118)
 * Introduce new json format with row level deletion (CASSANDRA-4054)
 * remove redundant "name" column from schema_keyspaces (CASSANDRA-4433)
 * improve "nodetool ring" handling of multi-dc clusters (CASSANDRA-3047)
 * update NTS calculateNaturalEndpoints to be O(N log N) (CASSANDRA-3881)
 * split up rpc timeout by operation type (CASSANDRA-2819)
 * rewrite key cache save/load to use only sequential i/o (CASSANDRA-3762)
 * update MS protocol with a version handshake + broadcast address id
   (CASSANDRA-4311)
 * multithreaded hint replay (CASSANDRA-4189)
 * add inter-node message compression (CASSANDRA-3127)
 * remove COPP (CASSANDRA-2479)
 * Track tombstone expiration and compact when tombstone content is
   higher than a configurable threshold, default 20% (CASSANDRA-3442, 4234)
 * update MurmurHash to version 3 (CASSANDRA-2975)
 * (CLI) track elapsed time for `delete' operation (CASSANDRA-4060)
 * (CLI) jline version is bumped to 1.0 to properly  support
   'delete' key function (CASSANDRA-4132)
 * Save IndexSummary into new SSTable 'Summary' component (CASSANDRA-2392, 4289)
 * Add support for range tombstones (CASSANDRA-3708)
 * Improve MessagingService efficiency (CASSANDRA-3617)
 * Avoid ID conflicts from concurrent schema changes (CASSANDRA-3794)
 * Set thrift HSHA server thread limit to unlimited by default (CASSANDRA-4277)
 * Avoids double serialization of CF id in RowMutation messages
   (CASSANDRA-4293)
 * stream compressed sstables directly with java nio (CASSANDRA-4297)
 * Support multiple ranges in SliceQueryFilter (CASSANDRA-3885)
 * Add column metadata to system column families (CASSANDRA-4018)
 * (cql3) Always use composite types by default (CASSANDRA-4329)
 * (cql3) Add support for set, map and list (CASSANDRA-3647)
 * Validate date type correctly (CASSANDRA-4441)
 * (cql3) Allow definitions with only a PK (CASSANDRA-4361)
 * (cql3) Add support for row key composites (CASSANDRA-4179)
 * improve DynamicEndpointSnitch by using reservoir sampling (CASSANDRA-4038)
 * (cql3) Add support for 2ndary indexes (CASSANDRA-3680)
 * (cql3) fix defining more than one PK to be invalid (CASSANDRA-4477)
 * remove schema agreement checking from all external APIs (Thrift, CQL and CQL3) (CASSANDRA-4487)
 * add Murmur3Partitioner and make it default for new installations (CASSANDRA-3772, 4621)
 * (cql3) update pseudo-map syntax to use map syntax (CASSANDRA-4497)
 * Finer grained exceptions hierarchy and provides error code with exceptions (CASSANDRA-3979)
 * Adds events push to binary protocol (CASSANDRA-4480)
 * Rewrite nodetool help (CASSANDRA-2293)
 * Make CQL3 the default for CQL (CASSANDRA-4640)
 * update stress tool to be able to use CQL3 (CASSANDRA-4406)
 * Accept all thrift update on CQL3 cf but don't expose their metadata (CASSANDRA-4377)
 * Replace Throttle with Guava's RateLimiter for HintedHandOff (CASSANDRA-4541)
 * fix counter add/get using CQL2 and CQL3 in stress tool (CASSANDRA-4633)
 * Add sstable count per level to cfstats (CASSANDRA-4537)
 * (cql3) Add ALTER KEYSPACE statement (CASSANDRA-4611)
 * (cql3) Allow defining default consistency levels (CASSANDRA-4448)
 * (cql3) Fix queries using LIMIT missing results (CASSANDRA-4579)
 * fix cross-version gossip messaging (CASSANDRA-4576)
 * added inet data type (CASSANDRA-4627)


1.1.6
 * Wait for writes on synchronous read digest mismatch (CASSANDRA-4792)
 * fix commitlog replay for nanotime-infected sstables (CASSANDRA-4782)
 * preflight check ttl for maximum of 20 years (CASSANDRA-4771)
 * (Pig) fix widerow input with single column rows (CASSANDRA-4789)
 * Fix HH to compact with correct gcBefore, which avoids wiping out
   undelivered hints (CASSANDRA-4772)
 * LCS will merge up to 32 L0 sstables as intended (CASSANDRA-4778)
 * NTS will default unconfigured DC replicas to zero (CASSANDRA-4675)
 * use default consistency level in counter validation if none is
   explicitly provide (CASSANDRA-4700)
 * Improve IAuthority interface by introducing fine-grained
   access permissions and grant/revoke commands (CASSANDRA-4490, 4644)
 * fix assumption error in CLI when updating/describing keyspace 
   (CASSANDRA-4322)
 * Adds offline sstablescrub to debian packaging (CASSANDRA-4642)
 * Automatic fixing of overlapping leveled sstables (CASSANDRA-4644)
 * fix error when using ORDER BY with extended selections (CASSANDRA-4689)
 * (CQL3) Fix validation for IN queries for non-PK cols (CASSANDRA-4709)
 * fix re-created keyspace disappering after 1.1.5 upgrade 
   (CASSANDRA-4698, 4752)
 * (CLI) display elapsed time in 2 fraction digits (CASSANDRA-3460)
 * add authentication support to sstableloader (CASSANDRA-4712)
 * Fix CQL3 'is reversed' logic (CASSANDRA-4716, 4759)
 * (CQL3) Don't return ReversedType in result set metadata (CASSANDRA-4717)
 * Backport adding AlterKeyspace statement (CASSANDRA-4611)
 * (CQL3) Correcty accept upper-case data types (CASSANDRA-4770)
 * Add binary protocol events for schema changes (CASSANDRA-4684)
Merged from 1.0:
 * Switch from NBHM to CHM in MessagingService's callback map, which
   prevents OOM in long-running instances (CASSANDRA-4708)


1.1.5
 * add SecondaryIndex.reload API (CASSANDRA-4581)
 * use millis + atomicint for commitlog segment creation instead of
   nanotime, which has issues under some hypervisors (CASSANDRA-4601)
 * fix FD leak in slice queries (CASSANDRA-4571)
 * avoid recursion in leveled compaction (CASSANDRA-4587)
 * increase stack size under Java7 to 180K
 * Log(info) schema changes (CASSANDRA-4547)
 * Change nodetool setcachecapcity to manipulate global caches (CASSANDRA-4563)
 * (cql3) fix setting compaction strategy (CASSANDRA-4597)
 * fix broken system.schema_* timestamps on system startup (CASSANDRA-4561)
 * fix wrong skip of cache saving (CASSANDRA-4533)
 * Avoid NPE when lost+found is in data dir (CASSANDRA-4572)
 * Respect five-minute flush moratorium after initial CL replay (CASSANDRA-4474)
 * Adds ntp as recommended in debian packaging (CASSANDRA-4606)
 * Configurable transport in CF Record{Reader|Writer} (CASSANDRA-4558)
 * (cql3) fix potential NPE with both equal and unequal restriction (CASSANDRA-4532)
 * (cql3) improves ORDER BY validation (CASSANDRA-4624)
 * Fix potential deadlock during counter writes (CASSANDRA-4578)
 * Fix cql error with ORDER BY when using IN (CASSANDRA-4612)
Merged from 1.0:
 * increase Xss to 160k to accomodate latest 1.6 JVMs (CASSANDRA-4602)
 * fix toString of hint destination tokens (CASSANDRA-4568)
 * Fix multiple values for CurrentLocal NodeID (CASSANDRA-4626)


1.1.4
 * fix offline scrub to catch >= out of order rows (CASSANDRA-4411)
 * fix cassandra-env.sh on RHEL and other non-dash-based systems 
   (CASSANDRA-4494)
Merged from 1.0:
 * (Hadoop) fix setting key length for old-style mapred api (CASSANDRA-4534)
 * (Hadoop) fix iterating through a resultset consisting entirely
   of tombstoned rows (CASSANDRA-4466)


1.1.3
 * (cqlsh) add COPY TO (CASSANDRA-4434)
 * munmap commitlog segments before rename (CASSANDRA-4337)
 * (JMX) rename getRangeKeySample to sampleKeyRange to avoid returning
   multi-MB results as an attribute (CASSANDRA-4452)
 * flush based on data size, not throughput; overwritten columns no 
   longer artificially inflate liveRatio (CASSANDRA-4399)
 * update default commitlog segment size to 32MB and total commitlog
   size to 32/1024 MB for 32/64 bit JVMs, respectively (CASSANDRA-4422)
 * avoid using global partitioner to estimate ranges in index sstables
   (CASSANDRA-4403)
 * restore pre-CASSANDRA-3862 approach to removing expired tombstones
   from row cache during compaction (CASSANDRA-4364)
 * (stress) support for CQL prepared statements (CASSANDRA-3633)
 * Correctly catch exception when Snappy cannot be loaded (CASSANDRA-4400)
 * (cql3) Support ORDER BY when IN condition is given in WHERE clause (CASSANDRA-4327)
 * (cql3) delete "component_index" column on DROP TABLE call (CASSANDRA-4420)
 * change nanoTime() to currentTimeInMillis() in schema related code (CASSANDRA-4432)
 * add a token generation tool (CASSANDRA-3709)
 * Fix LCS bug with sstable containing only 1 row (CASSANDRA-4411)
 * fix "Can't Modify Index Name" problem on CF update (CASSANDRA-4439)
 * Fix assertion error in getOverlappingSSTables during repair (CASSANDRA-4456)
 * fix nodetool's setcompactionthreshold command (CASSANDRA-4455)
 * Ensure compacted files are never used, to avoid counter overcount (CASSANDRA-4436)
Merged from 1.0:
 * Push the validation of secondary index values to the SecondaryIndexManager (CASSANDRA-4240)
 * allow dropping columns shadowed by not-yet-expired supercolumn or row
   tombstones in PrecompactedRow (CASSANDRA-4396)


1.1.2
 * Fix cleanup not deleting index entries (CASSANDRA-4379)
 * Use correct partitioner when saving + loading caches (CASSANDRA-4331)
 * Check schema before trying to export sstable (CASSANDRA-2760)
 * Raise a meaningful exception instead of NPE when PFS encounters
   an unconfigured node + no default (CASSANDRA-4349)
 * fix bug in sstable blacklisting with LCS (CASSANDRA-4343)
 * LCS no longer promotes tiny sstables out of L0 (CASSANDRA-4341)
 * skip tombstones during hint replay (CASSANDRA-4320)
 * fix NPE in compactionstats (CASSANDRA-4318)
 * enforce 1m min keycache for auto (CASSANDRA-4306)
 * Have DeletedColumn.isMFD always return true (CASSANDRA-4307)
 * (cql3) exeption message for ORDER BY constraints said primary filter can be
    an IN clause, which is misleading (CASSANDRA-4319)
 * (cql3) Reject (not yet supported) creation of 2ndardy indexes on tables with
   composite primary keys (CASSANDRA-4328)
 * Set JVM stack size to 160k for java 7 (CASSANDRA-4275)
 * cqlsh: add COPY command to load data from CSV flat files (CASSANDRA-4012)
 * CFMetaData.fromThrift to throw ConfigurationException upon error (CASSANDRA-4353)
 * Use CF comparator to sort indexed columns in SecondaryIndexManager
   (CASSANDRA-4365)
 * add strategy_options to the KSMetaData.toString() output (CASSANDRA-4248)
 * (cql3) fix range queries containing unqueried results (CASSANDRA-4372)
 * (cql3) allow updating column_alias types (CASSANDRA-4041)
 * (cql3) Fix deletion bug (CASSANDRA-4193)
 * Fix computation of overlapping sstable for leveled compaction (CASSANDRA-4321)
 * Improve scrub and allow to run it offline (CASSANDRA-4321)
 * Fix assertionError in StorageService.bulkLoad (CASSANDRA-4368)
 * (cqlsh) add option to authenticate to a keyspace at startup (CASSANDRA-4108)
 * (cqlsh) fix ASSUME functionality (CASSANDRA-4352)
 * Fix ColumnFamilyRecordReader to not return progress > 100% (CASSANDRA-3942)
Merged from 1.0:
 * Set gc_grace on index CF to 0 (CASSANDRA-4314)


1.1.1
 * add populate_io_cache_on_flush option (CASSANDRA-2635)
 * allow larger cache capacities than 2GB (CASSANDRA-4150)
 * add getsstables command to nodetool (CASSANDRA-4199)
 * apply parent CF compaction settings to secondary index CFs (CASSANDRA-4280)
 * preserve commitlog size cap when recycling segments at startup
   (CASSANDRA-4201)
 * (Hadoop) fix split generation regression (CASSANDRA-4259)
 * ignore min/max compactions settings in LCS, while preserving
   behavior that min=max=0 disables autocompaction (CASSANDRA-4233)
 * log number of rows read from saved cache (CASSANDRA-4249)
 * calculate exact size required for cleanup operations (CASSANDRA-1404)
 * avoid blocking additional writes during flush when the commitlog
   gets behind temporarily (CASSANDRA-1991)
 * enable caching on index CFs based on data CF cache setting (CASSANDRA-4197)
 * warn on invalid replication strategy creation options (CASSANDRA-4046)
 * remove [Freeable]Memory finalizers (CASSANDRA-4222)
 * include tombstone size in ColumnFamily.size, which can prevent OOM
   during sudden mass delete operations by yielding a nonzero liveRatio
   (CASSANDRA-3741)
 * Open 1 sstableScanner per level for leveled compaction (CASSANDRA-4142)
 * Optimize reads when row deletion timestamps allow us to restrict
   the set of sstables we check (CASSANDRA-4116)
 * add support for commitlog archiving and point-in-time recovery
   (CASSANDRA-3690)
 * avoid generating redundant compaction tasks during streaming
   (CASSANDRA-4174)
 * add -cf option to nodetool snapshot, and takeColumnFamilySnapshot to
   StorageService mbean (CASSANDRA-556)
 * optimize cleanup to drop entire sstables where possible (CASSANDRA-4079)
 * optimize truncate when autosnapshot is disabled (CASSANDRA-4153)
 * update caches to use byte[] keys to reduce memory overhead (CASSANDRA-3966)
 * add column limit to cli (CASSANDRA-3012, 4098)
 * clean up and optimize DataOutputBuffer, used by CQL compression and
   CompositeType (CASSANDRA-4072)
 * optimize commitlog checksumming (CASSANDRA-3610)
 * identify and blacklist corrupted SSTables from future compactions 
   (CASSANDRA-2261)
 * Move CfDef and KsDef validation out of thrift (CASSANDRA-4037)
 * Expose API to repair a user provided range (CASSANDRA-3912)
 * Add way to force the cassandra-cli to refresh its schema (CASSANDRA-4052)
 * Avoid having replicate on write tasks stacking up at CL.ONE (CASSANDRA-2889)
 * (cql3) Backwards compatibility for composite comparators in non-cql3-aware
   clients (CASSANDRA-4093)
 * (cql3) Fix order by for reversed queries (CASSANDRA-4160)
 * (cql3) Add ReversedType support (CASSANDRA-4004)
 * (cql3) Add timeuuid type (CASSANDRA-4194)
 * (cql3) Minor fixes (CASSANDRA-4185)
 * (cql3) Fix prepared statement in BATCH (CASSANDRA-4202)
 * (cql3) Reduce the list of reserved keywords (CASSANDRA-4186)
 * (cql3) Move max/min compaction thresholds to compaction strategy options
   (CASSANDRA-4187)
 * Fix exception during move when localhost is the only source (CASSANDRA-4200)
 * (cql3) Allow paging through non-ordered partitioner results (CASSANDRA-3771)
 * (cql3) Fix drop index (CASSANDRA-4192)
 * (cql3) Don't return range ghosts anymore (CASSANDRA-3982)
 * fix re-creating Keyspaces/ColumnFamilies with the same name as dropped
   ones (CASSANDRA-4219)
 * fix SecondaryIndex LeveledManifest save upon snapshot (CASSANDRA-4230)
 * fix missing arrayOffset in FBUtilities.hash (CASSANDRA-4250)
 * (cql3) Add name of parameters in CqlResultSet (CASSANDRA-4242)
 * (cql3) Correctly validate order by queries (CASSANDRA-4246)
 * rename stress to cassandra-stress for saner packaging (CASSANDRA-4256)
 * Fix exception on colum metadata with non-string comparator (CASSANDRA-4269)
 * Check for unknown/invalid compression options (CASSANDRA-4266)
 * (cql3) Adds simple access to column timestamp and ttl (CASSANDRA-4217)
 * (cql3) Fix range queries with secondary indexes (CASSANDRA-4257)
 * Better error messages from improper input in cli (CASSANDRA-3865)
 * Try to stop all compaction upon Keyspace or ColumnFamily drop (CASSANDRA-4221)
 * (cql3) Allow keyspace properties to contain hyphens (CASSANDRA-4278)
 * (cql3) Correctly validate keyspace access in create table (CASSANDRA-4296)
 * Avoid deadlock in migration stage (CASSANDRA-3882)
 * Take supercolumn names and deletion info into account in memtable throughput
   (CASSANDRA-4264)
 * Add back backward compatibility for old style replication factor (CASSANDRA-4294)
 * Preserve compatibility with pre-1.1 index queries (CASSANDRA-4262)
Merged from 1.0:
 * Fix super columns bug where cache is not updated (CASSANDRA-4190)
 * fix maxTimestamp to include row tombstones (CASSANDRA-4116)
 * (CLI) properly handle quotes in create/update keyspace commands (CASSANDRA-4129)
 * Avoids possible deadlock during bootstrap (CASSANDRA-4159)
 * fix stress tool that hangs forever on timeout or error (CASSANDRA-4128)
 * stress tool to return appropriate exit code on failure (CASSANDRA-4188)
 * fix compaction NPE when out of disk space and assertions disabled
   (CASSANDRA-3985)
 * synchronize LCS getEstimatedTasks to avoid CME (CASSANDRA-4255)
 * ensure unique streaming session id's (CASSANDRA-4223)
 * kick off background compaction when min/max thresholds change 
   (CASSANDRA-4279)
 * improve ability of STCS.getBuckets to deal with 100s of 1000s of
   sstables, such as when convertinb back from LCS (CASSANDRA-4287)
 * Oversize integer in CQL throws NumberFormatException (CASSANDRA-4291)
 * fix 1.0.x node join to mixed version cluster, other nodes >= 1.1 (CASSANDRA-4195)
 * Fix LCS splitting sstable base on uncompressed size (CASSANDRA-4419)
 * Push the validation of secondary index values to the SecondaryIndexManager (CASSANDRA-4240)
 * Don't purge columns during upgradesstables (CASSANDRA-4462)
 * Make cqlsh work with piping (CASSANDRA-4113)
 * Validate arguments for nodetool decommission (CASSANDRA-4061)
 * Report thrift status in nodetool info (CASSANDRA-4010)


1.1.0-final
 * average a reduced liveRatio estimate with the previous one (CASSANDRA-4065)
 * Allow KS and CF names up to 48 characters (CASSANDRA-4157)
 * fix stress build (CASSANDRA-4140)
 * add time remaining estimate to nodetool compactionstats (CASSANDRA-4167)
 * (cql) fix NPE in cql3 ALTER TABLE (CASSANDRA-4163)
 * (cql) Add support for CL.TWO and CL.THREE in CQL (CASSANDRA-4156)
 * (cql) Fix type in CQL3 ALTER TABLE preventing update (CASSANDRA-4170)
 * (cql) Throw invalid exception from CQL3 on obsolete options (CASSANDRA-4171)
 * (cqlsh) fix recognizing uppercase SELECT keyword (CASSANDRA-4161)
 * Pig: wide row support (CASSANDRA-3909)
Merged from 1.0:
 * avoid streaming empty files with bulk loader if sstablewriter errors out
   (CASSANDRA-3946)


1.1-rc1
 * Include stress tool in binary builds (CASSANDRA-4103)
 * (Hadoop) fix wide row iteration when last row read was deleted
   (CASSANDRA-4154)
 * fix read_repair_chance to really default to 0.1 in the cli (CASSANDRA-4114)
 * Adds caching and bloomFilterFpChange to CQL options (CASSANDRA-4042)
 * Adds posibility to autoconfigure size of the KeyCache (CASSANDRA-4087)
 * fix KEYS index from skipping results (CASSANDRA-3996)
 * Remove sliced_buffer_size_in_kb dead option (CASSANDRA-4076)
 * make loadNewSStable preserve sstable version (CASSANDRA-4077)
 * Respect 1.0 cache settings as much as possible when upgrading 
   (CASSANDRA-4088)
 * relax path length requirement for sstable files when upgrading on 
   non-Windows platforms (CASSANDRA-4110)
 * fix terminination of the stress.java when errors were encountered
   (CASSANDRA-4128)
 * Move CfDef and KsDef validation out of thrift (CASSANDRA-4037)
 * Fix get_paged_slice (CASSANDRA-4136)
 * CQL3: Support slice with exclusive start and stop (CASSANDRA-3785)
Merged from 1.0:
 * support PropertyFileSnitch in bulk loader (CASSANDRA-4145)
 * add auto_snapshot option allowing disabling snapshot before drop/truncate
   (CASSANDRA-3710)
 * allow short snitch names (CASSANDRA-4130)


1.1-beta2
 * rename loaded sstables to avoid conflicts with local snapshots
   (CASSANDRA-3967)
 * start hint replay as soon as FD notifies that the target is back up
   (CASSANDRA-3958)
 * avoid unproductive deserializing of cached rows during compaction
   (CASSANDRA-3921)
 * fix concurrency issues with CQL keyspace creation (CASSANDRA-3903)
 * Show Effective Owership via Nodetool ring <keyspace> (CASSANDRA-3412)
 * Update ORDER BY syntax for CQL3 (CASSANDRA-3925)
 * Fix BulkRecordWriter to not throw NPE if reducer gets no map data from Hadoop (CASSANDRA-3944)
 * Fix bug with counters in super columns (CASSANDRA-3821)
 * Remove deprecated merge_shard_chance (CASSANDRA-3940)
 * add a convenient way to reset a node's schema (CASSANDRA-2963)
 * fix for intermittent SchemaDisagreementException (CASSANDRA-3884)
 * CLI `list <CF>` to limit number of columns and their order (CASSANDRA-3012)
 * ignore deprecated KsDef/CfDef/ColumnDef fields in native schema (CASSANDRA-3963)
 * CLI to report when unsupported column_metadata pair was given (CASSANDRA-3959)
 * reincarnate removed and deprecated KsDef/CfDef attributes (CASSANDRA-3953)
 * Fix race between writes and read for cache (CASSANDRA-3862)
 * perform static initialization of StorageProxy on start-up (CASSANDRA-3797)
 * support trickling fsync() on writes (CASSANDRA-3950)
 * expose counters for unavailable/timeout exceptions given to thrift clients (CASSANDRA-3671)
 * avoid quadratic startup time in LeveledManifest (CASSANDRA-3952)
 * Add type information to new schema_ columnfamilies and remove thrift
   serialization for schema (CASSANDRA-3792)
 * add missing column validator options to the CLI help (CASSANDRA-3926)
 * skip reading saved key cache if CF's caching strategy is NONE or ROWS_ONLY (CASSANDRA-3954)
 * Unify migration code (CASSANDRA-4017)
Merged from 1.0:
 * cqlsh: guess correct version of Python for Arch Linux (CASSANDRA-4090)
 * (CLI) properly handle quotes in create/update keyspace commands (CASSANDRA-4129)
 * Avoids possible deadlock during bootstrap (CASSANDRA-4159)
 * fix stress tool that hangs forever on timeout or error (CASSANDRA-4128)
 * Fix super columns bug where cache is not updated (CASSANDRA-4190)
 * stress tool to return appropriate exit code on failure (CASSANDRA-4188)


1.0.9
 * improve index sampling performance (CASSANDRA-4023)
 * always compact away deleted hints immediately after handoff (CASSANDRA-3955)
 * delete hints from dropped ColumnFamilies on handoff instead of
   erroring out (CASSANDRA-3975)
 * add CompositeType ref to the CLI doc for create/update column family (CASSANDRA-3980)
 * Pig: support Counter ColumnFamilies (CASSANDRA-3973)
 * Pig: Composite column support (CASSANDRA-3684)
 * Avoid NPE during repair when a keyspace has no CFs (CASSANDRA-3988)
 * Fix division-by-zero error on get_slice (CASSANDRA-4000)
 * don't change manifest level for cleanup, scrub, and upgradesstables
   operations under LeveledCompactionStrategy (CASSANDRA-3989, 4112)
 * fix race leading to super columns assertion failure (CASSANDRA-3957)
 * fix NPE on invalid CQL delete command (CASSANDRA-3755)
 * allow custom types in CLI's assume command (CASSANDRA-4081)
 * fix totalBytes count for parallel compactions (CASSANDRA-3758)
 * fix intermittent NPE in get_slice (CASSANDRA-4095)
 * remove unnecessary asserts in native code interfaces (CASSANDRA-4096)
 * Validate blank keys in CQL to avoid assertion errors (CASSANDRA-3612)
 * cqlsh: fix bad decoding of some column names (CASSANDRA-4003)
 * cqlsh: fix incorrect padding with unicode chars (CASSANDRA-4033)
 * Fix EC2 snitch incorrectly reporting region (CASSANDRA-4026)
 * Shut down thrift during decommission (CASSANDRA-4086)
 * Expose nodetool cfhistograms for 2ndary indexes (CASSANDRA-4063)
Merged from 0.8:
 * Fix ConcurrentModificationException in gossiper (CASSANDRA-4019)


1.1-beta1
 * (cqlsh)
   + add SOURCE and CAPTURE commands, and --file option (CASSANDRA-3479)
   + add ALTER COLUMNFAMILY WITH (CASSANDRA-3523)
   + bundle Python dependencies with Cassandra (CASSANDRA-3507)
   + added to Debian package (CASSANDRA-3458)
   + display byte data instead of erroring out on decode failure 
     (CASSANDRA-3874)
 * add nodetool rebuild_index (CASSANDRA-3583)
 * add nodetool rangekeysample (CASSANDRA-2917)
 * Fix streaming too much data during move operations (CASSANDRA-3639)
 * Nodetool and CLI connect to localhost by default (CASSANDRA-3568)
 * Reduce memory used by primary index sample (CASSANDRA-3743)
 * (Hadoop) separate input/output configurations (CASSANDRA-3197, 3765)
 * avoid returning internal Cassandra classes over JMX (CASSANDRA-2805)
 * add row-level isolation via SnapTree (CASSANDRA-2893)
 * Optimize key count estimation when opening sstable on startup
   (CASSANDRA-2988)
 * multi-dc replication optimization supporting CL > ONE (CASSANDRA-3577)
 * add command to stop compactions (CASSANDRA-1740, 3566, 3582)
 * multithreaded streaming (CASSANDRA-3494)
 * removed in-tree redhat spec (CASSANDRA-3567)
 * "defragment" rows for name-based queries under STCS, again (CASSANDRA-2503)
 * Recycle commitlog segments for improved performance 
   (CASSANDRA-3411, 3543, 3557, 3615)
 * update size-tiered compaction to prioritize small tiers (CASSANDRA-2407)
 * add message expiration logic to OutboundTcpConnection (CASSANDRA-3005)
 * off-heap cache to use sun.misc.Unsafe instead of JNA (CASSANDRA-3271)
 * EACH_QUORUM is only supported for writes (CASSANDRA-3272)
 * replace compactionlock use in schema migration by checking CFS.isValid
   (CASSANDRA-3116)
 * recognize that "SELECT first ... *" isn't really "SELECT *" (CASSANDRA-3445)
 * Use faster bytes comparison (CASSANDRA-3434)
 * Bulk loader is no longer a fat client, (HADOOP) bulk load output format
   (CASSANDRA-3045)
 * (Hadoop) add support for KeyRange.filter
 * remove assumption that keys and token are in bijection
   (CASSANDRA-1034, 3574, 3604)
 * always remove endpoints from delevery queue in HH (CASSANDRA-3546)
 * fix race between cf flush and its 2ndary indexes flush (CASSANDRA-3547)
 * fix potential race in AES when a repair fails (CASSANDRA-3548)
 * Remove columns shadowed by a deleted container even when we cannot purge
   (CASSANDRA-3538)
 * Improve memtable slice iteration performance (CASSANDRA-3545)
 * more efficient allocation of small bloom filters (CASSANDRA-3618)
 * Use separate writer thread in SSTableSimpleUnsortedWriter (CASSANDRA-3619)
 * fsync the directory after new sstable or commitlog segment are created (CASSANDRA-3250)
 * fix minor issues reported by FindBugs (CASSANDRA-3658)
 * global key/row caches (CASSANDRA-3143, 3849)
 * optimize memtable iteration during range scan (CASSANDRA-3638)
 * introduce 'crc_check_chance' in CompressionParameters to support
   a checksum percentage checking chance similarly to read-repair (CASSANDRA-3611)
 * a way to deactivate global key/row cache on per-CF basis (CASSANDRA-3667)
 * fix LeveledCompactionStrategy broken because of generation pre-allocation
   in LeveledManifest (CASSANDRA-3691)
 * finer-grained control over data directories (CASSANDRA-2749)
 * Fix ClassCastException during hinted handoff (CASSANDRA-3694)
 * Upgrade Thrift to 0.7 (CASSANDRA-3213)
 * Make stress.java insert operation to use microseconds (CASSANDRA-3725)
 * Allows (internally) doing a range query with a limit of columns instead of
   rows (CASSANDRA-3742)
 * Allow rangeSlice queries to be start/end inclusive/exclusive (CASSANDRA-3749)
 * Fix BulkLoader to support new SSTable layout and add stream
   throttling to prevent an NPE when there is no yaml config (CASSANDRA-3752)
 * Allow concurrent schema migrations (CASSANDRA-1391, 3832)
 * Add SnapshotCommand to trigger snapshot on remote node (CASSANDRA-3721)
 * Make CFMetaData conversions to/from thrift/native schema inverses
   (CASSANDRA_3559)
 * Add initial code for CQL 3.0-beta (CASSANDRA-2474, 3781, 3753)
 * Add wide row support for ColumnFamilyInputFormat (CASSANDRA-3264)
 * Allow extending CompositeType comparator (CASSANDRA-3657)
 * Avoids over-paging during get_count (CASSANDRA-3798)
 * Add new command to rebuild a node without (repair) merkle tree calculations
   (CASSANDRA-3483, 3922)
 * respect not only row cache capacity but caching mode when
   trying to read data (CASSANDRA-3812)
 * fix system tests (CASSANDRA-3827)
 * CQL support for altering row key type in ALTER TABLE (CASSANDRA-3781)
 * turn compression on by default (CASSANDRA-3871)
 * make hexToBytes refuse invalid input (CASSANDRA-2851)
 * Make secondary indexes CF inherit compression and compaction from their
   parent CF (CASSANDRA-3877)
 * Finish cleanup up tombstone purge code (CASSANDRA-3872)
 * Avoid NPE on aboarted stream-out sessions (CASSANDRA-3904)
 * BulkRecordWriter throws NPE for counter columns (CASSANDRA-3906)
 * Support compression using BulkWriter (CASSANDRA-3907)


1.0.8
 * fix race between cleanup and flush on secondary index CFSes (CASSANDRA-3712)
 * avoid including non-queried nodes in rangeslice read repair
   (CASSANDRA-3843)
 * Only snapshot CF being compacted for snapshot_before_compaction 
   (CASSANDRA-3803)
 * Log active compactions in StatusLogger (CASSANDRA-3703)
 * Compute more accurate compaction score per level (CASSANDRA-3790)
 * Return InvalidRequest when using a keyspace that doesn't exist
   (CASSANDRA-3764)
 * disallow user modification of System keyspace (CASSANDRA-3738)
 * allow using sstable2json on secondary index data (CASSANDRA-3738)
 * (cqlsh) add DESCRIBE COLUMNFAMILIES (CASSANDRA-3586)
 * (cqlsh) format blobs correctly and use colors to improve output
   readability (CASSANDRA-3726)
 * synchronize BiMap of bootstrapping tokens (CASSANDRA-3417)
 * show index options in CLI (CASSANDRA-3809)
 * add optional socket timeout for streaming (CASSANDRA-3838)
 * fix truncate not to leave behind non-CFS backed secondary indexes
   (CASSANDRA-3844)
 * make CLI `show schema` to use output stream directly instead
   of StringBuilder (CASSANDRA-3842)
 * remove the wait on hint future during write (CASSANDRA-3870)
 * (cqlsh) ignore missing CfDef opts (CASSANDRA-3933)
 * (cqlsh) look for cqlshlib relative to realpath (CASSANDRA-3767)
 * Fix short read protection (CASSANDRA-3934)
 * Make sure infered and actual schema match (CASSANDRA-3371)
 * Fix NPE during HH delivery (CASSANDRA-3677)
 * Don't put boostrapping node in 'hibernate' status (CASSANDRA-3737)
 * Fix double quotes in windows bat files (CASSANDRA-3744)
 * Fix bad validator lookup (CASSANDRA-3789)
 * Fix soft reset in EC2MultiRegionSnitch (CASSANDRA-3835)
 * Don't leave zombie connections with THSHA thrift server (CASSANDRA-3867)
 * (cqlsh) fix deserialization of data (CASSANDRA-3874)
 * Fix removetoken force causing an inconsistent state (CASSANDRA-3876)
 * Fix ahndling of some types with Pig (CASSANDRA-3886)
 * Don't allow to drop the system keyspace (CASSANDRA-3759)
 * Make Pig deletes disabled by default and configurable (CASSANDRA-3628)
Merged from 0.8:
 * (Pig) fix CassandraStorage to use correct comparator in Super ColumnFamily
   case (CASSANDRA-3251)
 * fix thread safety issues in commitlog replay, primarily affecting
   systems with many (100s) of CF definitions (CASSANDRA-3751)
 * Fix relevant tombstone ignored with super columns (CASSANDRA-3875)


1.0.7
 * fix regression in HH page size calculation (CASSANDRA-3624)
 * retry failed stream on IOException (CASSANDRA-3686)
 * allow configuring bloom_filter_fp_chance (CASSANDRA-3497)
 * attempt hint delivery every ten minutes, or when failure detector
   notifies us that a node is back up, whichever comes first.  hint
   handoff throttle delay default changed to 1ms, from 50 (CASSANDRA-3554)
 * add nodetool setstreamthroughput (CASSANDRA-3571)
 * fix assertion when dropping a columnfamily with no sstables (CASSANDRA-3614)
 * more efficient allocation of small bloom filters (CASSANDRA-3618)
 * CLibrary.createHardLinkWithExec() to check for errors (CASSANDRA-3101)
 * Avoid creating empty and non cleaned writer during compaction (CASSANDRA-3616)
 * stop thrift service in shutdown hook so we can quiesce MessagingService
   (CASSANDRA-3335)
 * (CQL) compaction_strategy_options and compression_parameters for
   CREATE COLUMNFAMILY statement (CASSANDRA-3374)
 * Reset min/max compaction threshold when creating size tiered compaction
   strategy (CASSANDRA-3666)
 * Don't ignore IOException during compaction (CASSANDRA-3655)
 * Fix assertion error for CF with gc_grace=0 (CASSANDRA-3579)
 * Shutdown ParallelCompaction reducer executor after use (CASSANDRA-3711)
 * Avoid < 0 value for pending tasks in leveled compaction (CASSANDRA-3693)
 * (Hadoop) Support TimeUUID in Pig CassandraStorage (CASSANDRA-3327)
 * Check schema is ready before continuing boostrapping (CASSANDRA-3629)
 * Catch overflows during parsing of chunk_length_kb (CASSANDRA-3644)
 * Improve stream protocol mismatch errors (CASSANDRA-3652)
 * Avoid multiple thread doing HH to the same target (CASSANDRA-3681)
 * Add JMX property for rp_timeout_in_ms (CASSANDRA-2940)
 * Allow DynamicCompositeType to compare component of different types
   (CASSANDRA-3625)
 * Flush non-cfs backed secondary indexes (CASSANDRA-3659)
 * Secondary Indexes should report memory consumption (CASSANDRA-3155)
 * fix for SelectStatement start/end key are not set correctly
   when a key alias is involved (CASSANDRA-3700)
 * fix CLI `show schema` command insert of an extra comma in
   column_metadata (CASSANDRA-3714)
Merged from 0.8:
 * avoid logging (harmless) exception when GC takes < 1ms (CASSANDRA-3656)
 * prevent new nodes from thinking down nodes are up forever (CASSANDRA-3626)
 * use correct list of replicas for LOCAL_QUORUM reads when read repair
   is disabled (CASSANDRA-3696)
 * block on flush before compacting hints (may prevent OOM) (CASSANDRA-3733)


1.0.6
 * (CQL) fix cqlsh support for replicate_on_write (CASSANDRA-3596)
 * fix adding to leveled manifest after streaming (CASSANDRA-3536)
 * filter out unavailable cipher suites when using encryption (CASSANDRA-3178)
 * (HADOOP) add old-style api support for CFIF and CFRR (CASSANDRA-2799)
 * Support TimeUUIDType column names in Stress.java tool (CASSANDRA-3541)
 * (CQL) INSERT/UPDATE/DELETE/TRUNCATE commands should allow CF names to
   be qualified by keyspace (CASSANDRA-3419)
 * always remove endpoints from delevery queue in HH (CASSANDRA-3546)
 * fix race between cf flush and its 2ndary indexes flush (CASSANDRA-3547)
 * fix potential race in AES when a repair fails (CASSANDRA-3548)
 * fix default value validation usage in CLI SET command (CASSANDRA-3553)
 * Optimize componentsFor method for compaction and startup time
   (CASSANDRA-3532)
 * (CQL) Proper ColumnFamily metadata validation on CREATE COLUMNFAMILY 
   (CASSANDRA-3565)
 * fix compression "chunk_length_kb" option to set correct kb value for 
   thrift/avro (CASSANDRA-3558)
 * fix missing response during range slice repair (CASSANDRA-3551)
 * 'describe ring' moved from CLI to nodetool and available through JMX (CASSANDRA-3220)
 * add back partitioner to sstable metadata (CASSANDRA-3540)
 * fix NPE in get_count for counters (CASSANDRA-3601)
Merged from 0.8:
 * remove invalid assertion that table was opened before dropping it
   (CASSANDRA-3580)
 * range and index scans now only send requests to enough replicas to
   satisfy requested CL + RR (CASSANDRA-3598)
 * use cannonical host for local node in nodetool info (CASSANDRA-3556)
 * remove nonlocal DC write optimization since it only worked with
   CL.ONE or CL.LOCAL_QUORUM (CASSANDRA-3577, 3585)
 * detect misuses of CounterColumnType (CASSANDRA-3422)
 * turn off string interning in json2sstable, take 2 (CASSANDRA-2189)
 * validate compression parameters on add/update of the ColumnFamily 
   (CASSANDRA-3573)
 * Check for 0.0.0.0 is incorrect in CFIF (CASSANDRA-3584)
 * Increase vm.max_map_count in debian packaging (CASSANDRA-3563)
 * gossiper will never add itself to saved endpoints (CASSANDRA-3485)


1.0.5
 * revert CASSANDRA-3407 (see CASSANDRA-3540)
 * fix assertion error while forwarding writes to local nodes (CASSANDRA-3539)


1.0.4
 * fix self-hinting of timed out read repair updates and make hinted handoff
   less prone to OOMing a coordinator (CASSANDRA-3440)
 * expose bloom filter sizes via JMX (CASSANDRA-3495)
 * enforce RP tokens 0..2**127 (CASSANDRA-3501)
 * canonicalize paths exposed through JMX (CASSANDRA-3504)
 * fix "liveSize" stat when sstables are removed (CASSANDRA-3496)
 * add bloom filter FP rates to nodetool cfstats (CASSANDRA-3347)
 * record partitioner in sstable metadata component (CASSANDRA-3407)
 * add new upgradesstables nodetool command (CASSANDRA-3406)
 * skip --debug requirement to see common exceptions in CLI (CASSANDRA-3508)
 * fix incorrect query results due to invalid max timestamp (CASSANDRA-3510)
 * make sstableloader recognize compressed sstables (CASSANDRA-3521)
 * avoids race in OutboundTcpConnection in multi-DC setups (CASSANDRA-3530)
 * use SETLOCAL in cassandra.bat (CASSANDRA-3506)
 * fix ConcurrentModificationException in Table.all() (CASSANDRA-3529)
Merged from 0.8:
 * fix concurrence issue in the FailureDetector (CASSANDRA-3519)
 * fix array out of bounds error in counter shard removal (CASSANDRA-3514)
 * avoid dropping tombstones when they might still be needed to shadow
   data in a different sstable (CASSANDRA-2786)


1.0.3
 * revert name-based query defragmentation aka CASSANDRA-2503 (CASSANDRA-3491)
 * fix invalidate-related test failures (CASSANDRA-3437)
 * add next-gen cqlsh to bin/ (CASSANDRA-3188, 3131, 3493)
 * (CQL) fix handling of rows with no columns (CASSANDRA-3424, 3473)
 * fix querying supercolumns by name returning only a subset of
   subcolumns or old subcolumn versions (CASSANDRA-3446)
 * automatically compute sha1 sum for uncompressed data files (CASSANDRA-3456)
 * fix reading metadata/statistics component for version < h (CASSANDRA-3474)
 * add sstable forward-compatibility (CASSANDRA-3478)
 * report compression ratio in CFSMBean (CASSANDRA-3393)
 * fix incorrect size exception during streaming of counters (CASSANDRA-3481)
 * (CQL) fix for counter decrement syntax (CASSANDRA-3418)
 * Fix race introduced by CASSANDRA-2503 (CASSANDRA-3482)
 * Fix incomplete deletion of delivered hints (CASSANDRA-3466)
 * Avoid rescheduling compactions when no compaction was executed 
   (CASSANDRA-3484)
 * fix handling of the chunk_length_kb compression options (CASSANDRA-3492)
Merged from 0.8:
 * fix updating CF row_cache_provider (CASSANDRA-3414)
 * CFMetaData.convertToThrift method to set RowCacheProvider (CASSANDRA-3405)
 * acquire compactionlock during truncate (CASSANDRA-3399)
 * fix displaying cfdef entries for super columnfamilies (CASSANDRA-3415)
 * Make counter shard merging thread safe (CASSANDRA-3178)
 * Revert CASSANDRA-2855
 * Fix bug preventing the use of efficient cross-DC writes (CASSANDRA-3472)
 * `describe ring` command for CLI (CASSANDRA-3220)
 * (Hadoop) skip empty rows when entire row is requested, redux (CASSANDRA-2855)


1.0.2
 * "defragment" rows for name-based queries under STCS (CASSANDRA-2503)
 * Add timing information to cassandra-cli GET/SET/LIST queries (CASSANDRA-3326)
 * Only create one CompressionMetadata object per sstable (CASSANDRA-3427)
 * cleanup usage of StorageService.setMode() (CASSANDRA-3388)
 * Avoid large array allocation for compressed chunk offsets (CASSANDRA-3432)
 * fix DecimalType bytebuffer marshalling (CASSANDRA-3421)
 * fix bug that caused first column in per row indexes to be ignored 
   (CASSANDRA-3441)
 * add JMX call to clean (failed) repair sessions (CASSANDRA-3316)
 * fix sstableloader reference acquisition bug (CASSANDRA-3438)
 * fix estimated row size regression (CASSANDRA-3451)
 * make sure we don't return more columns than asked (CASSANDRA-3303, 3395)
Merged from 0.8:
 * acquire compactionlock during truncate (CASSANDRA-3399)
 * fix displaying cfdef entries for super columnfamilies (CASSANDRA-3415)


1.0.1
 * acquire references during index build to prevent delete problems
   on Windows (CASSANDRA-3314)
 * describe_ring should include datacenter/topology information (CASSANDRA-2882)
 * Thrift sockets are not properly buffered (CASSANDRA-3261)
 * performance improvement for bytebufferutil compare function (CASSANDRA-3286)
 * add system.versions ColumnFamily (CASSANDRA-3140)
 * reduce network copies (CASSANDRA-3333, 3373)
 * limit nodetool to 32MB of heap (CASSANDRA-3124)
 * (CQL) update parser to accept "timestamp" instead of "date" (CASSANDRA-3149)
 * Fix CLI `show schema` to include "compression_options" (CASSANDRA-3368)
 * Snapshot to include manifest under LeveledCompactionStrategy (CASSANDRA-3359)
 * (CQL) SELECT query should allow CF name to be qualified by keyspace (CASSANDRA-3130)
 * (CQL) Fix internal application error specifying 'using consistency ...'
   in lower case (CASSANDRA-3366)
 * fix Deflate compression when compression actually makes the data bigger
   (CASSANDRA-3370)
 * optimize UUIDGen to avoid lock contention on InetAddress.getLocalHost 
   (CASSANDRA-3387)
 * tolerate index being dropped mid-mutation (CASSANDRA-3334, 3313)
 * CompactionManager is now responsible for checking for new candidates
   post-task execution, enabling more consistent leveled compaction 
   (CASSANDRA-3391)
 * Cache HSHA threads (CASSANDRA-3372)
 * use CF/KS names as snapshot prefix for drop + truncate operations
   (CASSANDRA-2997)
 * Break bloom filters up to avoid heap fragmentation (CASSANDRA-2466)
 * fix cassandra hanging on jsvc stop (CASSANDRA-3302)
 * Avoid leveled compaction getting blocked on errors (CASSANDRA-3408)
 * Make reloading the compaction strategy safe (CASSANDRA-3409)
 * ignore 0.8 hints even if compaction begins before we try to purge
   them (CASSANDRA-3385)
 * remove procrun (bin\daemon) from Cassandra source tree and 
   artifacts (CASSANDRA-3331)
 * make cassandra compile under JDK7 (CASSANDRA-3275)
 * remove dependency of clientutil.jar to FBUtilities (CASSANDRA-3299)
 * avoid truncation errors by using long math on long values (CASSANDRA-3364)
 * avoid clock drift on some Windows machine (CASSANDRA-3375)
 * display cache provider in cli 'describe keyspace' command (CASSANDRA-3384)
 * fix incomplete topology information in describe_ring (CASSANDRA-3403)
 * expire dead gossip states based on time (CASSANDRA-2961)
 * improve CompactionTask extensibility (CASSANDRA-3330)
 * Allow one leveled compaction task to kick off another (CASSANDRA-3363)
 * allow encryption only between datacenters (CASSANDRA-2802)
Merged from 0.8:
 * fix truncate allowing data to be replayed post-restart (CASSANDRA-3297)
 * make iwriter final in IndexWriter to avoid NPE (CASSANDRA-2863)
 * (CQL) update grammar to require key clause in DELETE statement
   (CASSANDRA-3349)
 * (CQL) allow numeric keyspace names in USE statement (CASSANDRA-3350)
 * (Hadoop) skip empty rows when slicing the entire row (CASSANDRA-2855)
 * Fix handling of tombstone by SSTableExport/Import (CASSANDRA-3357)
 * fix ColumnIndexer to use long offsets (CASSANDRA-3358)
 * Improved CLI exceptions (CASSANDRA-3312)
 * Fix handling of tombstone by SSTableExport/Import (CASSANDRA-3357)
 * Only count compaction as active (for throttling) when they have
   successfully acquired the compaction lock (CASSANDRA-3344)
 * Display CLI version string on startup (CASSANDRA-3196)
 * (Hadoop) make CFIF try rpc_address or fallback to listen_address
   (CASSANDRA-3214)
 * (Hadoop) accept comma delimited lists of initial thrift connections
   (CASSANDRA-3185)
 * ColumnFamily min_compaction_threshold should be >= 2 (CASSANDRA-3342)
 * (Pig) add 0.8+ types and key validation type in schema (CASSANDRA-3280)
 * Fix completely removing column metadata using CLI (CASSANDRA-3126)
 * CLI `describe cluster;` output should be on separate lines for separate versions
   (CASSANDRA-3170)
 * fix changing durable_writes keyspace option during CF creation
   (CASSANDRA-3292)
 * avoid locking on update when no indexes are involved (CASSANDRA-3386)
 * fix assertionError during repair with ordered partitioners (CASSANDRA-3369)
 * correctly serialize key_validation_class for avro (CASSANDRA-3391)
 * don't expire counter tombstone after streaming (CASSANDRA-3394)
 * prevent nodes that failed to join from hanging around forever 
   (CASSANDRA-3351)
 * remove incorrect optimization from slice read path (CASSANDRA-3390)
 * Fix race in AntiEntropyService (CASSANDRA-3400)


1.0.0-final
 * close scrubbed sstable fd before deleting it (CASSANDRA-3318)
 * fix bug preventing obsolete commitlog segments from being removed
   (CASSANDRA-3269)
 * tolerate whitespace in seed CDL (CASSANDRA-3263)
 * Change default heap thresholds to max(min(1/2 ram, 1G), min(1/4 ram, 8GB))
   (CASSANDRA-3295)
 * Fix broken CompressedRandomAccessReaderTest (CASSANDRA-3298)
 * (CQL) fix type information returned for wildcard queries (CASSANDRA-3311)
 * add estimated tasks to LeveledCompactionStrategy (CASSANDRA-3322)
 * avoid including compaction cache-warming in keycache stats (CASSANDRA-3325)
 * run compaction and hinted handoff threads at MIN_PRIORITY (CASSANDRA-3308)
 * default hsha thrift server to cpu core count in rpc pool (CASSANDRA-3329)
 * add bin\daemon to binary tarball for Windows service (CASSANDRA-3331)
 * Fix places where uncompressed size of sstables was use in place of the
   compressed one (CASSANDRA-3338)
 * Fix hsha thrift server (CASSANDRA-3346)
 * Make sure repair only stream needed sstables (CASSANDRA-3345)


1.0.0-rc2
 * Log a meaningful warning when a node receives a message for a repair session
   that doesn't exist anymore (CASSANDRA-3256)
 * test for NUMA policy support as well as numactl presence (CASSANDRA-3245)
 * Fix FD leak when internode encryption is enabled (CASSANDRA-3257)
 * Remove incorrect assertion in mergeIterator (CASSANDRA-3260)
 * FBUtilities.hexToBytes(String) to throw NumberFormatException when string
   contains non-hex characters (CASSANDRA-3231)
 * Keep SimpleSnitch proximity ordering unchanged from what the Strategy
   generates, as intended (CASSANDRA-3262)
 * remove Scrub from compactionstats when finished (CASSANDRA-3255)
 * fix counter entry in jdbc TypesMap (CASSANDRA-3268)
 * fix full queue scenario for ParallelCompactionIterator (CASSANDRA-3270)
 * fix bootstrap process (CASSANDRA-3285)
 * don't try delivering hints if when there isn't any (CASSANDRA-3176)
 * CLI documentation change for ColumnFamily `compression_options` (CASSANDRA-3282)
 * ignore any CF ids sent by client for adding CF/KS (CASSANDRA-3288)
 * remove obsolete hints on first startup (CASSANDRA-3291)
 * use correct ISortedColumns for time-optimized reads (CASSANDRA-3289)
 * Evict gossip state immediately when a token is taken over by a new IP 
   (CASSANDRA-3259)


1.0.0-rc1
 * Update CQL to generate microsecond timestamps by default (CASSANDRA-3227)
 * Fix counting CFMetadata towards Memtable liveRatio (CASSANDRA-3023)
 * Kill server on wrapped OOME such as from FileChannel.map (CASSANDRA-3201)
 * remove unnecessary copy when adding to row cache (CASSANDRA-3223)
 * Log message when a full repair operation completes (CASSANDRA-3207)
 * Fix streamOutSession keeping sstables references forever if the remote end
   dies (CASSANDRA-3216)
 * Remove dynamic_snitch boolean from example configuration (defaulting to 
   true) and set default badness threshold to 0.1 (CASSANDRA-3229)
 * Base choice of random or "balanced" token on bootstrap on whether
   schema definitions were found (CASSANDRA-3219)
 * Fixes for LeveledCompactionStrategy score computation, prioritization,
   scheduling, and performance (CASSANDRA-3224, 3234)
 * parallelize sstable open at server startup (CASSANDRA-2988)
 * fix handling of exceptions writing to OutboundTcpConnection (CASSANDRA-3235)
 * Allow using quotes in "USE <keyspace>;" CLI command (CASSANDRA-3208)
 * Don't allow any cache loading exceptions to halt startup (CASSANDRA-3218)
 * Fix sstableloader --ignores option (CASSANDRA-3247)
 * File descriptor limit increased in packaging (CASSANDRA-3206)
 * Fix deadlock in commit log during flush (CASSANDRA-3253) 


1.0.0-beta1
 * removed binarymemtable (CASSANDRA-2692)
 * add commitlog_total_space_in_mb to prevent fragmented logs (CASSANDRA-2427)
 * removed commitlog_rotation_threshold_in_mb configuration (CASSANDRA-2771)
 * make AbstractBounds.normalize de-overlapp overlapping ranges (CASSANDRA-2641)
 * replace CollatingIterator, ReducingIterator with MergeIterator 
   (CASSANDRA-2062)
 * Fixed the ability to set compaction strategy in cli using create column 
   family command (CASSANDRA-2778)
 * clean up tmp files after failed compaction (CASSANDRA-2468)
 * restrict repair streaming to specific columnfamilies (CASSANDRA-2280)
 * don't bother persisting columns shadowed by a row tombstone (CASSANDRA-2589)
 * reset CF and SC deletion times after gc_grace (CASSANDRA-2317)
 * optimize away seek when compacting wide rows (CASSANDRA-2879)
 * single-pass streaming (CASSANDRA-2677, 2906, 2916, 3003)
 * use reference counting for deleting sstables instead of relying on GC
   (CASSANDRA-2521, 3179)
 * store hints as serialized mutations instead of pointers to data row
   (CASSANDRA-2045)
 * store hints in the coordinator node instead of in the closest replica 
   (CASSANDRA-2914)
 * add row_cache_keys_to_save CF option (CASSANDRA-1966)
 * check column family validity in nodetool repair (CASSANDRA-2933)
 * use lazy initialization instead of class initialization in NodeId
   (CASSANDRA-2953)
 * add paging to get_count (CASSANDRA-2894)
 * fix "short reads" in [multi]get (CASSANDRA-2643, 3157, 3192)
 * add optional compression for sstables (CASSANDRA-47, 2994, 3001, 3128)
 * add scheduler JMX metrics (CASSANDRA-2962)
 * add block level checksum for compressed data (CASSANDRA-1717)
 * make column family backed column map pluggable and introduce unsynchronized
   ArrayList backed one to speedup reads (CASSANDRA-2843, 3165, 3205)
 * refactoring of the secondary index api (CASSANDRA-2982)
 * make CL > ONE reads wait for digest reconciliation before returning
   (CASSANDRA-2494)
 * fix missing logging for some exceptions (CASSANDRA-2061)
 * refactor and optimize ColumnFamilyStore.files(...) and Descriptor.fromFilename(String)
   and few other places responsible for work with SSTable files (CASSANDRA-3040)
 * Stop reading from sstables once we know we have the most recent columns,
   for query-by-name requests (CASSANDRA-2498)
 * Add query-by-column mode to stress.java (CASSANDRA-3064)
 * Add "install" command to cassandra.bat (CASSANDRA-292)
 * clean up KSMetadata, CFMetadata from unnecessary
   Thrift<->Avro conversion methods (CASSANDRA-3032)
 * Add timeouts to client request schedulers (CASSANDRA-3079, 3096)
 * Cli to use hashes rather than array of hashes for strategy options (CASSANDRA-3081)
 * LeveledCompactionStrategy (CASSANDRA-1608, 3085, 3110, 3087, 3145, 3154, 3182)
 * Improvements of the CLI `describe` command (CASSANDRA-2630)
 * reduce window where dropped CF sstables may not be deleted (CASSANDRA-2942)
 * Expose gossip/FD info to JMX (CASSANDRA-2806)
 * Fix streaming over SSL when compressed SSTable involved (CASSANDRA-3051)
 * Add support for pluggable secondary index implementations (CASSANDRA-3078)
 * remove compaction_thread_priority setting (CASSANDRA-3104)
 * generate hints for replicas that timeout, not just replicas that are known
   to be down before starting (CASSANDRA-2034)
 * Add throttling for internode streaming (CASSANDRA-3080)
 * make the repair of a range repair all replica (CASSANDRA-2610, 3194)
 * expose the ability to repair the first range (as returned by the
   partitioner) of a node (CASSANDRA-2606)
 * Streams Compression (CASSANDRA-3015)
 * add ability to use multiple threads during a single compaction
   (CASSANDRA-2901)
 * make AbstractBounds.normalize support overlapping ranges (CASSANDRA-2641)
 * fix of the CQL count() behavior (CASSANDRA-3068)
 * use TreeMap backed column families for the SSTable simple writers
   (CASSANDRA-3148)
 * fix inconsistency of the CLI syntax when {} should be used instead of [{}]
   (CASSANDRA-3119)
 * rename CQL type names to match expected SQL behavior (CASSANDRA-3149, 3031)
 * Arena-based allocation for memtables (CASSANDRA-2252, 3162, 3163, 3168)
 * Default RR chance to 0.1 (CASSANDRA-3169)
 * Add RowLevel support to secondary index API (CASSANDRA-3147)
 * Make SerializingCacheProvider the default if JNA is available (CASSANDRA-3183)
 * Fix backwards compatibilty for CQL memtable properties (CASSANDRA-3190)
 * Add five-minute delay before starting compactions on a restarted server
   (CASSANDRA-3181)
 * Reduce copies done for intra-host messages (CASSANDRA-1788, 3144)
 * support of compaction strategy option for stress.java (CASSANDRA-3204)
 * make memtable throughput and column count thresholds no-ops (CASSANDRA-2449)
 * Return schema information along with the resultSet in CQL (CASSANDRA-2734)
 * Add new DecimalType (CASSANDRA-2883)
 * Fix assertion error in RowRepairResolver (CASSANDRA-3156)
 * Reduce unnecessary high buffer sizes (CASSANDRA-3171)
 * Pluggable compaction strategy (CASSANDRA-1610)
 * Add new broadcast_address config option (CASSANDRA-2491)


0.8.7
 * Kill server on wrapped OOME such as from FileChannel.map (CASSANDRA-3201)
 * Allow using quotes in "USE <keyspace>;" CLI command (CASSANDRA-3208)
 * Log message when a full repair operation completes (CASSANDRA-3207)
 * Don't allow any cache loading exceptions to halt startup (CASSANDRA-3218)
 * Fix sstableloader --ignores option (CASSANDRA-3247)
 * File descriptor limit increased in packaging (CASSANDRA-3206)
 * Log a meaningfull warning when a node receive a message for a repair session
   that doesn't exist anymore (CASSANDRA-3256)
 * Fix FD leak when internode encryption is enabled (CASSANDRA-3257)
 * FBUtilities.hexToBytes(String) to throw NumberFormatException when string
   contains non-hex characters (CASSANDRA-3231)
 * Keep SimpleSnitch proximity ordering unchanged from what the Strategy
   generates, as intended (CASSANDRA-3262)
 * remove Scrub from compactionstats when finished (CASSANDRA-3255)
 * Fix tool .bat files when CASSANDRA_HOME contains spaces (CASSANDRA-3258)
 * Force flush of status table when removing/updating token (CASSANDRA-3243)
 * Evict gossip state immediately when a token is taken over by a new IP (CASSANDRA-3259)
 * Fix bug where the failure detector can take too long to mark a host
   down (CASSANDRA-3273)
 * (Hadoop) allow wrapping ranges in queries (CASSANDRA-3137)
 * (Hadoop) check all interfaces for a match with split location
   before falling back to random replica (CASSANDRA-3211)
 * (Hadoop) Make Pig storage handle implements LoadMetadata (CASSANDRA-2777)
 * (Hadoop) Fix exception during PIG 'dump' (CASSANDRA-2810)
 * Fix stress COUNTER_GET option (CASSANDRA-3301)
 * Fix missing fields in CLI `show schema` output (CASSANDRA-3304)
 * Nodetool no longer leaks threads and closes JMX connections (CASSANDRA-3309)
 * fix truncate allowing data to be replayed post-restart (CASSANDRA-3297)
 * Move SimpleAuthority and SimpleAuthenticator to examples (CASSANDRA-2922)
 * Fix handling of tombstone by SSTableExport/Import (CASSANDRA-3357)
 * Fix transposition in cfHistograms (CASSANDRA-3222)
 * Allow using number as DC name when creating keyspace in CQL (CASSANDRA-3239)
 * Force flush of system table after updating/removing a token (CASSANDRA-3243)


0.8.6
 * revert CASSANDRA-2388
 * change TokenRange.endpoints back to listen/broadcast address to match
   pre-1777 behavior, and add TokenRange.rpc_endpoints instead (CASSANDRA-3187)
 * avoid trying to watch cassandra-topology.properties when loaded from jar
   (CASSANDRA-3138)
 * prevent users from creating keyspaces with LocalStrategy replication
   (CASSANDRA-3139)
 * fix CLI `show schema;` to output correct keyspace definition statement
   (CASSANDRA-3129)
 * CustomTThreadPoolServer to log TTransportException at DEBUG level
   (CASSANDRA-3142)
 * allow topology sort to work with non-unique rack names between 
   datacenters (CASSANDRA-3152)
 * Improve caching of same-version Messages on digest and repair paths
   (CASSANDRA-3158)
 * Randomize choice of first replica for counter increment (CASSANDRA-2890)
 * Fix using read_repair_chance instead of merge_shard_change (CASSANDRA-3202)
 * Avoid streaming data to nodes that already have it, on move as well as
   decommission (CASSANDRA-3041)
 * Fix divide by zero error in GCInspector (CASSANDRA-3164)
 * allow quoting of the ColumnFamily name in CLI `create column family`
   statement (CASSANDRA-3195)
 * Fix rolling upgrade from 0.7 to 0.8 problem (CASSANDRA-3166)
 * Accomodate missing encryption_options in IncomingTcpConnection.stream
   (CASSANDRA-3212)


0.8.5
 * fix NPE when encryption_options is unspecified (CASSANDRA-3007)
 * include column name in validation failure exceptions (CASSANDRA-2849)
 * make sure truncate clears out the commitlog so replay won't re-
   populate with truncated data (CASSANDRA-2950)
 * fix NPE when debug logging is enabled and dropped CF is present
   in a commitlog segment (CASSANDRA-3021)
 * fix cassandra.bat when CASSANDRA_HOME contains spaces (CASSANDRA-2952)
 * fix to SSTableSimpleUnsortedWriter bufferSize calculation (CASSANDRA-3027)
 * make cleanup and normal compaction able to skip empty rows
   (rows containing nothing but expired tombstones) (CASSANDRA-3039)
 * work around native memory leak in com.sun.management.GarbageCollectorMXBean
   (CASSANDRA-2868)
 * validate that column names in column_metadata are not equal to key_alias
   on create/update of the ColumnFamily and CQL 'ALTER' statement (CASSANDRA-3036)
 * return an InvalidRequestException if an indexed column is assigned
   a value larger than 64KB (CASSANDRA-3057)
 * fix of numeric-only and string column names handling in CLI "drop index" 
   (CASSANDRA-3054)
 * prune index scan resultset back to original request for lazy
   resultset expansion case (CASSANDRA-2964)
 * (Hadoop) fail jobs when Cassandra node has failed but TaskTracker
   has not (CASSANDRA-2388)
 * fix dynamic snitch ignoring nodes when read_repair_chance is zero
   (CASSANDRA-2662)
 * avoid retaining references to dropped CFS objects in 
   CompactionManager.estimatedCompactions (CASSANDRA-2708)
 * expose rpc timeouts per host in MessagingServiceMBean (CASSANDRA-2941)
 * avoid including cwd in classpath for deb and rpm packages (CASSANDRA-2881)
 * remove gossip state when a new IP takes over a token (CASSANDRA-3071)
 * allow sstable2json to work on index sstable files (CASSANDRA-3059)
 * always hint counters (CASSANDRA-3099)
 * fix log4j initialization in EmbeddedCassandraService (CASSANDRA-2857)
 * remove gossip state when a new IP takes over a token (CASSANDRA-3071)
 * work around native memory leak in com.sun.management.GarbageCollectorMXBean
    (CASSANDRA-2868)
 * fix UnavailableException with writes at CL.EACH_QUORM (CASSANDRA-3084)
 * fix parsing of the Keyspace and ColumnFamily names in numeric
   and string representations in CLI (CASSANDRA-3075)
 * fix corner cases in Range.differenceToFetch (CASSANDRA-3084)
 * fix ip address String representation in the ring cache (CASSANDRA-3044)
 * fix ring cache compatibility when mixing pre-0.8.4 nodes with post-
   in the same cluster (CASSANDRA-3023)
 * make repair report failure when a node participating dies (instead of
   hanging forever) (CASSANDRA-2433)
 * fix handling of the empty byte buffer by ReversedType (CASSANDRA-3111)
 * Add validation that Keyspace names are case-insensitively unique (CASSANDRA-3066)
 * catch invalid key_validation_class before instantiating UpdateColumnFamily (CASSANDRA-3102)
 * make Range and Bounds objects client-safe (CASSANDRA-3108)
 * optionally skip log4j configuration (CASSANDRA-3061)
 * bundle sstableloader with the debian package (CASSANDRA-3113)
 * don't try to build secondary indexes when there is none (CASSANDRA-3123)
 * improve SSTableSimpleUnsortedWriter speed for large rows (CASSANDRA-3122)
 * handle keyspace arguments correctly in nodetool snapshot (CASSANDRA-3038)
 * Fix SSTableImportTest on windows (CASSANDRA-3043)
 * expose compactionThroughputMbPerSec through JMX (CASSANDRA-3117)
 * log keyspace and CF of large rows being compacted


0.8.4
 * change TokenRing.endpoints to be a list of rpc addresses instead of 
   listen/broadcast addresses (CASSANDRA-1777)
 * include files-to-be-streamed in StreamInSession.getSources (CASSANDRA-2972)
 * use JAVA env var in cassandra-env.sh (CASSANDRA-2785, 2992)
 * avoid doing read for no-op replicate-on-write at CL=1 (CASSANDRA-2892)
 * refuse counter write for CL.ANY (CASSANDRA-2990)
 * switch back to only logging recent dropped messages (CASSANDRA-3004)
 * always deserialize RowMutation for counters (CASSANDRA-3006)
 * ignore saved replication_factor strategy_option for NTS (CASSANDRA-3011)
 * make sure pre-truncate CL segments are discarded (CASSANDRA-2950)


0.8.3
 * add ability to drop local reads/writes that are going to timeout
   (CASSANDRA-2943)
 * revamp token removal process, keep gossip states for 3 days (CASSANDRA-2496)
 * don't accept extra args for 0-arg nodetool commands (CASSANDRA-2740)
 * log unavailableexception details at debug level (CASSANDRA-2856)
 * expose data_dir though jmx (CASSANDRA-2770)
 * don't include tmp files as sstable when create cfs (CASSANDRA-2929)
 * log Java classpath on startup (CASSANDRA-2895)
 * keep gossipped version in sync with actual on migration coordinator 
   (CASSANDRA-2946)
 * use lazy initialization instead of class initialization in NodeId
   (CASSANDRA-2953)
 * check column family validity in nodetool repair (CASSANDRA-2933)
 * speedup bytes to hex conversions dramatically (CASSANDRA-2850)
 * Flush memtables on shutdown when durable writes are disabled 
   (CASSANDRA-2958)
 * improved POSIX compatibility of start scripts (CASsANDRA-2965)
 * add counter support to Hadoop InputFormat (CASSANDRA-2981)
 * fix bug where dirty commitlog segments were removed (and avoid keeping 
   segments with no post-flush activity permanently dirty) (CASSANDRA-2829)
 * fix throwing exception with batch mutation of counter super columns
   (CASSANDRA-2949)
 * ignore system tables during repair (CASSANDRA-2979)
 * throw exception when NTS is given replication_factor as an option
   (CASSANDRA-2960)
 * fix assertion error during compaction of counter CFs (CASSANDRA-2968)
 * avoid trying to create index names, when no index exists (CASSANDRA-2867)
 * don't sample the system table when choosing a bootstrap token
   (CASSANDRA-2825)
 * gossiper notifies of local state changes (CASSANDRA-2948)
 * add asynchronous and half-sync/half-async (hsha) thrift servers 
   (CASSANDRA-1405)
 * fix potential use of free'd native memory in SerializingCache 
   (CASSANDRA-2951)
 * prune index scan resultset back to original request for lazy
   resultset expansion case (CASSANDRA-2964)
 * (Hadoop) fail jobs when Cassandra node has failed but TaskTracker
    has not (CASSANDRA-2388)


0.8.2
 * CQL: 
   - include only one row per unique key for IN queries (CASSANDRA-2717)
   - respect client timestamp on full row deletions (CASSANDRA-2912)
 * improve thread-safety in StreamOutSession (CASSANDRA-2792)
 * allow deleting a row and updating indexed columns in it in the
   same mutation (CASSANDRA-2773)
 * Expose number of threads blocked on submitting memtable to flush
   in JMX (CASSANDRA-2817)
 * add ability to return "endpoints" to nodetool (CASSANDRA-2776)
 * Add support for multiple (comma-delimited) coordinator addresses
   to ColumnFamilyInputFormat (CASSANDRA-2807)
 * fix potential NPE while scheduling read repair for range slice
   (CASSANDRA-2823)
 * Fix race in SystemTable.getCurrentLocalNodeId (CASSANDRA-2824)
 * Correctly set default for replicate_on_write (CASSANDRA-2835)
 * improve nodetool compactionstats formatting (CASSANDRA-2844)
 * fix index-building status display (CASSANDRA-2853)
 * fix CLI perpetuating obsolete KsDef.replication_factor (CASSANDRA-2846)
 * improve cli treatment of multiline comments (CASSANDRA-2852)
 * handle row tombstones correctly in EchoedRow (CASSANDRA-2786)
 * add MessagingService.get[Recently]DroppedMessages and
   StorageService.getExceptionCount (CASSANDRA-2804)
 * fix possibility of spurious UnavailableException for LOCAL_QUORUM
   reads with dynamic snitch + read repair disabled (CASSANDRA-2870)
 * add ant-optional as dependence for the debian package (CASSANDRA-2164)
 * add option to specify limit for get_slice in the CLI (CASSANDRA-2646)
 * decrease HH page size (CASSANDRA-2832)
 * reset cli keyspace after dropping the current one (CASSANDRA-2763)
 * add KeyRange option to Hadoop inputformat (CASSANDRA-1125)
 * fix protocol versioning (CASSANDRA-2818, 2860)
 * support spaces in path to log4j configuration (CASSANDRA-2383)
 * avoid including inferred types in CF update (CASSANDRA-2809)
 * fix JMX bulkload call (CASSANDRA-2908)
 * fix updating KS with durable_writes=false (CASSANDRA-2907)
 * add simplified facade to SSTableWriter for bulk loading use
   (CASSANDRA-2911)
 * fix re-using index CF sstable names after drop/recreate (CASSANDRA-2872)
 * prepend CF to default index names (CASSANDRA-2903)
 * fix hint replay (CASSANDRA-2928)
 * Properly synchronize repair's merkle tree computation (CASSANDRA-2816)


0.8.1
 * CQL:
   - support for insert, delete in BATCH (CASSANDRA-2537)
   - support for IN to SELECT, UPDATE (CASSANDRA-2553)
   - timestamp support for INSERT, UPDATE, and BATCH (CASSANDRA-2555)
   - TTL support (CASSANDRA-2476)
   - counter support (CASSANDRA-2473)
   - ALTER COLUMNFAMILY (CASSANDRA-1709)
   - DROP INDEX (CASSANDRA-2617)
   - add SCHEMA/TABLE as aliases for KS/CF (CASSANDRA-2743)
   - server handles wait-for-schema-agreement (CASSANDRA-2756)
   - key alias support (CASSANDRA-2480)
 * add support for comparator parameters and a generic ReverseType
   (CASSANDRA-2355)
 * add CompositeType and DynamicCompositeType (CASSANDRA-2231)
 * optimize batches containing multiple updates to the same row
   (CASSANDRA-2583)
 * adjust hinted handoff page size to avoid OOM with large columns 
   (CASSANDRA-2652)
 * mark BRAF buffer invalid post-flush so we don't re-flush partial
   buffers again, especially on CL writes (CASSANDRA-2660)
 * add DROP INDEX support to CLI (CASSANDRA-2616)
 * don't perform HH to client-mode [storageproxy] nodes (CASSANDRA-2668)
 * Improve forceDeserialize/getCompactedRow encapsulation (CASSANDRA-2659)
 * Don't write CounterUpdateColumn to disk in tests (CASSANDRA-2650)
 * Add sstable bulk loading utility (CASSANDRA-1278)
 * avoid replaying hints to dropped columnfamilies (CASSANDRA-2685)
 * add placeholders for missing rows in range query pseudo-RR (CASSANDRA-2680)
 * remove no-op HHOM.renameHints (CASSANDRA-2693)
 * clone super columns to avoid modifying them during flush (CASSANDRA-2675)
 * allow writes to bypass the commitlog for certain keyspaces (CASSANDRA-2683)
 * avoid NPE when bypassing commitlog during memtable flush (CASSANDRA-2781)
 * Added support for making bootstrap retry if nodes flap (CASSANDRA-2644)
 * Added statusthrift to nodetool to report if thrift server is running (CASSANDRA-2722)
 * Fixed rows being cached if they do not exist (CASSANDRA-2723)
 * Support passing tableName and cfName to RowCacheProviders (CASSANDRA-2702)
 * close scrub file handles (CASSANDRA-2669)
 * throttle migration replay (CASSANDRA-2714)
 * optimize column serializer creation (CASSANDRA-2716)
 * Added support for making bootstrap retry if nodes flap (CASSANDRA-2644)
 * Added statusthrift to nodetool to report if thrift server is running
   (CASSANDRA-2722)
 * Fixed rows being cached if they do not exist (CASSANDRA-2723)
 * fix truncate/compaction race (CASSANDRA-2673)
 * workaround large resultsets causing large allocation retention
   by nio sockets (CASSANDRA-2654)
 * fix nodetool ring use with Ec2Snitch (CASSANDRA-2733)
 * fix removing columns and subcolumns that are supressed by a row or
   supercolumn tombstone during replica resolution (CASSANDRA-2590)
 * support sstable2json against snapshot sstables (CASSANDRA-2386)
 * remove active-pull schema requests (CASSANDRA-2715)
 * avoid marking entire list of sstables as actively being compacted
   in multithreaded compaction (CASSANDRA-2765)
 * seek back after deserializing a row to update cache with (CASSANDRA-2752)
 * avoid skipping rows in scrub for counter column family (CASSANDRA-2759)
 * fix ConcurrentModificationException in repair when dealing with 0.7 node
   (CASSANDRA-2767)
 * use threadsafe collections for StreamInSession (CASSANDRA-2766)
 * avoid infinite loop when creating merkle tree (CASSANDRA-2758)
 * avoids unmarking compacting sstable prematurely in cleanup (CASSANDRA-2769)
 * fix NPE when the commit log is bypassed (CASSANDRA-2718)
 * don't throw an exception in SS.isRPCServerRunning (CASSANDRA-2721)
 * make stress.jar executable (CASSANDRA-2744)
 * add daemon mode to java stress (CASSANDRA-2267)
 * expose the DC and rack of a node through JMX and nodetool ring (CASSANDRA-2531)
 * fix cache mbean getSize (CASSANDRA-2781)
 * Add Date, Float, Double, and Boolean types (CASSANDRA-2530)
 * Add startup flag to renew counter node id (CASSANDRA-2788)
 * add jamm agent to cassandra.bat (CASSANDRA-2787)
 * fix repair hanging if a neighbor has nothing to send (CASSANDRA-2797)
 * purge tombstone even if row is in only one sstable (CASSANDRA-2801)
 * Fix wrong purge of deleted cf during compaction (CASSANDRA-2786)
 * fix race that could result in Hadoop writer failing to throw an
   exception encountered after close() (CASSANDRA-2755)
 * fix scan wrongly throwing assertion error (CASSANDRA-2653)
 * Always use even distribution for merkle tree with RandomPartitionner
   (CASSANDRA-2841)
 * fix describeOwnership for OPP (CASSANDRA-2800)
 * ensure that string tokens do not contain commas (CASSANDRA-2762)


0.8.0-final
 * fix CQL grammar warning and cqlsh regression from CASSANDRA-2622
 * add ant generate-cql-html target (CASSANDRA-2526)
 * update CQL consistency levels (CASSANDRA-2566)
 * debian packaging fixes (CASSANDRA-2481, 2647)
 * fix UUIDType, IntegerType for direct buffers (CASSANDRA-2682, 2684)
 * switch to native Thrift for Hadoop map/reduce (CASSANDRA-2667)
 * fix StackOverflowError when building from eclipse (CASSANDRA-2687)
 * only provide replication_factor to strategy_options "help" for
   SimpleStrategy, OldNetworkTopologyStrategy (CASSANDRA-2678, 2713)
 * fix exception adding validators to non-string columns (CASSANDRA-2696)
 * avoid instantiating DatabaseDescriptor in JDBC (CASSANDRA-2694)
 * fix potential stack overflow during compaction (CASSANDRA-2626)
 * clone super columns to avoid modifying them during flush (CASSANDRA-2675)
 * reset underlying iterator in EchoedRow constructor (CASSANDRA-2653)


0.8.0-rc1
 * faster flushes and compaction from fixing excessively pessimistic 
   rebuffering in BRAF (CASSANDRA-2581)
 * fix returning null column values in the python cql driver (CASSANDRA-2593)
 * fix merkle tree splitting exiting early (CASSANDRA-2605)
 * snapshot_before_compaction directory name fix (CASSANDRA-2598)
 * Disable compaction throttling during bootstrap (CASSANDRA-2612) 
 * fix CQL treatment of > and < operators in range slices (CASSANDRA-2592)
 * fix potential double-application of counter updates on commitlog replay
   by moving replay position from header to sstable metadata (CASSANDRA-2419)
 * JDBC CQL driver exposes getColumn for access to timestamp
 * JDBC ResultSetMetadata properties added to AbstractType
 * r/m clustertool (CASSANDRA-2607)
 * add support for presenting row key as a column in CQL result sets 
   (CASSANDRA-2622)
 * Don't allow {LOCAL|EACH}_QUORUM unless strategy is NTS (CASSANDRA-2627)
 * validate keyspace strategy_options during CQL create (CASSANDRA-2624)
 * fix empty Result with secondary index when limit=1 (CASSANDRA-2628)
 * Fix regression where bootstrapping a node with no schema fails
   (CASSANDRA-2625)
 * Allow removing LocationInfo sstables (CASSANDRA-2632)
 * avoid attempting to replay mutations from dropped keyspaces (CASSANDRA-2631)
 * avoid using cached position of a key when GT is requested (CASSANDRA-2633)
 * fix counting bloom filter true positives (CASSANDRA-2637)
 * initialize local ep state prior to gossip startup if needed (CASSANDRA-2638)
 * fix counter increment lost after restart (CASSANDRA-2642)
 * add quote-escaping via backslash to CLI (CASSANDRA-2623)
 * fix pig example script (CASSANDRA-2487)
 * fix dynamic snitch race in adding latencies (CASSANDRA-2618)
 * Start/stop cassandra after more important services such as mdadm in
   debian packaging (CASSANDRA-2481)


0.8.0-beta2
 * fix NPE compacting index CFs (CASSANDRA-2528)
 * Remove checking all column families on startup for compaction candidates 
   (CASSANDRA-2444)
 * validate CQL create keyspace options (CASSANDRA-2525)
 * fix nodetool setcompactionthroughput (CASSANDRA-2550)
 * move	gossip heartbeat back to its own thread (CASSANDRA-2554)
 * validate cql TRUNCATE columnfamily before truncating (CASSANDRA-2570)
 * fix batch_mutate for mixed standard-counter mutations (CASSANDRA-2457)
 * disallow making schema changes to system keyspace (CASSANDRA-2563)
 * fix sending mutation messages multiple times (CASSANDRA-2557)
 * fix incorrect use of NBHM.size in ReadCallback that could cause
   reads to time out even when responses were received (CASSANDRA-2552)
 * trigger read repair correctly for LOCAL_QUORUM reads (CASSANDRA-2556)
 * Allow configuring the number of compaction thread (CASSANDRA-2558)
 * forceUserDefinedCompaction will attempt to compact what it is given
   even if the pessimistic estimate is that there is not enough disk space;
   automatic compactions will only compact 2 or more sstables (CASSANDRA-2575)
 * refuse to apply migrations with older timestamps than the current 
   schema (CASSANDRA-2536)
 * remove unframed Thrift transport option
 * include indexes in snapshots (CASSANDRA-2596)
 * improve ignoring of obsolete mutations in index maintenance (CASSANDRA-2401)
 * recognize attempt to drop just the index while leaving the column
   definition alone (CASSANDRA-2619)
  

0.8.0-beta1
 * remove Avro RPC support (CASSANDRA-926)
 * support for columns that act as incr/decr counters 
   (CASSANDRA-1072, 1937, 1944, 1936, 2101, 2093, 2288, 2105, 2384, 2236, 2342,
   2454)
 * CQL (CASSANDRA-1703, 1704, 1705, 1706, 1707, 1708, 1710, 1711, 1940, 
   2124, 2302, 2277, 2493)
 * avoid double RowMutation serialization on write path (CASSANDRA-1800)
 * make NetworkTopologyStrategy the default (CASSANDRA-1960)
 * configurable internode encryption (CASSANDRA-1567, 2152)
 * human readable column names in sstable2json output (CASSANDRA-1933)
 * change default JMX port to 7199 (CASSANDRA-2027)
 * backwards compatible internal messaging (CASSANDRA-1015)
 * atomic switch of memtables and sstables (CASSANDRA-2284)
 * add pluggable SeedProvider (CASSANDRA-1669)
 * Fix clustertool to not throw exception when calling get_endpoints (CASSANDRA-2437)
 * upgrade to thrift 0.6 (CASSANDRA-2412) 
 * repair works on a token range instead of full ring (CASSANDRA-2324)
 * purge tombstones from row cache (CASSANDRA-2305)
 * push replication_factor into strategy_options (CASSANDRA-1263)
 * give snapshots the same name on each node (CASSANDRA-1791)
 * remove "nodetool loadbalance" (CASSANDRA-2448)
 * multithreaded compaction (CASSANDRA-2191)
 * compaction throttling (CASSANDRA-2156)
 * add key type information and alias (CASSANDRA-2311, 2396)
 * cli no longer divides read_repair_chance by 100 (CASSANDRA-2458)
 * made CompactionInfo.getTaskType return an enum (CASSANDRA-2482)
 * add a server-wide cap on measured memtable memory usage and aggressively
   flush to keep under that threshold (CASSANDRA-2006)
 * add unified UUIDType (CASSANDRA-2233)
 * add off-heap row cache support (CASSANDRA-1969)


0.7.5
 * improvements/fixes to PIG driver (CASSANDRA-1618, CASSANDRA-2387,
   CASSANDRA-2465, CASSANDRA-2484)
 * validate index names (CASSANDRA-1761)
 * reduce contention on Table.flusherLock (CASSANDRA-1954)
 * try harder to detect failures during streaming, cleaning up temporary
   files more reliably (CASSANDRA-2088)
 * shut down server for OOM on a Thrift thread (CASSANDRA-2269)
 * fix tombstone handling in repair and sstable2json (CASSANDRA-2279)
 * preserve version when streaming data from old sstables (CASSANDRA-2283)
 * don't start repair if a neighboring node is marked as dead (CASSANDRA-2290)
 * purge tombstones from row cache (CASSANDRA-2305)
 * Avoid seeking when sstable2json exports the entire file (CASSANDRA-2318)
 * clear Built flag in system table when dropping an index (CASSANDRA-2320)
 * don't allow arbitrary argument for stress.java (CASSANDRA-2323)
 * validate values for index predicates in get_indexed_slice (CASSANDRA-2328)
 * queue secondary indexes for flush before the parent (CASSANDRA-2330)
 * allow job configuration to set the CL used in Hadoop jobs (CASSANDRA-2331)
 * add memtable_flush_queue_size defaulting to 4 (CASSANDRA-2333)
 * Allow overriding of initial_token, storage_port and rpc_port from system
   properties (CASSANDRA-2343)
 * fix comparator used for non-indexed secondary expressions in index scan
   (CASSANDRA-2347)
 * ensure size calculation and write phase of large-row compaction use
   the same threshold for TTL expiration (CASSANDRA-2349)
 * fix race when iterating CFs during add/drop (CASSANDRA-2350)
 * add ConsistencyLevel command to CLI (CASSANDRA-2354)
 * allow negative numbers in the cli (CASSANDRA-2358)
 * hard code serialVersionUID for tokens class (CASSANDRA-2361)
 * fix potential infinite loop in ByteBufferUtil.inputStream (CASSANDRA-2365)
 * fix encoding bugs in HintedHandoffManager, SystemTable when default
   charset is not UTF8 (CASSANDRA-2367)
 * avoids having removed node reappearing in Gossip (CASSANDRA-2371)
 * fix incorrect truncation of long to int when reading columns via block
   index (CASSANDRA-2376)
 * fix NPE during stream session (CASSANDRA-2377)
 * fix race condition that could leave orphaned data files when dropping CF or
   KS (CASSANDRA-2381)
 * fsync statistics component on write (CASSANDRA-2382)
 * fix duplicate results from CFS.scan (CASSANDRA-2406)
 * add IntegerType to CLI help (CASSANDRA-2414)
 * avoid caching token-only decoratedkeys (CASSANDRA-2416)
 * convert mmap assertion to if/throw so scrub can catch it (CASSANDRA-2417)
 * don't overwrite gc log (CASSANDR-2418)
 * invalidate row cache for streamed row to avoid inconsitencies
   (CASSANDRA-2420)
 * avoid copies in range/index scans (CASSANDRA-2425)
 * make sure we don't wipe data during cleanup if the node has not join
   the ring (CASSANDRA-2428)
 * Try harder to close files after compaction (CASSANDRA-2431)
 * re-set bootstrapped flag after move finishes (CASSANDRA-2435)
 * display validation_class in CLI 'describe keyspace' (CASSANDRA-2442)
 * make cleanup compactions cleanup the row cache (CASSANDRA-2451)
 * add column fields validation to scrub (CASSANDRA-2460)
 * use 64KB flush buffer instead of in_memory_compaction_limit (CASSANDRA-2463)
 * fix backslash substitutions in CLI (CASSANDRA-2492)
 * disable cache saving for system CFS (CASSANDRA-2502)
 * fixes for verifying destination availability under hinted conditions
   so UE can be thrown intead of timing out (CASSANDRA-2514)
 * fix update of validation class in column metadata (CASSANDRA-2512)
 * support LOCAL_QUORUM, EACH_QUORUM CLs outside of NTS (CASSANDRA-2516)
 * preserve version when streaming data from old sstables (CASSANDRA-2283)
 * fix backslash substitutions in CLI (CASSANDRA-2492)
 * count a row deletion as one operation towards memtable threshold 
   (CASSANDRA-2519)
 * support LOCAL_QUORUM, EACH_QUORUM CLs outside of NTS (CASSANDRA-2516)


0.7.4
 * add nodetool join command (CASSANDRA-2160)
 * fix secondary indexes on pre-existing or streamed data (CASSANDRA-2244)
 * initialize endpoint in gossiper earlier (CASSANDRA-2228)
 * add ability to write to Cassandra from Pig (CASSANDRA-1828)
 * add rpc_[min|max]_threads (CASSANDRA-2176)
 * add CL.TWO, CL.THREE (CASSANDRA-2013)
 * avoid exporting an un-requested row in sstable2json, when exporting 
   a key that does not exist (CASSANDRA-2168)
 * add incremental_backups option (CASSANDRA-1872)
 * add configurable row limit to Pig loadfunc (CASSANDRA-2276)
 * validate column values in batches as well as single-Column inserts
   (CASSANDRA-2259)
 * move sample schema from cassandra.yaml to schema-sample.txt,
   a cli scripts (CASSANDRA-2007)
 * avoid writing empty rows when scrubbing tombstoned rows (CASSANDRA-2296)
 * fix assertion error in range and index scans for CL < ALL
   (CASSANDRA-2282)
 * fix commitlog replay when flush position refers to data that didn't
   get synced before server died (CASSANDRA-2285)
 * fix fd leak in sstable2json with non-mmap'd i/o (CASSANDRA-2304)
 * reduce memory use during streaming of multiple sstables (CASSANDRA-2301)
 * purge tombstoned rows from cache after GCGraceSeconds (CASSANDRA-2305)
 * allow zero replicas in a NTS datacenter (CASSANDRA-1924)
 * make range queries respect snitch for local replicas (CASSANDRA-2286)
 * fix HH delivery when column index is larger than 2GB (CASSANDRA-2297)
 * make 2ary indexes use parent CF flush thresholds during initial build
   (CASSANDRA-2294)
 * update memtable_throughput to be a long (CASSANDRA-2158)


0.7.3
 * Keep endpoint state until aVeryLongTime (CASSANDRA-2115)
 * lower-latency read repair (CASSANDRA-2069)
 * add hinted_handoff_throttle_delay_in_ms option (CASSANDRA-2161)
 * fixes for cache save/load (CASSANDRA-2172, -2174)
 * Handle whole-row deletions in CFOutputFormat (CASSANDRA-2014)
 * Make memtable_flush_writers flush in parallel (CASSANDRA-2178)
 * Add compaction_preheat_key_cache option (CASSANDRA-2175)
 * refactor stress.py to have only one copy of the format string 
   used for creating row keys (CASSANDRA-2108)
 * validate index names for \w+ (CASSANDRA-2196)
 * Fix Cassandra cli to respect timeout if schema does not settle 
   (CASSANDRA-2187)
 * fix for compaction and cleanup writing old-format data into new-version 
   sstable (CASSANDRA-2211, -2216)
 * add nodetool scrub (CASSANDRA-2217, -2240)
 * fix sstable2json large-row pagination (CASSANDRA-2188)
 * fix EOFing on requests for the last bytes in a file (CASSANDRA-2213)
 * fix BufferedRandomAccessFile bugs (CASSANDRA-2218, -2241)
 * check for memtable flush_after_mins exceeded every 10s (CASSANDRA-2183)
 * fix cache saving on Windows (CASSANDRA-2207)
 * add validateSchemaAgreement call + synchronization to schema
   modification operations (CASSANDRA-2222)
 * fix for reversed slice queries on large rows (CASSANDRA-2212)
 * fat clients were writing local data (CASSANDRA-2223)
 * set DEFAULT_MEMTABLE_LIFETIME_IN_MINS to 24h
 * improve detection and cleanup of partially-written sstables 
   (CASSANDRA-2206)
 * fix supercolumn de/serialization when subcolumn comparator is different
   from supercolumn's (CASSANDRA-2104)
 * fix starting up on Windows when CASSANDRA_HOME contains whitespace
   (CASSANDRA-2237)
 * add [get|set][row|key]cacheSavePeriod to JMX (CASSANDRA-2100)
 * fix Hadoop ColumnFamilyOutputFormat dropping of mutations
   when batch fills up (CASSANDRA-2255)
 * move file deletions off of scheduledtasks executor (CASSANDRA-2253)


0.7.2
 * copy DecoratedKey.key when inserting into caches to avoid retaining
   a reference to the underlying buffer (CASSANDRA-2102)
 * format subcolumn names with subcomparator (CASSANDRA-2136)
 * fix column bloom filter deserialization (CASSANDRA-2165)


0.7.1
 * refactor MessageDigest creation code. (CASSANDRA-2107)
 * buffer network stack to avoid inefficient small TCP messages while avoiding
   the nagle/delayed ack problem (CASSANDRA-1896)
 * check log4j configuration for changes every 10s (CASSANDRA-1525, 1907)
 * more-efficient cross-DC replication (CASSANDRA-1530, -2051, -2138)
 * avoid polluting page cache with commitlog or sstable writes
   and seq scan operations (CASSANDRA-1470)
 * add RMI authentication options to nodetool (CASSANDRA-1921)
 * make snitches configurable at runtime (CASSANDRA-1374)
 * retry hadoop split requests on connection failure (CASSANDRA-1927)
 * implement describeOwnership for BOP, COPP (CASSANDRA-1928)
 * make read repair behave as expected for ConsistencyLevel > ONE
   (CASSANDRA-982, 2038)
 * distributed test harness (CASSANDRA-1859, 1964)
 * reduce flush lock contention (CASSANDRA-1930)
 * optimize supercolumn deserialization (CASSANDRA-1891)
 * fix CFMetaData.apply to only compare objects of the same class 
   (CASSANDRA-1962)
 * allow specifying specific SSTables to compact from JMX (CASSANDRA-1963)
 * fix race condition in MessagingService.targets (CASSANDRA-1959, 2094, 2081)
 * refuse to open sstables from a future version (CASSANDRA-1935)
 * zero-copy reads (CASSANDRA-1714)
 * fix copy bounds for word Text in wordcount demo (CASSANDRA-1993)
 * fixes for contrib/javautils (CASSANDRA-1979)
 * check more frequently for memtable expiration (CASSANDRA-2000)
 * fix writing SSTable column count statistics (CASSANDRA-1976)
 * fix streaming of multiple CFs during bootstrap (CASSANDRA-1992)
 * explicitly set JVM GC new generation size with -Xmn (CASSANDRA-1968)
 * add short options for CLI flags (CASSANDRA-1565)
 * make keyspace argument to "describe keyspace" in CLI optional
   when authenticated to keyspace already (CASSANDRA-2029)
 * added option to specify -Dcassandra.join_ring=false on startup
   to allow "warm spare" nodes or performing JMX maintenance before
   joining the ring (CASSANDRA-526)
 * log migrations at INFO (CASSANDRA-2028)
 * add CLI verbose option in file mode (CASSANDRA-2030)
 * add single-line "--" comments to CLI (CASSANDRA-2032)
 * message serialization tests (CASSANDRA-1923)
 * switch from ivy to maven-ant-tasks (CASSANDRA-2017)
 * CLI attempts to block for new schema to propagate (CASSANDRA-2044)
 * fix potential overflow in nodetool cfstats (CASSANDRA-2057)
 * add JVM shutdownhook to sync commitlog (CASSANDRA-1919)
 * allow nodes to be up without being part of  normal traffic (CASSANDRA-1951)
 * fix CLI "show keyspaces" with null options on NTS (CASSANDRA-2049)
 * fix possible ByteBuffer race conditions (CASSANDRA-2066)
 * reduce garbage generated by MessagingService to prevent load spikes
   (CASSANDRA-2058)
 * fix math in RandomPartitioner.describeOwnership (CASSANDRA-2071)
 * fix deletion of sstable non-data components (CASSANDRA-2059)
 * avoid blocking gossip while deleting handoff hints (CASSANDRA-2073)
 * ignore messages from newer versions, keep track of nodes in gossip 
   regardless of version (CASSANDRA-1970)
 * cache writing moved to CompactionManager to reduce i/o contention and
   updated to use non-cache-polluting writes (CASSANDRA-2053)
 * page through large rows when exporting to JSON (CASSANDRA-2041)
 * add flush_largest_memtables_at and reduce_cache_sizes_at options
   (CASSANDRA-2142)
 * add cli 'describe cluster' command (CASSANDRA-2127)
 * add cli support for setting username/password at 'connect' command 
   (CASSANDRA-2111)
 * add -D option to Stress.java to allow reading hosts from a file 
   (CASSANDRA-2149)
 * bound hints CF throughput between 32M and 256M (CASSANDRA-2148)
 * continue starting when invalid saved cache entries are encountered
   (CASSANDRA-2076)
 * add max_hint_window_in_ms option (CASSANDRA-1459)


0.7.0-final
 * fix offsets to ByteBuffer.get (CASSANDRA-1939)


0.7.0-rc4
 * fix cli crash after backgrounding (CASSANDRA-1875)
 * count timeouts in storageproxy latencies, and include latency 
   histograms in StorageProxyMBean (CASSANDRA-1893)
 * fix CLI get recognition of supercolumns (CASSANDRA-1899)
 * enable keepalive on intra-cluster sockets (CASSANDRA-1766)
 * count timeouts towards dynamicsnitch latencies (CASSANDRA-1905)
 * Expose index-building status in JMX + cli schema description
   (CASSANDRA-1871)
 * allow [LOCAL|EACH]_QUORUM to be used with non-NetworkTopology 
   replication Strategies
 * increased amount of index locks for faster commitlog replay
 * collect secondary index tombstones immediately (CASSANDRA-1914)
 * revert commitlog changes from #1780 (CASSANDRA-1917)
 * change RandomPartitioner min token to -1 to avoid collision w/
   tokens on actual nodes (CASSANDRA-1901)
 * examine the right nibble when validating TimeUUID (CASSANDRA-1910)
 * include secondary indexes in cleanup (CASSANDRA-1916)
 * CFS.scrubDataDirectories should also cleanup invalid secondary indexes
   (CASSANDRA-1904)
 * ability to disable/enable gossip on nodes to force them down
   (CASSANDRA-1108)


0.7.0-rc3
 * expose getNaturalEndpoints in StorageServiceMBean taking byte[]
   key; RMI cannot serialize ByteBuffer (CASSANDRA-1833)
 * infer org.apache.cassandra.locator for replication strategy classes
   when not otherwise specified
 * validation that generates less garbage (CASSANDRA-1814)
 * add TTL support to CLI (CASSANDRA-1838)
 * cli defaults to bytestype for subcomparator when creating
   column families (CASSANDRA-1835)
 * unregister index MBeans when index is dropped (CASSANDRA-1843)
 * make ByteBufferUtil.clone thread-safe (CASSANDRA-1847)
 * change exception for read requests during bootstrap from 
   InvalidRequest to Unavailable (CASSANDRA-1862)
 * respect row-level tombstones post-flush in range scans
   (CASSANDRA-1837)
 * ReadResponseResolver check digests against each other (CASSANDRA-1830)
 * return InvalidRequest when remove of subcolumn without supercolumn
   is requested (CASSANDRA-1866)
 * flush before repair (CASSANDRA-1748)
 * SSTableExport validates key order (CASSANDRA-1884)
 * large row support for SSTableExport (CASSANDRA-1867)
 * Re-cache hot keys post-compaction without hitting disk (CASSANDRA-1878)
 * manage read repair in coordinator instead of data source, to
   provide latency information to dynamic snitch (CASSANDRA-1873)


0.7.0-rc2
 * fix live-column-count of slice ranges including tombstoned supercolumn 
   with live subcolumn (CASSANDRA-1591)
 * rename o.a.c.internal.AntientropyStage -> AntiEntropyStage,
   o.a.c.request.Request_responseStage -> RequestResponseStage,
   o.a.c.internal.Internal_responseStage -> InternalResponseStage
 * add AbstractType.fromString (CASSANDRA-1767)
 * require index_type to be present when specifying index_name
   on ColumnDef (CASSANDRA-1759)
 * fix add/remove index bugs in CFMetadata (CASSANDRA-1768)
 * rebuild Strategy during system_update_keyspace (CASSANDRA-1762)
 * cli updates prompt to ... in continuation lines (CASSANDRA-1770)
 * support multiple Mutations per key in hadoop ColumnFamilyOutputFormat
   (CASSANDRA-1774)
 * improvements to Debian init script (CASSANDRA-1772)
 * use local classloader to check for version.properties (CASSANDRA-1778)
 * Validate that column names in column_metadata are valid for the
   defined comparator, and decode properly in cli (CASSANDRA-1773)
 * use cross-platform newlines in cli (CASSANDRA-1786)
 * add ExpiringColumn support to sstable import/export (CASSANDRA-1754)
 * add flush for each append to periodic commitlog mode; added
   periodic_without_flush option to disable this (CASSANDRA-1780)
 * close file handle used for post-flush truncate (CASSANDRA-1790)
 * various code cleanup (CASSANDRA-1793, -1794, -1795)
 * fix range queries against wrapped range (CASSANDRA-1781)
 * fix consistencylevel calculations for NetworkTopologyStrategy
   (CASSANDRA-1804)
 * cli support index type enum names (CASSANDRA-1810)
 * improved validation of column_metadata (CASSANDRA-1813)
 * reads at ConsistencyLevel > 1 throw UnavailableException
   immediately if insufficient live nodes exist (CASSANDRA-1803)
 * copy bytebuffers for local writes to avoid retaining the entire
   Thrift frame (CASSANDRA-1801)
 * fix NPE adding index to column w/o prior metadata (CASSANDRA-1764)
 * reduce fat client timeout (CASSANDRA-1730)
 * fix botched merge of CASSANDRA-1316


0.7.0-rc1
 * fix compaction and flush races with schema updates (CASSANDRA-1715)
 * add clustertool, config-converter, sstablekeys, and schematool 
   Windows .bat files (CASSANDRA-1723)
 * reject range queries received during bootstrap (CASSANDRA-1739)
 * fix wrapping-range queries on non-minimum token (CASSANDRA-1700)
 * add nodetool cfhistogram (CASSANDRA-1698)
 * limit repaired ranges to what the nodes have in common (CASSANDRA-1674)
 * index scan treats missing columns as not matching secondary
   expressions (CASSANDRA-1745)
 * Fix misuse of DataOutputBuffer.getData in AntiEntropyService
   (CASSANDRA-1729)
 * detect and warn when obsolete version of JNA is present (CASSANDRA-1760)
 * reduce fat client timeout (CASSANDRA-1730)
 * cleanup smallest CFs first to increase free temp space for larger ones
   (CASSANDRA-1811)
 * Update windows .bat files to work outside of main Cassandra
   directory (CASSANDRA-1713)
 * fix read repair regression from 0.6.7 (CASSANDRA-1727)
 * more-efficient read repair (CASSANDRA-1719)
 * fix hinted handoff replay (CASSANDRA-1656)
 * log type of dropped messages (CASSANDRA-1677)
 * upgrade to SLF4J 1.6.1
 * fix ByteBuffer bug in ExpiringColumn.updateDigest (CASSANDRA-1679)
 * fix IntegerType.getString (CASSANDRA-1681)
 * make -Djava.net.preferIPv4Stack=true the default (CASSANDRA-628)
 * add INTERNAL_RESPONSE verb to differentiate from responses related
   to client requests (CASSANDRA-1685)
 * log tpstats when dropping messages (CASSANDRA-1660)
 * include unreachable nodes in describeSchemaVersions (CASSANDRA-1678)
 * Avoid dropping messages off the client request path (CASSANDRA-1676)
 * fix jna errno reporting (CASSANDRA-1694)
 * add friendlier error for UnknownHostException on startup (CASSANDRA-1697)
 * include jna dependency in RPM package (CASSANDRA-1690)
 * add --skip-keys option to stress.py (CASSANDRA-1696)
 * improve cli handling of non-string keys and column names 
   (CASSANDRA-1701, -1693)
 * r/m extra subcomparator line in cli keyspaces output (CASSANDRA-1712)
 * add read repair chance to cli "show keyspaces"
 * upgrade to ConcurrentLinkedHashMap 1.1 (CASSANDRA-975)
 * fix index scan routing (CASSANDRA-1722)
 * fix tombstoning of supercolumns in range queries (CASSANDRA-1734)
 * clear endpoint cache after updating keyspace metadata (CASSANDRA-1741)
 * fix wrapping-range queries on non-minimum token (CASSANDRA-1700)
 * truncate includes secondary indexes (CASSANDRA-1747)
 * retain reference to PendingFile sstables (CASSANDRA-1749)
 * fix sstableimport regression (CASSANDRA-1753)
 * fix for bootstrap when no non-system tables are defined (CASSANDRA-1732)
 * handle replica unavailability in index scan (CASSANDRA-1755)
 * fix service initialization order deadlock (CASSANDRA-1756)
 * multi-line cli commands (CASSANDRA-1742)
 * fix race between snapshot and compaction (CASSANDRA-1736)
 * add listEndpointsPendingHints, deleteHintsForEndpoint JMX methods 
   (CASSANDRA-1551)


0.7.0-beta3
 * add strategy options to describe_keyspace output (CASSANDRA-1560)
 * log warning when using randomly generated token (CASSANDRA-1552)
 * re-organize JMX into .db, .net, .internal, .request (CASSANDRA-1217)
 * allow nodes to change IPs between restarts (CASSANDRA-1518)
 * remember ring state between restarts by default (CASSANDRA-1518)
 * flush index built flag so we can read it before log replay (CASSANDRA-1541)
 * lock row cache updates to prevent race condition (CASSANDRA-1293)
 * remove assertion causing rare (and harmless) error messages in
   commitlog (CASSANDRA-1330)
 * fix moving nodes with no keyspaces defined (CASSANDRA-1574)
 * fix unbootstrap when no data is present in a transfer range (CASSANDRA-1573)
 * take advantage of AVRO-495 to simplify our avro IDL (CASSANDRA-1436)
 * extend authorization hierarchy to column family (CASSANDRA-1554)
 * deletion support in secondary indexes (CASSANDRA-1571)
 * meaningful error message for invalid replication strategy class 
   (CASSANDRA-1566)
 * allow keyspace creation with RF > N (CASSANDRA-1428)
 * improve cli error handling (CASSANDRA-1580)
 * add cache save/load ability (CASSANDRA-1417, 1606, 1647)
 * add StorageService.getDrainProgress (CASSANDRA-1588)
 * Disallow bootstrap to an in-use token (CASSANDRA-1561)
 * Allow dynamic secondary index creation and destruction (CASSANDRA-1532)
 * log auto-guessed memtable thresholds (CASSANDRA-1595)
 * add ColumnDef support to cli (CASSANDRA-1583)
 * reduce index sample time by 75% (CASSANDRA-1572)
 * add cli support for column, strategy metadata (CASSANDRA-1578, 1612)
 * add cli support for schema modification (CASSANDRA-1584)
 * delete temp files on failed compactions (CASSANDRA-1596)
 * avoid blocking for dead nodes during removetoken (CASSANDRA-1605)
 * remove ConsistencyLevel.ZERO (CASSANDRA-1607)
 * expose in-progress compaction type in jmx (CASSANDRA-1586)
 * removed IClock & related classes from internals (CASSANDRA-1502)
 * fix removing tokens from SystemTable on decommission and removetoken
   (CASSANDRA-1609)
 * include CF metadata in cli 'show keyspaces' (CASSANDRA-1613)
 * switch from Properties to HashMap in PropertyFileSnitch to
   avoid synchronization bottleneck (CASSANDRA-1481)
 * PropertyFileSnitch configuration file renamed to 
   cassandra-topology.properties
 * add cli support for get_range_slices (CASSANDRA-1088, CASSANDRA-1619)
 * Make memtable flush thresholds per-CF instead of global 
   (CASSANDRA-1007, 1637)
 * add cli support for binary data without CfDef hints (CASSANDRA-1603)
 * fix building SSTable statistics post-stream (CASSANDRA-1620)
 * fix potential infinite loop in 2ary index queries (CASSANDRA-1623)
 * allow creating NTS keyspaces with no replicas configured (CASSANDRA-1626)
 * add jmx histogram of sstables accessed per read (CASSANDRA-1624)
 * remove system_rename_column_family and system_rename_keyspace from the
   client API until races can be fixed (CASSANDRA-1630, CASSANDRA-1585)
 * add cli sanity tests (CASSANDRA-1582)
 * update GC settings in cassandra.bat (CASSANDRA-1636)
 * cli support for index queries (CASSANDRA-1635)
 * cli support for updating schema memtable settings (CASSANDRA-1634)
 * cli --file option (CASSANDRA-1616)
 * reduce automatically chosen memtable sizes by 50% (CASSANDRA-1641)
 * move endpoint cache from snitch to strategy (CASSANDRA-1643)
 * fix commitlog recovery deleting the newly-created segment as well as
   the old ones (CASSANDRA-1644)
 * upgrade to Thrift 0.5 (CASSANDRA-1367)
 * renamed CL.DCQUORUM to LOCAL_QUORUM and DCQUORUMSYNC to EACH_QUORUM
 * cli truncate support (CASSANDRA-1653)
 * update GC settings in cassandra.bat (CASSANDRA-1636)
 * avoid logging when a node's ip/token is gossipped back to it (CASSANDRA-1666)


0.7-beta2
 * always use UTF-8 for hint keys (CASSANDRA-1439)
 * remove cassandra.yaml dependency from Hadoop and Pig (CASSADRA-1322)
 * expose CfDef metadata in describe_keyspaces (CASSANDRA-1363)
 * restore use of mmap_index_only option (CASSANDRA-1241)
 * dropping a keyspace with no column families generated an error 
   (CASSANDRA-1378)
 * rename RackAwareStrategy to OldNetworkTopologyStrategy, RackUnawareStrategy 
   to SimpleStrategy, DatacenterShardStrategy to NetworkTopologyStrategy,
   AbstractRackAwareSnitch to AbstractNetworkTopologySnitch (CASSANDRA-1392)
 * merge StorageProxy.mutate, mutateBlocking (CASSANDRA-1396)
 * faster UUIDType, LongType comparisons (CASSANDRA-1386, 1393)
 * fix setting read_repair_chance from CLI addColumnFamily (CASSANDRA-1399)
 * fix updates to indexed columns (CASSANDRA-1373)
 * fix race condition leaving to FileNotFoundException (CASSANDRA-1382)
 * fix sharded lock hash on index write path (CASSANDRA-1402)
 * add support for GT/E, LT/E in subordinate index clauses (CASSANDRA-1401)
 * cfId counter got out of sync when CFs were added (CASSANDRA-1403)
 * less chatty schema updates (CASSANDRA-1389)
 * rename column family mbeans. 'type' will now include either 
   'IndexColumnFamilies' or 'ColumnFamilies' depending on the CFS type.
   (CASSANDRA-1385)
 * disallow invalid keyspace and column family names. This includes name that
   matches a '^\w+' regex. (CASSANDRA-1377)
 * use JNA, if present, to take snapshots (CASSANDRA-1371)
 * truncate hints if starting 0.7 for the first time (CASSANDRA-1414)
 * fix FD leak in single-row slicepredicate queries (CASSANDRA-1416)
 * allow index expressions against columns that are not part of the 
   SlicePredicate (CASSANDRA-1410)
 * config-converter properly handles snitches and framed support 
   (CASSANDRA-1420)
 * remove keyspace argument from multiget_count (CASSANDRA-1422)
 * allow specifying cassandra.yaml location as (local or remote) URL
   (CASSANDRA-1126)
 * fix using DynamicEndpointSnitch with NetworkTopologyStrategy
   (CASSANDRA-1429)
 * Add CfDef.default_validation_class (CASSANDRA-891)
 * fix EstimatedHistogram.max (CASSANDRA-1413)
 * quorum read optimization (CASSANDRA-1622)
 * handle zero-length (or missing) rows during HH paging (CASSANDRA-1432)
 * include secondary indexes during schema migrations (CASSANDRA-1406)
 * fix commitlog header race during schema change (CASSANDRA-1435)
 * fix ColumnFamilyStoreMBeanIterator to use new type name (CASSANDRA-1433)
 * correct filename generated by xml->yaml converter (CASSANDRA-1419)
 * add CMSInitiatingOccupancyFraction=75 and UseCMSInitiatingOccupancyOnly
   to default JVM options
 * decrease jvm heap for cassandra-cli (CASSANDRA-1446)
 * ability to modify keyspaces and column family definitions on a live cluster
   (CASSANDRA-1285)
 * support for Hadoop Streaming [non-jvm map/reduce via stdin/out]
   (CASSANDRA-1368)
 * Move persistent sstable stats from the system table to an sstable component
   (CASSANDRA-1430)
 * remove failed bootstrap attempt from pending ranges when gossip times
   it out after 1h (CASSANDRA-1463)
 * eager-create tcp connections to other cluster members (CASSANDRA-1465)
 * enumerate stages and derive stage from message type instead of 
   transmitting separately (CASSANDRA-1465)
 * apply reversed flag during collation from different data sources
   (CASSANDRA-1450)
 * make failure to remove commitlog segment non-fatal (CASSANDRA-1348)
 * correct ordering of drain operations so CL.recover is no longer 
   necessary (CASSANDRA-1408)
 * removed keyspace from describe_splits method (CASSANDRA-1425)
 * rename check_schema_agreement to describe_schema_versions
   (CASSANDRA-1478)
 * fix QUORUM calculation for RF > 3 (CASSANDRA-1487)
 * remove tombstones during non-major compactions when bloom filter
   verifies that row does not exist in other sstables (CASSANDRA-1074)
 * nodes that coordinated a loadbalance in the past could not be seen by
   newly added nodes (CASSANDRA-1467)
 * exposed endpoint states (gossip details) via jmx (CASSANDRA-1467)
 * ensure that compacted sstables are not included when new readers are
   instantiated (CASSANDRA-1477)
 * by default, calculate heap size and memtable thresholds at runtime (CASSANDRA-1469)
 * fix races dealing with adding/dropping keyspaces and column families in
   rapid succession (CASSANDRA-1477)
 * clean up of Streaming system (CASSANDRA-1503, 1504, 1506)
 * add options to configure Thrift socket keepalive and buffer sizes (CASSANDRA-1426)
 * make contrib CassandraServiceDataCleaner recursive (CASSANDRA-1509)
 * min, max compaction threshold are configurable and persistent 
   per-ColumnFamily (CASSANDRA-1468)
 * fix replaying the last mutation in a commitlog unnecessarily 
   (CASSANDRA-1512)
 * invoke getDefaultUncaughtExceptionHandler from DTPE with the original
   exception rather than the ExecutionException wrapper (CASSANDRA-1226)
 * remove Clock from the Thrift (and Avro) API (CASSANDRA-1501)
 * Close intra-node sockets when connection is broken (CASSANDRA-1528)
 * RPM packaging spec file (CASSANDRA-786)
 * weighted request scheduler (CASSANDRA-1485)
 * treat expired columns as deleted (CASSANDRA-1539)
 * make IndexInterval configurable (CASSANDRA-1488)
 * add describe_snitch to Thrift API (CASSANDRA-1490)
 * MD5 authenticator compares plain text submitted password with MD5'd
   saved property, instead of vice versa (CASSANDRA-1447)
 * JMX MessagingService pending and completed counts (CASSANDRA-1533)
 * fix race condition processing repair responses (CASSANDRA-1511)
 * make repair blocking (CASSANDRA-1511)
 * create EndpointSnitchInfo and MBean to expose rack and DC (CASSANDRA-1491)
 * added option to contrib/word_count to output results back to Cassandra
   (CASSANDRA-1342)
 * rewrite Hadoop ColumnFamilyRecordWriter to pool connections, retry to
   multiple Cassandra nodes, and smooth impact on the Cassandra cluster
   by using smaller batch sizes (CASSANDRA-1434)
 * fix setting gc_grace_seconds via CLI (CASSANDRA-1549)
 * support TTL'd index values (CASSANDRA-1536)
 * make removetoken work like decommission (CASSANDRA-1216)
 * make cli comparator-aware and improve quote rules (CASSANDRA-1523,-1524)
 * make nodetool compact and cleanup blocking (CASSANDRA-1449)
 * add memtable, cache information to GCInspector logs (CASSANDRA-1558)
 * enable/disable HintedHandoff via JMX (CASSANDRA-1550)
 * Ignore stray files in the commit log directory (CASSANDRA-1547)
 * Disallow bootstrap to an in-use token (CASSANDRA-1561)


0.7-beta1
 * sstable versioning (CASSANDRA-389)
 * switched to slf4j logging (CASSANDRA-625)
 * add (optional) expiration time for column (CASSANDRA-699)
 * access levels for authentication/authorization (CASSANDRA-900)
 * add ReadRepairChance to CF definition (CASSANDRA-930)
 * fix heisenbug in system tests, especially common on OS X (CASSANDRA-944)
 * convert to byte[] keys internally and all public APIs (CASSANDRA-767)
 * ability to alter schema definitions on a live cluster (CASSANDRA-44)
 * renamed configuration file to cassandra.xml, and log4j.properties to
   log4j-server.properties, which must now be loaded from
   the classpath (which is how our scripts in bin/ have always done it)
   (CASSANDRA-971)
 * change get_count to require a SlicePredicate. create multi_get_count
   (CASSANDRA-744)
 * re-organized endpointsnitch implementations and added SimpleSnitch
   (CASSANDRA-994)
 * Added preload_row_cache option (CASSANDRA-946)
 * add CRC to commitlog header (CASSANDRA-999)
 * removed deprecated batch_insert and get_range_slice methods (CASSANDRA-1065)
 * add truncate thrift method (CASSANDRA-531)
 * http mini-interface using mx4j (CASSANDRA-1068)
 * optimize away copy of sliced row on memtable read path (CASSANDRA-1046)
 * replace constant-size 2GB mmaped segments and special casing for index 
   entries spanning segment boundaries, with SegmentedFile that computes 
   segments that always contain entire entries/rows (CASSANDRA-1117)
 * avoid reading large rows into memory during compaction (CASSANDRA-16)
 * added hadoop OutputFormat (CASSANDRA-1101)
 * efficient Streaming (no more anticompaction) (CASSANDRA-579)
 * split commitlog header into separate file and add size checksum to
   mutations (CASSANDRA-1179)
 * avoid allocating a new byte[] for each mutation on replay (CASSANDRA-1219)
 * revise HH schema to be per-endpoint (CASSANDRA-1142)
 * add joining/leaving status to nodetool ring (CASSANDRA-1115)
 * allow multiple repair sessions per node (CASSANDRA-1190)
 * optimize away MessagingService for local range queries (CASSANDRA-1261)
 * make framed transport the default so malformed requests can't OOM the 
   server (CASSANDRA-475)
 * significantly faster reads from row cache (CASSANDRA-1267)
 * take advantage of row cache during range queries (CASSANDRA-1302)
 * make GCGraceSeconds a per-ColumnFamily value (CASSANDRA-1276)
 * keep persistent row size and column count statistics (CASSANDRA-1155)
 * add IntegerType (CASSANDRA-1282)
 * page within a single row during hinted handoff (CASSANDRA-1327)
 * push DatacenterShardStrategy configuration into keyspace definition,
   eliminating datacenter.properties. (CASSANDRA-1066)
 * optimize forward slices starting with '' and single-index-block name 
   queries by skipping the column index (CASSANDRA-1338)
 * streaming refactor (CASSANDRA-1189)
 * faster comparison for UUID types (CASSANDRA-1043)
 * secondary index support (CASSANDRA-749 and subtasks)
 * make compaction buckets deterministic (CASSANDRA-1265)


0.6.6
 * Allow using DynamicEndpointSnitch with RackAwareStrategy (CASSANDRA-1429)
 * remove the remaining vestiges of the unfinished DatacenterShardStrategy 
   (replaced by NetworkTopologyStrategy in 0.7)
   

0.6.5
 * fix key ordering in range query results with RandomPartitioner
   and ConsistencyLevel > ONE (CASSANDRA-1145)
 * fix for range query starting with the wrong token range (CASSANDRA-1042)
 * page within a single row during hinted handoff (CASSANDRA-1327)
 * fix compilation on non-sun JDKs (CASSANDRA-1061)
 * remove String.trim() call on row keys in batch mutations (CASSANDRA-1235)
 * Log summary of dropped messages instead of spamming log (CASSANDRA-1284)
 * add dynamic endpoint snitch (CASSANDRA-981)
 * fix streaming for keyspaces with hyphens in their name (CASSANDRA-1377)
 * fix errors in hard-coded bloom filter optKPerBucket by computing it
   algorithmically (CASSANDRA-1220
 * remove message deserialization stage, and uncap read/write stages
   so slow reads/writes don't block gossip processing (CASSANDRA-1358)
 * add jmx port configuration to Debian package (CASSANDRA-1202)
 * use mlockall via JNA, if present, to prevent Linux from swapping
   out parts of the JVM (CASSANDRA-1214)


0.6.4
 * avoid queuing multiple hint deliveries for the same endpoint
   (CASSANDRA-1229)
 * better performance for and stricter checking of UTF8 column names
   (CASSANDRA-1232)
 * extend option to lower compaction priority to hinted handoff
   as well (CASSANDRA-1260)
 * log errors in gossip instead of re-throwing (CASSANDRA-1289)
 * avoid aborting commitlog replay prematurely if a flushed-but-
   not-removed commitlog segment is encountered (CASSANDRA-1297)
 * fix duplicate rows being read during mapreduce (CASSANDRA-1142)
 * failure detection wasn't closing command sockets (CASSANDRA-1221)
 * cassandra-cli.bat works on windows (CASSANDRA-1236)
 * pre-emptively drop requests that cannot be processed within RPCTimeout
   (CASSANDRA-685)
 * add ack to Binary write verb and update CassandraBulkLoader
   to wait for acks for each row (CASSANDRA-1093)
 * added describe_partitioner Thrift method (CASSANDRA-1047)
 * Hadoop jobs no longer require the Cassandra storage-conf.xml
   (CASSANDRA-1280, CASSANDRA-1047)
 * log thread pool stats when GC is excessive (CASSANDRA-1275)
 * remove gossip message size limit (CASSANDRA-1138)
 * parallelize local and remote reads during multiget, and respect snitch 
   when determining whether to do local read for CL.ONE (CASSANDRA-1317)
 * fix read repair to use requested consistency level on digest mismatch,
   rather than assuming QUORUM (CASSANDRA-1316)
 * process digest mismatch re-reads in parallel (CASSANDRA-1323)
 * switch hints CF comparator to BytesType (CASSANDRA-1274)


0.6.3
 * retry to make streaming connections up to 8 times. (CASSANDRA-1019)
 * reject describe_ring() calls on invalid keyspaces (CASSANDRA-1111)
 * fix cache size calculation for size of 100% (CASSANDRA-1129)
 * fix cache capacity only being recalculated once (CASSANDRA-1129)
 * remove hourly scan of all hints on the off chance that the gossiper
   missed a status change; instead, expose deliverHintsToEndpoint to JMX
   so it can be done manually, if necessary (CASSANDRA-1141)
 * don't reject reads at CL.ALL (CASSANDRA-1152)
 * reject deletions to supercolumns in CFs containing only standard
   columns (CASSANDRA-1139)
 * avoid preserving login information after client disconnects
   (CASSANDRA-1057)
 * prefer sun jdk to openjdk in debian init script (CASSANDRA-1174)
 * detect partioner config changes between restarts and fail fast 
   (CASSANDRA-1146)
 * use generation time to resolve node token reassignment disagreements
   (CASSANDRA-1118)
 * restructure the startup ordering of Gossiper and MessageService to avoid
   timing anomalies (CASSANDRA-1160)
 * detect incomplete commit log hearders (CASSANDRA-1119)
 * force anti-entropy service to stream files on the stream stage to avoid
   sending streams out of order (CASSANDRA-1169)
 * remove inactive stream managers after AES streams files (CASSANDRA-1169)
 * allow removing entire row through batch_mutate Deletion (CASSANDRA-1027)
 * add JMX metrics for row-level bloom filter false positives (CASSANDRA-1212)
 * added a redhat init script to contrib (CASSANDRA-1201)
 * use midpoint when bootstrapping a new machine into range with not
   much data yet instead of random token (CASSANDRA-1112)
 * kill server on OOM in executor stage as well as Thrift (CASSANDRA-1226)
 * remove opportunistic repairs, when two machines with overlapping replica
   responsibilities happen to finish major compactions of the same CF near
   the same time.  repairs are now fully manual (CASSANDRA-1190)
 * add ability to lower compaction priority (default is no change from 0.6.2)
   (CASSANDRA-1181)


0.6.2
 * fix contrib/word_count build. (CASSANDRA-992)
 * split CommitLogExecutorService into BatchCommitLogExecutorService and 
   PeriodicCommitLogExecutorService (CASSANDRA-1014)
 * add latency histograms to CFSMBean (CASSANDRA-1024)
 * make resolving timestamp ties deterministic by using value bytes
   as a tiebreaker (CASSANDRA-1039)
 * Add option to turn off Hinted Handoff (CASSANDRA-894)
 * fix windows startup (CASSANDRA-948)
 * make concurrent_reads, concurrent_writes configurable at runtime via JMX
   (CASSANDRA-1060)
 * disable GCInspector on non-Sun JVMs (CASSANDRA-1061)
 * fix tombstone handling in sstable rows with no other data (CASSANDRA-1063)
 * fix size of row in spanned index entries (CASSANDRA-1056)
 * install json2sstable, sstable2json, and sstablekeys to Debian package
 * StreamingService.StreamDestinations wouldn't empty itself after streaming
   finished (CASSANDRA-1076)
 * added Collections.shuffle(splits) before returning the splits in 
   ColumnFamilyInputFormat (CASSANDRA-1096)
 * do not recalculate cache capacity post-compaction if it's been manually 
   modified (CASSANDRA-1079)
 * better defaults for flush sorter + writer executor queue sizes
   (CASSANDRA-1100)
 * windows scripts for SSTableImport/Export (CASSANDRA-1051)
 * windows script for nodetool (CASSANDRA-1113)
 * expose PhiConvictThreshold (CASSANDRA-1053)
 * make repair of RF==1 a no-op (CASSANDRA-1090)
 * improve default JVM GC options (CASSANDRA-1014)
 * fix SlicePredicate serialization inside Hadoop jobs (CASSANDRA-1049)
 * close Thrift sockets in Hadoop ColumnFamilyRecordReader (CASSANDRA-1081)


0.6.1
 * fix NPE in sstable2json when no excluded keys are given (CASSANDRA-934)
 * keep the replica set constant throughout the read repair process
   (CASSANDRA-937)
 * allow querying getAllRanges with empty token list (CASSANDRA-933)
 * fix command line arguments inversion in clustertool (CASSANDRA-942)
 * fix race condition that could trigger a false-positive assertion
   during post-flush discard of old commitlog segments (CASSANDRA-936)
 * fix neighbor calculation for anti-entropy repair (CASSANDRA-924)
 * perform repair even for small entropy differences (CASSANDRA-924)
 * Use hostnames in CFInputFormat to allow Hadoop's naive string-based
   locality comparisons to work (CASSANDRA-955)
 * cache read-only BufferedRandomAccessFile length to avoid
   3 system calls per invocation (CASSANDRA-950)
 * nodes with IPv6 (and no IPv4) addresses could not join cluster
   (CASSANDRA-969)
 * Retrieve the correct number of undeleted columns, if any, from
   a supercolumn in a row that had been deleted previously (CASSANDRA-920)
 * fix index scans that cross the 2GB mmap boundaries for both mmap
   and standard i/o modes (CASSANDRA-866)
 * expose drain via nodetool (CASSANDRA-978)


0.6.0-RC1
 * JMX drain to flush memtables and run through commit log (CASSANDRA-880)
 * Bootstrapping can skip ranges under the right conditions (CASSANDRA-902)
 * fix merging row versions in range_slice for CL > ONE (CASSANDRA-884)
 * default write ConsistencyLeven chaned from ZERO to ONE
 * fix for index entries spanning mmap buffer boundaries (CASSANDRA-857)
 * use lexical comparison if time part of TimeUUIDs are the same 
   (CASSANDRA-907)
 * bound read, mutation, and response stages to fix possible OOM
   during log replay (CASSANDRA-885)
 * Use microseconds-since-epoch (UTC) in cli, instead of milliseconds
 * Treat batch_mutate Deletion with null supercolumn as "apply this predicate 
   to top level supercolumns" (CASSANDRA-834)
 * Streaming destination nodes do not update their JMX status (CASSANDRA-916)
 * Fix internal RPC timeout calculation (CASSANDRA-911)
 * Added Pig loadfunc to contrib/pig (CASSANDRA-910)


0.6.0-beta3
 * fix compaction bucketing bug (CASSANDRA-814)
 * update windows batch file (CASSANDRA-824)
 * deprecate KeysCachedFraction configuration directive in favor
   of KeysCached; move to unified-per-CF key cache (CASSANDRA-801)
 * add invalidateRowCache to ColumnFamilyStoreMBean (CASSANDRA-761)
 * send Handoff hints to natural locations to reduce load on
   remaining nodes in a failure scenario (CASSANDRA-822)
 * Add RowWarningThresholdInMB configuration option to warn before very 
   large rows get big enough to threaten node stability, and -x option to
   be able to remove them with sstable2json if the warning is unheeded
   until it's too late (CASSANDRA-843)
 * Add logging of GC activity (CASSANDRA-813)
 * fix ConcurrentModificationException in commitlog discard (CASSANDRA-853)
 * Fix hardcoded row count in Hadoop RecordReader (CASSANDRA-837)
 * Add a jmx status to the streaming service and change several DEBUG
   messages to INFO (CASSANDRA-845)
 * fix classpath in cassandra-cli.bat for Windows (CASSANDRA-858)
 * allow re-specifying host, port to cassandra-cli if invalid ones
   are first tried (CASSANDRA-867)
 * fix race condition handling rpc timeout in the coordinator
   (CASSANDRA-864)
 * Remove CalloutLocation and StagingFileDirectory from storage-conf files 
   since those settings are no longer used (CASSANDRA-878)
 * Parse a long from RowWarningThresholdInMB instead of an int (CASSANDRA-882)
 * Remove obsolete ControlPort code from DatabaseDescriptor (CASSANDRA-886)
 * move skipBytes side effect out of assert (CASSANDRA-899)
 * add "double getLoad" to StorageServiceMBean (CASSANDRA-898)
 * track row stats per CF at compaction time (CASSANDRA-870)
 * disallow CommitLogDirectory matching a DataFileDirectory (CASSANDRA-888)
 * default key cache size is 200k entries, changed from 10% (CASSANDRA-863)
 * add -Dcassandra-foreground=yes to cassandra.bat
 * exit if cluster name is changed unexpectedly (CASSANDRA-769)


0.6.0-beta1/beta2
 * add batch_mutate thrift command, deprecating batch_insert (CASSANDRA-336)
 * remove get_key_range Thrift API, deprecated in 0.5 (CASSANDRA-710)
 * add optional login() Thrift call for authentication (CASSANDRA-547)
 * support fat clients using gossiper and StorageProxy to perform
   replication in-process [jvm-only] (CASSANDRA-535)
 * support mmapped I/O for reads, on by default on 64bit JVMs 
   (CASSANDRA-408, CASSANDRA-669)
 * improve insert concurrency, particularly during Hinted Handoff
   (CASSANDRA-658)
 * faster network code (CASSANDRA-675)
 * stress.py moved to contrib (CASSANDRA-635)
 * row caching [must be explicitly enabled per-CF in config] (CASSANDRA-678)
 * present a useful measure of compaction progress in JMX (CASSANDRA-599)
 * add bin/sstablekeys (CASSNADRA-679)
 * add ConsistencyLevel.ANY (CASSANDRA-687)
 * make removetoken remove nodes from gossip entirely (CASSANDRA-644)
 * add ability to set cache sizes at runtime (CASSANDRA-708)
 * report latency and cache hit rate statistics with lifetime totals
   instead of average over the last minute (CASSANDRA-702)
 * support get_range_slice for RandomPartitioner (CASSANDRA-745)
 * per-keyspace replication factory and replication strategy (CASSANDRA-620)
 * track latency in microseconds (CASSANDRA-733)
 * add describe_ Thrift methods, deprecating get_string_property and 
   get_string_list_property
 * jmx interface for tracking operation mode and streams in general.
   (CASSANDRA-709)
 * keep memtables in sorted order to improve range query performance
   (CASSANDRA-799)
 * use while loop instead of recursion when trimming sstables compaction list 
   to avoid blowing stack in pathological cases (CASSANDRA-804)
 * basic Hadoop map/reduce support (CASSANDRA-342)


0.5.1
 * ensure all files for an sstable are streamed to the same directory.
   (CASSANDRA-716)
 * more accurate load estimate for bootstrapping (CASSANDRA-762)
 * tolerate dead or unavailable bootstrap target on write (CASSANDRA-731)
 * allow larger numbers of keys (> 140M) in a sstable bloom filter
   (CASSANDRA-790)
 * include jvm argument improvements from CASSANDRA-504 in debian package
 * change streaming chunk size to 32MB to accomodate Windows XP limitations
   (was 64MB) (CASSANDRA-795)
 * fix get_range_slice returning results in the wrong order (CASSANDRA-781)
 

0.5.0 final
 * avoid attempting to delete temporary bootstrap files twice (CASSANDRA-681)
 * fix bogus NaN in nodeprobe cfstats output (CASSANDRA-646)
 * provide a policy for dealing with single thread executors w/ a full queue
   (CASSANDRA-694)
 * optimize inner read in MessagingService, vastly improving multiple-node
   performance (CASSANDRA-675)
 * wait for table flush before streaming data back to a bootstrapping node.
   (CASSANDRA-696)
 * keep track of bootstrapping sources by table so that bootstrapping doesn't 
   give the indication of finishing early (CASSANDRA-673)


0.5.0 RC3
 * commit the correct version of the patch for CASSANDRA-663


0.5.0 RC2 (unreleased)
 * fix bugs in converting get_range_slice results to Thrift 
   (CASSANDRA-647, CASSANDRA-649)
 * expose java.util.concurrent.TimeoutException in StorageProxy methods
   (CASSANDRA-600)
 * TcpConnectionManager was holding on to disconnected connections, 
   giving the false indication they were being used. (CASSANDRA-651)
 * Remove duplicated write. (CASSANDRA-662)
 * Abort bootstrap if IP is already in the token ring (CASSANDRA-663)
 * increase default commitlog sync period, and wait for last sync to 
   finish before submitting another (CASSANDRA-668)


0.5.0 RC1
 * Fix potential NPE in get_range_slice (CASSANDRA-623)
 * add CRC32 to commitlog entries (CASSANDRA-605)
 * fix data streaming on windows (CASSANDRA-630)
 * GC compacted sstables after cleanup and compaction (CASSANDRA-621)
 * Speed up anti-entropy validation (CASSANDRA-629)
 * Fix anti-entropy assertion error (CASSANDRA-639)
 * Fix pending range conflicts when bootstapping or moving
   multiple nodes at once (CASSANDRA-603)
 * Handle obsolete gossip related to node movement in the case where
   one or more nodes is down when the movement occurs (CASSANDRA-572)
 * Include dead nodes in gossip to avoid a variety of problems
   and fix HH to removed nodes (CASSANDRA-634)
 * return an InvalidRequestException for mal-formed SlicePredicates
   (CASSANDRA-643)
 * fix bug determining closest neighbor for use in multiple datacenters
   (CASSANDRA-648)
 * Vast improvements in anticompaction speed (CASSANDRA-607)
 * Speed up log replay and writes by avoiding redundant serializations
   (CASSANDRA-652)


0.5.0 beta 2
 * Bootstrap improvements (several tickets)
 * add nodeprobe repair anti-entropy feature (CASSANDRA-193, CASSANDRA-520)
 * fix possibility of partition when many nodes restart at once
   in clusters with multiple seeds (CASSANDRA-150)
 * fix NPE in get_range_slice when no data is found (CASSANDRA-578)
 * fix potential NPE in hinted handoff (CASSANDRA-585)
 * fix cleanup of local "system" keyspace (CASSANDRA-576)
 * improve computation of cluster load balance (CASSANDRA-554)
 * added super column read/write, column count, and column/row delete to
   cassandra-cli (CASSANDRA-567, CASSANDRA-594)
 * fix returning live subcolumns of deleted supercolumns (CASSANDRA-583)
 * respect JAVA_HOME in bin/ scripts (several tickets)
 * add StorageService.initClient for fat clients on the JVM (CASSANDRA-535)
   (see contrib/client_only for an example of use)
 * make consistency_level functional in get_range_slice (CASSANDRA-568)
 * optimize key deserialization for RandomPartitioner (CASSANDRA-581)
 * avoid GCing tombstones except on major compaction (CASSANDRA-604)
 * increase failure conviction threshold, resulting in less nodes
   incorrectly (and temporarily) marked as down (CASSANDRA-610)
 * respect memtable thresholds during log replay (CASSANDRA-609)
 * support ConsistencyLevel.ALL on read (CASSANDRA-584)
 * add nodeprobe removetoken command (CASSANDRA-564)


0.5.0 beta
 * Allow multiple simultaneous flushes, improving flush throughput 
   on multicore systems (CASSANDRA-401)
 * Split up locks to improve write and read throughput on multicore systems
   (CASSANDRA-444, CASSANDRA-414)
 * More efficient use of memory during compaction (CASSANDRA-436)
 * autobootstrap option: when enabled, all non-seed nodes will attempt
   to bootstrap when started, until bootstrap successfully
   completes. -b option is removed.  (CASSANDRA-438)
 * Unless a token is manually specified in the configuration xml,
   a bootstraping node will use a token that gives it half the
   keys from the most-heavily-loaded node in the cluster,
   instead of generating a random token. 
   (CASSANDRA-385, CASSANDRA-517)
 * Miscellaneous bootstrap fixes (several tickets)
 * Ability to change a node's token even after it has data on it
   (CASSANDRA-541)
 * Ability to decommission a live node from the ring (CASSANDRA-435)
 * Semi-automatic loadbalancing via nodeprobe (CASSANDRA-192)
 * Add ability to set compaction thresholds at runtime via
   JMX / nodeprobe.  (CASSANDRA-465)
 * Add "comment" field to ColumnFamily definition. (CASSANDRA-481)
 * Additional JMX metrics (CASSANDRA-482)
 * JSON based export and import tools (several tickets)
 * Hinted Handoff fixes (several tickets)
 * Add key cache to improve read performance (CASSANDRA-423)
 * Simplified construction of custom ReplicationStrategy classes
   (CASSANDRA-497)
 * Graphical application (Swing) for ring integrity verification and 
   visualization was added to contrib (CASSANDRA-252)
 * Add DCQUORUM, DCQUORUMSYNC consistency levels and corresponding
   ReplicationStrategy / EndpointSnitch classes.  Experimental.
   (CASSANDRA-492)
 * Web client interface added to contrib (CASSANDRA-457)
 * More-efficient flush for Random, CollatedOPP partitioners 
   for normal writes (CASSANDRA-446) and bulk load (CASSANDRA-420)
 * Add MemtableFlushAfterMinutes, a global replacement for the old 
   per-CF FlushPeriodInMinutes setting (CASSANDRA-463)
 * optimizations to slice reading (CASSANDRA-350) and supercolumn
   queries (CASSANDRA-510)
 * force binding to given listenaddress for nodes with multiple
   interfaces (CASSANDRA-546)
 * stress.py benchmarking tool improvements (several tickets)
 * optimized replica placement code (CASSANDRA-525)
 * faster log replay on restart (CASSANDRA-539, CASSANDRA-540)
 * optimized local-node writes (CASSANDRA-558)
 * added get_range_slice, deprecating get_key_range (CASSANDRA-344)
 * expose TimedOutException to thrift (CASSANDRA-563)
 

0.4.2
 * Add validation disallowing null keys (CASSANDRA-486)
 * Fix race conditions in TCPConnectionManager (CASSANDRA-487)
 * Fix using non-utf8-aware comparison as a sanity check.
   (CASSANDRA-493)
 * Improve default garbage collector options (CASSANDRA-504)
 * Add "nodeprobe flush" (CASSANDRA-505)
 * remove NotFoundException from get_slice throws list (CASSANDRA-518)
 * fix get (not get_slice) of entire supercolumn (CASSANDRA-508)
 * fix null token during bootstrap (CASSANDRA-501)


0.4.1
 * Fix FlushPeriod columnfamily configuration regression
   (CASSANDRA-455)
 * Fix long column name support (CASSANDRA-460)
 * Fix for serializing a row that only contains tombstones
   (CASSANDRA-458)
 * Fix for discarding unneeded commitlog segments (CASSANDRA-459)
 * Add SnapshotBeforeCompaction configuration option (CASSANDRA-426)
 * Fix compaction abort under insufficient disk space (CASSANDRA-473)
 * Fix reading subcolumn slice from tombstoned CF (CASSANDRA-484)
 * Fix race condition in RVH causing occasional NPE (CASSANDRA-478)


0.4.0
 * fix get_key_range problems when a node is down (CASSANDRA-440)
   and add UnavailableException to more Thrift methods
 * Add example EndPointSnitch contrib code (several tickets)


0.4.0 RC2
 * fix SSTable generation clash during compaction (CASSANDRA-418)
 * reject method calls with null parameters (CASSANDRA-308)
 * properly order ranges in nodeprobe output (CASSANDRA-421)
 * fix logging of certain errors on executor threads (CASSANDRA-425)


0.4.0 RC1
 * Bootstrap feature is live; use -b on startup (several tickets)
 * Added multiget api (CASSANDRA-70)
 * fix Deadlock with SelectorManager.doProcess and TcpConnection.write
   (CASSANDRA-392)
 * remove key cache b/c of concurrency bugs in third-party
   CLHM library (CASSANDRA-405)
 * update non-major compaction logic to use two threshold values
   (CASSANDRA-407)
 * add periodic / batch commitlog sync modes (several tickets)
 * inline BatchMutation into batch_insert params (CASSANDRA-403)
 * allow setting the logging level at runtime via mbean (CASSANDRA-402)
 * change default comparator to BytesType (CASSANDRA-400)
 * add forwards-compatible ConsistencyLevel parameter to get_key_range
   (CASSANDRA-322)
 * r/m special case of blocking for local destination when writing with 
   ConsistencyLevel.ZERO (CASSANDRA-399)
 * Fixes to make BinaryMemtable [bulk load interface] useful (CASSANDRA-337);
   see contrib/bmt_example for an example of using it.
 * More JMX properties added (several tickets)
 * Thrift changes (several tickets)
    - Merged _super get methods with the normal ones; return values
      are now of ColumnOrSuperColumn.
    - Similarly, merged batch_insert_super into batch_insert.



0.4.0 beta
 * On-disk data format has changed to allow billions of keys/rows per
   node instead of only millions
 * Multi-keyspace support
 * Scan all sstables for all queries to avoid situations where
   different types of operation on the same ColumnFamily could
   disagree on what data was present
 * Snapshot support via JMX
 * Thrift API has changed a _lot_:
    - removed time-sorted CFs; instead, user-defined comparators
      may be defined on the column names, which are now byte arrays.
      Default comparators are provided for UTF8, Bytes, Ascii, Long (i64),
      and UUID types.
    - removed colon-delimited strings in thrift api in favor of explicit
      structs such as ColumnPath, ColumnParent, etc.  Also normalized
      thrift struct and argument naming.
    - Added columnFamily argument to get_key_range.
    - Change signature of get_slice to accept starting and ending
      columns as well as an offset.  (This allows use of indexes.)
      Added "ascending" flag to allow reasonably-efficient reverse
      scans as well.  Removed get_slice_by_range as redundant.
    - get_key_range operates on one CF at a time
    - changed `block` boolean on insert methods to ConsistencyLevel enum,
      with options of NONE, ONE, QUORUM, and ALL.
    - added similar consistency_level parameter to read methods
    - column-name-set slice with no names given now returns zero columns
      instead of all of them.  ("all" can run your server out of memory.
      use a range-based slice with a high max column count instead.)
 * Removed the web interface. Node information can now be obtained by 
   using the newly introduced nodeprobe utility.
 * More JMX stats
 * Remove magic values from internals (e.g. special key to indicate
   when to flush memtables)
 * Rename configuration "table" to "keyspace"
 * Moved to crash-only design; no more shutdown (just kill the process)
 * Lots of bug fixes

Full list of issues resolved in 0.4 is at https://issues.apache.org/jira/secure/IssueNavigator.jspa?reset=true&&pid=12310865&fixfor=12313862&resolution=1&sorter/field=issuekey&sorter/order=DESC


0.3.0 RC3
 * Fix potential deadlock under load in TCPConnection.
   (CASSANDRA-220)


0.3.0 RC2
 * Fix possible data loss when server is stopped after replaying
   log but before new inserts force memtable flush.
   (CASSANDRA-204)
 * Added BUGS file


0.3.0 RC1
 * Range queries on keys, including user-defined key collation
 * Remove support
 * Workarounds for a weird bug in JDK select/register that seems
   particularly common on VM environments. Cassandra should deploy
   fine on EC2 now
 * Much improved infrastructure: the beginnings of a decent test suite
   ("ant test" for unit tests; "nosetests" for system tests), code
   coverage reporting, etc.
 * Expanded node status reporting via JMX
 * Improved error reporting/logging on both server and client
 * Reduced memory footprint in default configuration
 * Combined blocking and non-blocking versions of insert APIs
 * Added FlushPeriodInMinutes configuration parameter to force
   flushing of infrequently-updated ColumnFamilies<|MERGE_RESOLUTION|>--- conflicted
+++ resolved
@@ -1,4 +1,3 @@
-<<<<<<< HEAD
 2.2.6
  * Fix paging on DISTINCT queries repeats result when first row in partition changes (CASSANDRA-10010)
 2.2.5
@@ -30,10 +29,7 @@
  * Verify tables in pseudo-system keyspaces at startup (CASSANDRA-10761)
  * (cqlsh) encode input correctly when saving history
 Merged from 2.1:
-=======
-2.1.13
  * test_bulk_round_trip_blogposts is failing occasionally (CASSANDRA-10938)
->>>>>>> 165f586e
  * Fix isJoined return true only after becoming cluster member (CASANDRA-11007)
  * Fix bad gossip generation seen in long-running clusters (CASSANDRA-10969)
  * Avoid NPE when incremental repair fails (CASSANDRA-10909)
