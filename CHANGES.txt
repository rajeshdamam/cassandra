<<<<<<< HEAD
2.1.0-beta2
 * Add range tombstones to read repair digests (CASSANDRA-6863)
 * Fix BTree.clear for large updates (CASSANDRA-6943)
 * Fail write instead of logging a warning when unable to append to CL
   (CASSANDRA-6764)
 * Eliminate possibility of CL segment appearing twice in active list 
   (CASSANDRA-6557)
 * Apply DONTNEED fadvise to commitlog segments (CASSANDRA-6759)
 * Switch CRC component to Adler and include it for compressed sstables 
   (CASSANDRA-4165)
 * Allow cassandra-stress to set compaction strategy options (CASSANDRA-6451)
 * Add broadcast_rpc_address option to cassandra.yaml (CASSANDRA-5899)
 * Auto reload GossipingPropertyFileSnitch config (CASSANDRA-5897)
 * Fix overflow of memtable_total_space_in_mb (CASSANDRA-6573)
 * Fix ABTC NPE and apply update function correctly (CASSANDRA-6692)
 * Allow nodetool to use a file or prompt for password (CASSANDRA-6660)
 * Fix AIOOBE when concurrently accessing ABSC (CASSANDRA-6742)
 * Fix assertion error in ALTER TYPE RENAME (CASSANDRA-6705)
 * Scrub should not always clear out repaired status (CASSANDRA-5351)
 * Improve handling of range tombstone for wide partitions (CASSANDRA-6446)
 * Fix ClassCastException for compact table with composites (CASSANDRA-6738)
 * Fix potentially repairing with wrong nodes (CASSANDRA-6808)
 * Change caching option syntax (CASSANDRA-6745)
 * Fix stress to do proper counter reads (CASSANDRA-6835)
 * Fix help message for stress counter_write (CASSANDRA-6824)
 * Fix stress smart Thrift client to pick servers correctly (CASSANDRA-6848)
 * Add logging levels (minimal, normal or verbose) to stress tool (CASSANDRA-6849)
 * Fix race condition in Batch CLE (CASSANDRA-6860)
 * Improve cleanup/scrub/upgradesstables failure handling (CASSANDRA-6774)
 * ByteBuffer write() methods for serializing sstables (CASSANDRA-6781)
 * Proper compare function for CollectionType (CASSANDRA-6783)
 * Update native server to Netty 4 (CASSANDRA-6236)
 * Fix off-by-one error in stress (CASSANDRA-6883)
 * Make OpOrder AutoCloseable (CASSANDRA-6901)
 * Remove sync repair JMX interface (CASSANDRA-6900)
 * Add multiple memory allocation options for memtables (CASSANDRA-6689)
 * Remove adjusted op rate from stress output (CASSANDRA-6921)
 * Add optimized CF.hasColumns() implementations (CASSANDRA-6941)
 * Serialize batchlog mutations with the version of the target node
   (CASSANDRA-6931)
 * Optimize CounterColumn#reconcile() (CASSANDRA-6953)
 * Properly remove 1.2 sstable support in 2.1 (CASSANDRA-6869)
 * Lock counter cells, not partitions (CASSANDRA-6880)
 * Track presence of legacy counter shards in sstables (CASSANDRA-6888)
 * Ensure safe resource cleanup when replacing sstables (CASSANDRA-6912)
 * Add failure handler to async callback (CASSANDRA-6747)
 * Fix AE when closing SSTable without releasing reference (CASSANDRA-7000)
 * Clean up IndexInfo on keyspace/table drops (CASSANDRA-6924)
 * Only snapshot relative SSTables when sequential repair (CASSANDRA-7024)
=======
2.0.8
 * Log a warning for large batches (CASSANDRA-6487)
 * Queries on compact tables can return more rows that requested (CASSANDRA-7052)
 * USING TIMESTAMP for batches does not work (CASSANDRA-7053)
 * Fix performance regression from CASSANDRA-5614 (CASSANDRA-6949)
Merged from 1.2:
 * Fix batchlog to account for CF truncation records (CASSANDRA-6999)
 * Fix CQLSH parsing of functions and BLOB literals (CASSANDRA-7018)
>>>>>>> 93edb123
 * Require nodetool rebuild_index to specify index names (CASSANDRA-7038)
Merged from 2.0:
 * Log a warning for large batches (CASSANDRA-6487)
 * Put nodes in hibernate when join_ring is false (CASSANDRA-6961)
 * Avoid early loading of non-system keyspaces before compaction-leftovers 
   cleanup at startup (CASSANDRA-6913)
 * Restrict Windows to parallel repairs (CASSANDRA-6907)
 * (Hadoop) Allow manually specifying start/end tokens in CFIF (CASSANDRA-6436)
 * Fix NPE in MeteredFlusher (CASSANDRA-6820)
 * Fix race processing range scan responses (CASSANDRA-6820)
 * Allow deleting snapshots from dropped keyspaces (CASSANDRA-6821)
 * Add uuid() function (CASSANDRA-6473)
 * Omit tombstones from schema digests (CASSANDRA-6862)
 * Include correct consistencyLevel in LWT timeout (CASSANDRA-6884)
 * Lower chances for losing new SSTables during nodetool refresh and
   ColumnFamilyStore.loadNewSSTables (CASSANDRA-6514)
 * Add support for DELETE ... IF EXISTS to CQL3 (CASSANDRA-5708)
 * Update hadoop_cql3_word_count example (CASSANDRA-6793)
 * Fix handling of RejectedExecution in sync Thrift server (CASSANDRA-6788)
 * Log more information when exceeding tombstone_warn_threshold (CASSANDRA-6865)
 * Fix truncate to not abort due to unreachable fat clients (CASSANDRA-6864)
 * Fix schema concurrency exceptions (CASSANDRA-6841)
 * Fix leaking validator FH in StreamWriter (CASSANDRA-6832)
 * fix nodetool getsstables for blob PK (CASSANDRA-6803)
 * Fix saving triggers to schema (CASSANDRA-6789)
 * Fix trigger mutations when base mutation list is immutable (CASSANDRA-6790)
 * Fix accounting in FileCacheService to allow re-using RAR (CASSANDRA-6838)
 * Fix static counter columns (CASSANDRA-6827)
 * Restore expiring->deleted (cell) compaction optimization (CASSANDRA-6844)
 * Fix CompactionManager.needsCleanup (CASSANDRA-6845)
 * Correctly compare BooleanType values other than 0 and 1 (CASSANDRA-6779)
 * Read message id as string from earlier versions (CASSANDRA-6840)
 * Properly use the Paxos consistency for (non-protocol) batch (CASSANDRA-6837)
 * Add paranoid disk failure option (CASSANDRA-6646)
 * Improve PerRowSecondaryIndex performance (CASSANDRA-6876)
 * Extend triggers to support CAS updates (CASSANDRA-6882)
 * Static columns with IF NOT EXISTS don't always work as expected (CASSANDRA-6873)
 * Fix paging with SELECT DISTINCT (CASSANDRA-6857)
 * Fix UnsupportedOperationException on CAS timeout (CASSANDRA-6923)
 * Improve MeteredFlusher handling of MF-unaffected column families
   (CASSANDRA-6867)
 * Add CqlRecordReader using native pagination (CASSANDRA-6311)
 * Add QueryHandler interface (CASSANDRA-6659)
 * Track liveRatio per-memtable, not per-CF (CASSANDRA-6945)
 * Make sure upgradesstables keeps sstable level (CASSANDRA-6958)
 * Fix LIMIT with static columns (CASSANDRA-6956)
 * Fix clash with CQL column name in thrift validation (CASSANDRA-6892)
 * Fix error with super columns in mixed 1.2-2.0 clusters (CASSANDRA-6966)
 * Fix bad skip of sstables on slice query with composite start/finish (CASSANDRA-6825)
 * Fix unintended update with conditional statement (CASSANDRA-6893)
 * Fix map element access in IF (CASSANDRA-6914)
 * Avoid costly range calculations for range queries on system keyspaces
   (CASSANDRA-6906)
 * Fix SSTable not released if stream session fails (CASSANDRA-6818)
 * Avoid build failure due to ANTLR timeout (CASSANDRA-6991)
 * Queries on compact tables can return more rows that requested (CASSANDRA-7052)
 * USING TIMESTAMP for batches does not work (CASSANDRA-7053)
Merged from 1.2:
 * Add UNLOGGED, COUNTER options to BATCH documentation (CASSANDRA-6816)
 * add extra SSL cipher suites (CASSANDRA-6613)
 * fix nodetool getsstables for blob PK (CASSANDRA-6803)
 * Fix BatchlogManager#deleteBatch() use of millisecond timestamps
   (CASSANDRA-6822)
 * Continue assassinating even if the endpoint vanishes (CASSANDRA-6787)
 * Schedule schema pulls on change (CASSANDRA-6971)
 * Non-droppable verbs shouldn't be dropped from OTC (CASSANDRA-6980)
 * Shutdown batchlog executor in SS#drain() (CASSANDRA-7025)
 * Fix batchlog to account for CF truncation records (CASSANDRA-6999)
 * Fix CQLSH parsing of functions and BLOB literals (CASSANDRA-7018)
 * Properly load trustore in the native protocol (CASSANDRA-6847)


2.0.6
 * Avoid race-prone second "scrub" of system keyspace (CASSANDRA-6797)
 * Pool CqlRecordWriter clients by inetaddress rather than Range
   (CASSANDRA-6665)
 * Fix compaction_history timestamps (CASSANDRA-6784)
 * Compare scores of full replica ordering in DES (CASSANDRA-6683)
 * fix CME in SessionInfo updateProgress affecting netstats (CASSANDRA-6577)
 * Allow repairing between specific replicas (CASSANDRA-6440)
 * Allow per-dc enabling of hints (CASSANDRA-6157)
 * Add compatibility for Hadoop 0.2.x (CASSANDRA-5201)
 * Fix EstimatedHistogram races (CASSANDRA-6682)
 * Failure detector correctly converts initial value to nanos (CASSANDRA-6658)
 * Add nodetool taketoken to relocate vnodes (CASSANDRA-4445)
 * Fix upgradesstables NPE for non-CF-based indexes (CASSANDRA-6645)
 * Expose bulk loading progress over JMX (CASSANDRA-4757)
 * Correctly handle null with IF conditions and TTL (CASSANDRA-6623)
 * Account for range/row tombstones in tombstone drop
   time histogram (CASSANDRA-6522)
 * Stop CommitLogSegment.close() from calling sync() (CASSANDRA-6652)
 * Make commitlog failure handling configurable (CASSANDRA-6364)
 * Avoid overlaps in LCS (CASSANDRA-6688)
 * Improve support for paginating over composites (CASSANDRA-4851)
 * Fix count(*) queries in a mixed cluster (CASSANDRA-6707)
 * Improve repair tasks(snapshot, differencing) concurrency (CASSANDRA-6566)
 * Fix replaying pre-2.0 commit logs (CASSANDRA-6714)
 * Add static columns to CQL3 (CASSANDRA-6561)
 * Optimize single partition batch statements (CASSANDRA-6737)
 * Disallow post-query re-ordering when paging (CASSANDRA-6722)
 * Fix potential paging bug with deleted columns (CASSANDRA-6748)
 * Fix NPE on BulkLoader caused by losing StreamEvent (CASSANDRA-6636)
 * Fix truncating compression metadata (CASSANDRA-6791)
 * Add CMSClassUnloadingEnabled JVM option (CASSANDRA-6541)
 * Catch memtable flush exceptions during shutdown (CASSANDRA-6735)
 * Fix upgradesstables NPE for non-CF-based indexes (CASSANDRA-6645)
 * Fix UPDATE updating PRIMARY KEY columns implicitly (CASSANDRA-6782)
 * Fix IllegalArgumentException when updating from 1.2 with SuperColumns
   (CASSANDRA-6733)
 * FBUtilities.singleton() should use the CF comparator (CASSANDRA-6778)
 * Fix CQLSStableWriter.addRow(Map<String, Object>) (CASSANDRA-6526)
 * Fix HSHA server introducing corrupt data (CASSANDRA-6285)
 * Fix CAS conditions for COMPACT STORAGE tables (CASSANDRA-6813)
 * Fix saving triggers to schema (CASSANDRA-6789)
 * Fix trigger mutations when base mutation list is immutable (CASSANDRA-6790)
 * Fix accounting in FileCacheService to allow re-using RAR (CASSANDRA-6838)
 * Fix static counter columns (CASSANDRA-6827)
 * Restore expiring->deleted (cell) compaction optimization (CASSANDRA-6844)
 * Fix CompactionManager.needsCleanup (CASSANDRA-6845)
 * Correctly compare BooleanType values other than 0 and 1 (CASSANDRA-6779)
 * Read message id as string from earlier versions (CASSANDRA-6840)
 * Properly use the Paxos consistency for (non-protocol) batch (CASSANDRA-6837)


2.1.0-beta1
 * Add flush directory distinct from compaction directories (CASSANDRA-6357)
 * Require JNA by default (CASSANDRA-6575)
 * add listsnapshots command to nodetool (CASSANDRA-5742)
 * Introduce AtomicBTreeColumns (CASSANDRA-6271, 6692)
 * Multithreaded commitlog (CASSANDRA-3578)
 * allocate fixed index summary memory pool and resample cold index summaries 
   to use less memory (CASSANDRA-5519)
 * Removed multithreaded compaction (CASSANDRA-6142)
 * Parallelize fetching rows for low-cardinality indexes (CASSANDRA-1337)
 * change logging from log4j to logback (CASSANDRA-5883)
 * switch to LZ4 compression for internode communication (CASSANDRA-5887)
 * Stop using Thrift-generated Index* classes internally (CASSANDRA-5971)
 * Remove 1.2 network compatibility code (CASSANDRA-5960)
 * Remove leveled json manifest migration code (CASSANDRA-5996)
 * Remove CFDefinition (CASSANDRA-6253)
 * Use AtomicIntegerFieldUpdater in RefCountedMemory (CASSANDRA-6278)
 * User-defined types for CQL3 (CASSANDRA-5590)
 * Use of o.a.c.metrics in nodetool (CASSANDRA-5871, 6406)
 * Batch read from OTC's queue and cleanup (CASSANDRA-1632)
 * Secondary index support for collections (CASSANDRA-4511, 6383)
 * SSTable metadata(Stats.db) format change (CASSANDRA-6356)
 * Push composites support in the storage engine
   (CASSANDRA-5417, CASSANDRA-6520)
 * Add snapshot space used to cfstats (CASSANDRA-6231)
 * Add cardinality estimator for key count estimation (CASSANDRA-5906)
 * CF id is changed to be non-deterministic. Data dir/key cache are created
   uniquely for CF id (CASSANDRA-5202)
 * New counters implementation (CASSANDRA-6504)
 * Replace UnsortedColumns, EmptyColumns, TreeMapBackedSortedColumns with new
   ArrayBackedSortedColumns (CASSANDRA-6630, CASSANDRA-6662, CASSANDRA-6690)
 * Add option to use row cache with a given amount of rows (CASSANDRA-5357)
 * Avoid repairing already repaired data (CASSANDRA-5351)
 * Reject counter updates with USING TTL/TIMESTAMP (CASSANDRA-6649)
 * Replace index_interval with min/max_index_interval (CASSANDRA-6379)
 * Lift limitation that order by columns must be selected for IN queries (CASSANDRA-4911)


2.0.5
 * Reduce garbage generated by bloom filter lookups (CASSANDRA-6609)
 * Add ks.cf names to tombstone logging (CASSANDRA-6597)
 * Use LOCAL_QUORUM for LWT operations at LOCAL_SERIAL (CASSANDRA-6495)
 * Wait for gossip to settle before accepting client connections (CASSANDRA-4288)
 * Delete unfinished compaction incrementally (CASSANDRA-6086)
 * Allow specifying custom secondary index options in CQL3 (CASSANDRA-6480)
 * Improve replica pinning for cache efficiency in DES (CASSANDRA-6485)
 * Fix LOCAL_SERIAL from thrift (CASSANDRA-6584)
 * Don't special case received counts in CAS timeout exceptions (CASSANDRA-6595)
 * Add support for 2.1 global counter shards (CASSANDRA-6505)
 * Fix NPE when streaming connection is not yet established (CASSANDRA-6210)
 * Avoid rare duplicate read repair triggering (CASSANDRA-6606)
 * Fix paging discardFirst (CASSANDRA-6555)
 * Fix ArrayIndexOutOfBoundsException in 2ndary index query (CASSANDRA-6470)
 * Release sstables upon rebuilding 2i (CASSANDRA-6635)
 * Add AbstractCompactionStrategy.startup() method (CASSANDRA-6637)
 * SSTableScanner may skip rows during cleanup (CASSANDRA-6638)
 * sstables from stalled repair sessions can resurrect deleted data (CASSANDRA-6503)
 * Switch stress to use ITransportFactory (CASSANDRA-6641)
 * Fix IllegalArgumentException during prepare (CASSANDRA-6592)
 * Fix possible loss of 2ndary index entries during compaction (CASSANDRA-6517)
 * Fix direct Memory on architectures that do not support unaligned long access
   (CASSANDRA-6628)
 * Let scrub optionally skip broken counter partitions (CASSANDRA-5930)
Merged from 1.2:
 * fsync compression metadata (CASSANDRA-6531)
 * Validate CF existence on execution for prepared statement (CASSANDRA-6535)
 * Add ability to throttle batchlog replay (CASSANDRA-6550)
 * Fix executing LOCAL_QUORUM with SimpleStrategy (CASSANDRA-6545)
 * Avoid StackOverflow when using large IN queries (CASSANDRA-6567)
 * Nodetool upgradesstables includes secondary indexes (CASSANDRA-6598)
 * Paginate batchlog replay (CASSANDRA-6569)
 * skip blocking on streaming during drain (CASSANDRA-6603)
 * Improve error message when schema doesn't match loaded sstable (CASSANDRA-6262)
 * Add properties to adjust FD initial value and max interval (CASSANDRA-4375)
 * Fix preparing with batch and delete from collection (CASSANDRA-6607)
 * Fix ABSC reverse iterator's remove() method (CASSANDRA-6629)
 * Handle host ID conflicts properly (CASSANDRA-6615)
 * Move handling of migration event source to solve bootstrap race. (CASSANDRA-6648)
 * Make sure compaction throughput value doesn't overflow with int math (CASSANDRA-6647)


2.0.4
 * Allow removing snapshots of no-longer-existing CFs (CASSANDRA-6418)
 * add StorageService.stopDaemon() (CASSANDRA-4268)
 * add IRE for invalid CF supplied to get_count (CASSANDRA-5701)
 * add client encryption support to sstableloader (CASSANDRA-6378)
 * Fix accept() loop for SSL sockets post-shutdown (CASSANDRA-6468)
 * Fix size-tiered compaction in LCS L0 (CASSANDRA-6496)
 * Fix assertion failure in filterColdSSTables (CASSANDRA-6483)
 * Fix row tombstones in larger-than-memory compactions (CASSANDRA-6008)
 * Fix cleanup ClassCastException (CASSANDRA-6462)
 * Reduce gossip memory use by interning VersionedValue strings (CASSANDRA-6410)
 * Allow specifying datacenters to participate in a repair (CASSANDRA-6218)
 * Fix divide-by-zero in PCI (CASSANDRA-6403)
 * Fix setting last compacted key in the wrong level for LCS (CASSANDRA-6284)
 * Add millisecond precision formats to the timestamp parser (CASSANDRA-6395)
 * Expose a total memtable size metric for a CF (CASSANDRA-6391)
 * cqlsh: handle symlinks properly (CASSANDRA-6425)
 * Fix potential infinite loop when paging query with IN (CASSANDRA-6464)
 * Fix assertion error in AbstractQueryPager.discardFirst (CASSANDRA-6447)
 * Fix streaming older SSTable yields unnecessary tombstones (CASSANDRA-6527)
Merged from 1.2:
 * Improved error message on bad properties in DDL queries (CASSANDRA-6453)
 * Randomize batchlog candidates selection (CASSANDRA-6481)
 * Fix thundering herd on endpoint cache invalidation (CASSANDRA-6345, 6485)
 * Improve batchlog write performance with vnodes (CASSANDRA-6488)
 * cqlsh: quote single quotes in strings inside collections (CASSANDRA-6172)
 * Improve gossip performance for typical messages (CASSANDRA-6409)
 * Throw IRE if a prepared statement has more markers than supported 
   (CASSANDRA-5598)
 * Expose Thread metrics for the native protocol server (CASSANDRA-6234)
 * Change snapshot response message verb to INTERNAL to avoid dropping it 
   (CASSANDRA-6415)
 * Warn when collection read has > 65K elements (CASSANDRA-5428)
 * Fix cache persistence when both row and key cache are enabled 
   (CASSANDRA-6413)
 * (Hadoop) add describe_local_ring (CASSANDRA-6268)
 * Fix handling of concurrent directory creation failure (CASSANDRA-6459)
 * Allow executing CREATE statements multiple times (CASSANDRA-6471)
 * Don't send confusing info with timeouts (CASSANDRA-6491)
 * Don't resubmit counter mutation runnables internally (CASSANDRA-6427)
 * Don't drop local mutations without a hint (CASSANDRA-6510)
 * Don't allow null max_hint_window_in_ms (CASSANDRA-6419)
 * Validate SliceRange start and finish lengths (CASSANDRA-6521)


2.0.3
 * Fix FD leak on slice read path (CASSANDRA-6275)
 * Cancel read meter task when closing SSTR (CASSANDRA-6358)
 * free off-heap IndexSummary during bulk (CASSANDRA-6359)
 * Recover from IOException in accept() thread (CASSANDRA-6349)
 * Improve Gossip tolerance of abnormally slow tasks (CASSANDRA-6338)
 * Fix trying to hint timed out counter writes (CASSANDRA-6322)
 * Allow restoring specific columnfamilies from archived CL (CASSANDRA-4809)
 * Avoid flushing compaction_history after each operation (CASSANDRA-6287)
 * Fix repair assertion error when tombstones expire (CASSANDRA-6277)
 * Skip loading corrupt key cache (CASSANDRA-6260)
 * Fixes for compacting larger-than-memory rows (CASSANDRA-6274)
 * Compact hottest sstables first and optionally omit coldest from
   compaction entirely (CASSANDRA-6109)
 * Fix modifying column_metadata from thrift (CASSANDRA-6182)
 * cqlsh: fix LIST USERS output (CASSANDRA-6242)
 * Add IRequestSink interface (CASSANDRA-6248)
 * Update memtable size while flushing (CASSANDRA-6249)
 * Provide hooks around CQL2/CQL3 statement execution (CASSANDRA-6252)
 * Require Permission.SELECT for CAS updates (CASSANDRA-6247)
 * New CQL-aware SSTableWriter (CASSANDRA-5894)
 * Reject CAS operation when the protocol v1 is used (CASSANDRA-6270)
 * Correctly throw error when frame too large (CASSANDRA-5981)
 * Fix serialization bug in PagedRange with 2ndary indexes (CASSANDRA-6299)
 * Fix CQL3 table validation in Thrift (CASSANDRA-6140)
 * Fix bug missing results with IN clauses (CASSANDRA-6327)
 * Fix paging with reversed slices (CASSANDRA-6343)
 * Set minTimestamp correctly to be able to drop expired sstables (CASSANDRA-6337)
 * Support NaN and Infinity as float literals (CASSANDRA-6003)
 * Remove RF from nodetool ring output (CASSANDRA-6289)
 * Fix attempting to flush empty rows (CASSANDRA-6374)
 * Fix potential out of bounds exception when paging (CASSANDRA-6333)
Merged from 1.2:
 * Optimize FD phi calculation (CASSANDRA-6386)
 * Improve initial FD phi estimate when starting up (CASSANDRA-6385)
 * Don't list CQL3 table in CLI describe even if named explicitely 
   (CASSANDRA-5750)
 * Invalidate row cache when dropping CF (CASSANDRA-6351)
 * add non-jamm path for cached statements (CASSANDRA-6293)
 * (Hadoop) Require CFRR batchSize to be at least 2 (CASSANDRA-6114)
 * Fix altering column types (CASSANDRA-6185)
 * cqlsh: fix CREATE/ALTER WITH completion (CASSANDRA-6196)
 * add windows bat files for shell commands (CASSANDRA-6145)
 * Fix potential stack overflow during range tombstones insertion (CASSANDRA-6181)
 * (Hadoop) Make LOCAL_ONE the default consistency level (CASSANDRA-6214)
 * Require logging in for Thrift CQL2/3 statement preparation (CASSANDRA-6254)
 * restrict max_num_tokens to 1536 (CASSANDRA-6267)
 * Nodetool gets default JMX port from cassandra-env.sh (CASSANDRA-6273)
 * make calculatePendingRanges asynchronous (CASSANDRA-6244)
 * Remove blocking flushes in gossip thread (CASSANDRA-6297)
 * Fix potential socket leak in connectionpool creation (CASSANDRA-6308)
 * Allow LOCAL_ONE/LOCAL_QUORUM to work with SimpleStrategy (CASSANDRA-6238)
 * cqlsh: handle 'null' as session duration (CASSANDRA-6317)
 * Fix json2sstable handling of range tombstones (CASSANDRA-6316)
 * Fix missing one row in reverse query (CASSANDRA-6330)
 * Fix reading expired row value from row cache (CASSANDRA-6325)
 * Fix AssertionError when doing set element deletion (CASSANDRA-6341)
 * Make CL code for the native protocol match the one in C* 2.0
   (CASSANDRA-6347)
 * Disallow altering CQL3 table from thrift (CASSANDRA-6370)
 * Fix size computation of prepared statement (CASSANDRA-6369)


2.0.2
 * Update FailureDetector to use nanontime (CASSANDRA-4925)
 * Fix FileCacheService regressions (CASSANDRA-6149)
 * Never return WriteTimeout for CL.ANY (CASSANDRA-6132)
 * Fix race conditions in bulk loader (CASSANDRA-6129)
 * Add configurable metrics reporting (CASSANDRA-4430)
 * drop queries exceeding a configurable number of tombstones (CASSANDRA-6117)
 * Track and persist sstable read activity (CASSANDRA-5515)
 * Fixes for speculative retry (CASSANDRA-5932, CASSANDRA-6194)
 * Improve memory usage of metadata min/max column names (CASSANDRA-6077)
 * Fix thrift validation refusing row markers on CQL3 tables (CASSANDRA-6081)
 * Fix insertion of collections with CAS (CASSANDRA-6069)
 * Correctly send metadata on SELECT COUNT (CASSANDRA-6080)
 * Track clients' remote addresses in ClientState (CASSANDRA-6070)
 * Create snapshot dir if it does not exist when migrating
   leveled manifest (CASSANDRA-6093)
 * make sequential nodetool repair the default (CASSANDRA-5950)
 * Add more hooks for compaction strategy implementations (CASSANDRA-6111)
 * Fix potential NPE on composite 2ndary indexes (CASSANDRA-6098)
 * Delete can potentially be skipped in batch (CASSANDRA-6115)
 * Allow alter keyspace on system_traces (CASSANDRA-6016)
 * Disallow empty column names in cql (CASSANDRA-6136)
 * Use Java7 file-handling APIs and fix file moving on Windows (CASSANDRA-5383)
 * Save compaction history to system keyspace (CASSANDRA-5078)
 * Fix NPE if StorageService.getOperationMode() is executed before full startup (CASSANDRA-6166)
 * CQL3: support pre-epoch longs for TimestampType (CASSANDRA-6212)
 * Add reloadtriggers command to nodetool (CASSANDRA-4949)
 * cqlsh: ignore empty 'value alias' in DESCRIBE (CASSANDRA-6139)
 * Fix sstable loader (CASSANDRA-6205)
 * Reject bootstrapping if the node already exists in gossip (CASSANDRA-5571)
 * Fix NPE while loading paxos state (CASSANDRA-6211)
 * cqlsh: add SHOW SESSION <tracing-session> command (CASSANDRA-6228)
 * Reject bootstrapping if the node already exists in gossip (CASSANDRA-5571)
 * Fix NPE while loading paxos state (CASSANDRA-6211)
 * cqlsh: add SHOW SESSION <tracing-session> command (CASSANDRA-6228)
Merged from 1.2:
 * (Hadoop) Require CFRR batchSize to be at least 2 (CASSANDRA-6114)
 * Add a warning for small LCS sstable size (CASSANDRA-6191)
 * Add ability to list specific KS/CF combinations in nodetool cfstats (CASSANDRA-4191)
 * Mark CF clean if a mutation raced the drop and got it marked dirty (CASSANDRA-5946)
 * Add a LOCAL_ONE consistency level (CASSANDRA-6202)
 * Limit CQL prepared statement cache by size instead of count (CASSANDRA-6107)
 * Tracing should log write failure rather than raw exceptions (CASSANDRA-6133)
 * lock access to TM.endpointToHostIdMap (CASSANDRA-6103)
 * Allow estimated memtable size to exceed slab allocator size (CASSANDRA-6078)
 * Start MeteredFlusher earlier to prevent OOM during CL replay (CASSANDRA-6087)
 * Avoid sending Truncate command to fat clients (CASSANDRA-6088)
 * Allow cache-keys-to-save to be set at runtime (CASSANDRA-5980)
 * Allow where clause conditions to be in parenthesis (CASSANDRA-6037)
 * Do not open non-ssl storage port if encryption option is all (CASSANDRA-3916)
 * Move batchlog replay to its own executor (CASSANDRA-6079)
 * Add tombstone debug threshold and histogram (CASSANDRA-6042, 6057)
 * Enable tcp keepalive on incoming connections (CASSANDRA-4053)
 * Fix fat client schema pull NPE (CASSANDRA-6089)
 * Fix memtable flushing for indexed tables (CASSANDRA-6112)
 * Fix skipping columns with multiple slices (CASSANDRA-6119)
 * Expose connected thrift + native client counts (CASSANDRA-5084)
 * Optimize auth setup (CASSANDRA-6122)
 * Trace index selection (CASSANDRA-6001)
 * Update sstablesPerReadHistogram to use biased sampling (CASSANDRA-6164)
 * Log UnknownColumnfamilyException when closing socket (CASSANDRA-5725)
 * Properly error out on CREATE INDEX for counters table (CASSANDRA-6160)
 * Handle JMX notification failure for repair (CASSANDRA-6097)
 * (Hadoop) Fetch no more than 128 splits in parallel (CASSANDRA-6169)
 * stress: add username/password authentication support (CASSANDRA-6068)
 * Fix indexed queries with row cache enabled on parent table (CASSANDRA-5732)
 * Fix compaction race during columnfamily drop (CASSANDRA-5957)
 * Fix validation of empty column names for compact tables (CASSANDRA-6152)
 * Skip replaying mutations that pass CRC but fail to deserialize (CASSANDRA-6183)
 * Rework token replacement to use replace_address (CASSANDRA-5916)
 * Fix altering column types (CASSANDRA-6185)
 * cqlsh: fix CREATE/ALTER WITH completion (CASSANDRA-6196)
 * Fix altering column types (CASSANDRA-6185)
 * cqlsh: fix CREATE/ALTER WITH completion (CASSANDRA-6196)
 * add windows bat files for shell commands (CASSANDRA-6145)
 * Fix potential stack overflow during range tombstones insertion (CASSANDRA-6181)
 * (Hadoop) Make LOCAL_ONE the default consistency level (CASSANDRA-6214)


2.0.1
 * Fix bug that could allow reading deleted data temporarily (CASSANDRA-6025)
 * Improve memory use defaults (CASSANDRA-6059)
 * Make ThriftServer more easlly extensible (CASSANDRA-6058)
 * Remove Hadoop dependency from ITransportFactory (CASSANDRA-6062)
 * add file_cache_size_in_mb setting (CASSANDRA-5661)
 * Improve error message when yaml contains invalid properties (CASSANDRA-5958)
 * Improve leveled compaction's ability to find non-overlapping L0 compactions
   to work on concurrently (CASSANDRA-5921)
 * Notify indexer of columns shadowed by range tombstones (CASSANDRA-5614)
 * Log Merkle tree stats (CASSANDRA-2698)
 * Switch from crc32 to adler32 for compressed sstable checksums (CASSANDRA-5862)
 * Improve offheap memcpy performance (CASSANDRA-5884)
 * Use a range aware scanner for cleanup (CASSANDRA-2524)
 * Cleanup doesn't need to inspect sstables that contain only local data
   (CASSANDRA-5722)
 * Add ability for CQL3 to list partition keys (CASSANDRA-4536)
 * Improve native protocol serialization (CASSANDRA-5664)
 * Upgrade Thrift to 0.9.1 (CASSANDRA-5923)
 * Require superuser status for adding triggers (CASSANDRA-5963)
 * Make standalone scrubber handle old and new style leveled manifest
   (CASSANDRA-6005)
 * Fix paxos bugs (CASSANDRA-6012, 6013, 6023)
 * Fix paged ranges with multiple replicas (CASSANDRA-6004)
 * Fix potential AssertionError during tracing (CASSANDRA-6041)
 * Fix NPE in sstablesplit (CASSANDRA-6027)
 * Migrate pre-2.0 key/value/column aliases to system.schema_columns
   (CASSANDRA-6009)
 * Paging filter empty rows too agressively (CASSANDRA-6040)
 * Support variadic parameters for IN clauses (CASSANDRA-4210)
 * cqlsh: return the result of CAS writes (CASSANDRA-5796)
 * Fix validation of IN clauses with 2ndary indexes (CASSANDRA-6050)
 * Support named bind variables in CQL (CASSANDRA-6033)
Merged from 1.2:
 * Allow cache-keys-to-save to be set at runtime (CASSANDRA-5980)
 * Avoid second-guessing out-of-space state (CASSANDRA-5605)
 * Tuning knobs for dealing with large blobs and many CFs (CASSANDRA-5982)
 * (Hadoop) Fix CQLRW for thrift tables (CASSANDRA-6002)
 * Fix possible divide-by-zero in HHOM (CASSANDRA-5990)
 * Allow local batchlog writes for CL.ANY (CASSANDRA-5967)
 * Upgrade metrics-core to version 2.2.0 (CASSANDRA-5947)
 * Add snitch, schema version, cluster, partitioner to JMX (CASSANDRA-5881)
 * Fix CqlRecordWriter with composite keys (CASSANDRA-5949)
 * Add snitch, schema version, cluster, partitioner to JMX (CASSANDRA-5881)
 * Allow disabling SlabAllocator (CASSANDRA-5935)
 * Make user-defined compaction JMX blocking (CASSANDRA-4952)
 * Fix streaming does not transfer wrapped range (CASSANDRA-5948)
 * Fix loading index summary containing empty key (CASSANDRA-5965)
 * Correctly handle limits in CompositesSearcher (CASSANDRA-5975)
 * Pig: handle CQL collections (CASSANDRA-5867)
 * Pass the updated cf to the PRSI index() method (CASSANDRA-5999)
 * Allow empty CQL3 batches (as no-op) (CASSANDRA-5994)
 * Support null in CQL3 functions (CASSANDRA-5910)
 * Replace the deprecated MapMaker with CacheLoader (CASSANDRA-6007)
 * Add SSTableDeletingNotification to DataTracker (CASSANDRA-6010)
 * Fix snapshots in use get deleted during snapshot repair (CASSANDRA-6011)
 * Move hints and exception count to o.a.c.metrics (CASSANDRA-6017)
 * Fix memory leak in snapshot repair (CASSANDRA-6047)
 * Fix sstable2sjon for CQL3 tables (CASSANDRA-5852)


2.0.0
 * Fix thrift validation when inserting into CQL3 tables (CASSANDRA-5138)
 * Fix periodic memtable flushing behavior with clean memtables (CASSANDRA-5931)
 * Fix dateOf() function for pre-2.0 timestamp columns (CASSANDRA-5928)
 * Fix SSTable unintentionally loads BF when opened for batch (CASSANDRA-5938)
 * Add stream session progress to JMX (CASSANDRA-4757)
 * Fix NPE during CAS operation (CASSANDRA-5925)
Merged from 1.2:
 * Fix getBloomFilterDiskSpaceUsed for AlwaysPresentFilter (CASSANDRA-5900)
 * Don't announce schema version until we've loaded the changes locally
   (CASSANDRA-5904)
 * Fix to support off heap bloom filters size greater than 2 GB (CASSANDRA-5903)
 * Properly handle parsing huge map and set literals (CASSANDRA-5893)


2.0.0-rc2
 * enable vnodes by default (CASSANDRA-5869)
 * fix CAS contention timeout (CASSANDRA-5830)
 * fix HsHa to respect max frame size (CASSANDRA-4573)
 * Fix (some) 2i on composite components omissions (CASSANDRA-5851)
 * cqlsh: add DESCRIBE FULL SCHEMA variant (CASSANDRA-5880)
Merged from 1.2:
 * Correctly validate sparse composite cells in scrub (CASSANDRA-5855)
 * Add KeyCacheHitRate metric to CF metrics (CASSANDRA-5868)
 * cqlsh: add support for multiline comments (CASSANDRA-5798)
 * Handle CQL3 SELECT duplicate IN restrictions on clustering columns
   (CASSANDRA-5856)


2.0.0-rc1
 * improve DecimalSerializer performance (CASSANDRA-5837)
 * fix potential spurious wakeup in AsyncOneResponse (CASSANDRA-5690)
 * fix schema-related trigger issues (CASSANDRA-5774)
 * Better validation when accessing CQL3 table from thrift (CASSANDRA-5138)
 * Fix assertion error during repair (CASSANDRA-5801)
 * Fix range tombstone bug (CASSANDRA-5805)
 * DC-local CAS (CASSANDRA-5797)
 * Add a native_protocol_version column to the system.local table (CASSANRDA-5819)
 * Use index_interval from cassandra.yaml when upgraded (CASSANDRA-5822)
 * Fix buffer underflow on socket close (CASSANDRA-5792)
Merged from 1.2:
 * Fix reading DeletionTime from 1.1-format sstables (CASSANDRA-5814)
 * cqlsh: add collections support to COPY (CASSANDRA-5698)
 * retry important messages for any IOException (CASSANDRA-5804)
 * Allow empty IN relations in SELECT/UPDATE/DELETE statements (CASSANDRA-5626)
 * cqlsh: fix crashing on Windows due to libedit detection (CASSANDRA-5812)
 * fix bulk-loading compressed sstables (CASSANDRA-5820)
 * (Hadoop) fix quoting in CqlPagingRecordReader and CqlRecordWriter 
   (CASSANDRA-5824)
 * update default LCS sstable size to 160MB (CASSANDRA-5727)
 * Allow compacting 2Is via nodetool (CASSANDRA-5670)
 * Hex-encode non-String keys in OPP (CASSANDRA-5793)
 * nodetool history logging (CASSANDRA-5823)
 * (Hadoop) fix support for Thrift tables in CqlPagingRecordReader 
   (CASSANDRA-5752)
 * add "all time blocked" to StatusLogger output (CASSANDRA-5825)
 * Future-proof inter-major-version schema migrations (CASSANDRA-5845)
 * (Hadoop) add CqlPagingRecordReader support for ReversedType in Thrift table
   (CASSANDRA-5718)
 * Add -no-snapshot option to scrub (CASSANDRA-5891)
 * Fix to support off heap bloom filters size greater than 2 GB (CASSANDRA-5903)
 * Properly handle parsing huge map and set literals (CASSANDRA-5893)
 * Fix LCS L0 compaction may overlap in L1 (CASSANDRA-5907)
 * New sstablesplit tool to split large sstables offline (CASSANDRA-4766)
 * Fix potential deadlock in native protocol server (CASSANDRA-5926)
 * Disallow incompatible type change in CQL3 (CASSANDRA-5882)
Merged from 1.1:
 * Correctly validate sparse composite cells in scrub (CASSANDRA-5855)


2.0.0-beta2
 * Replace countPendingHints with Hints Created metric (CASSANDRA-5746)
 * Allow nodetool with no args, and with help to run without a server (CASSANDRA-5734)
 * Cleanup AbstractType/TypeSerializer classes (CASSANDRA-5744)
 * Remove unimplemented cli option schema-mwt (CASSANDRA-5754)
 * Support range tombstones in thrift (CASSANDRA-5435)
 * Normalize table-manipulating CQL3 statements' class names (CASSANDRA-5759)
 * cqlsh: add missing table options to DESCRIBE output (CASSANDRA-5749)
 * Fix assertion error during repair (CASSANDRA-5757)
 * Fix bulkloader (CASSANDRA-5542)
 * Add LZ4 compression to the native protocol (CASSANDRA-5765)
 * Fix bugs in the native protocol v2 (CASSANDRA-5770)
 * CAS on 'primary key only' table (CASSANDRA-5715)
 * Support streaming SSTables of old versions (CASSANDRA-5772)
 * Always respect protocol version in native protocol (CASSANDRA-5778)
 * Fix ConcurrentModificationException during streaming (CASSANDRA-5782)
 * Update deletion timestamp in Commit#updatesWithPaxosTime (CASSANDRA-5787)
 * Thrift cas() method crashes if input columns are not sorted (CASSANDRA-5786)
 * Order columns names correctly when querying for CAS (CASSANDRA-5788)
 * Fix streaming retry (CASSANDRA-5775)
Merged from 1.2:
 * if no seeds can be a reached a node won't start in a ring by itself (CASSANDRA-5768)
 * add cassandra.unsafesystem property (CASSANDRA-5704)
 * (Hadoop) quote identifiers in CqlPagingRecordReader (CASSANDRA-5763)
 * Add replace_node functionality for vnodes (CASSANDRA-5337)
 * Add timeout events to query traces (CASSANDRA-5520)
 * Fix serialization of the LEFT gossip value (CASSANDRA-5696)
 * Pig: support for cql3 tables (CASSANDRA-5234)
 * cqlsh: Don't show 'null' in place of empty values (CASSANDRA-5675)
 * Race condition in detecting version on a mixed 1.1/1.2 cluster
   (CASSANDRA-5692)
 * Fix skipping range tombstones with reverse queries (CASSANDRA-5712)
 * Expire entries out of ThriftSessionManager (CASSANDRA-5719)
 * Don't keep ancestor information in memory (CASSANDRA-5342)
 * cqlsh: fix handling of semicolons inside BATCH queries (CASSANDRA-5697)
 * Expose native protocol server status in nodetool info (CASSANDRA-5735)
 * Fix pathetic performance of range tombstones (CASSANDRA-5677)
 * Fix querying with an empty (impossible) range (CASSANDRA-5573)
 * cqlsh: handle CUSTOM 2i in DESCRIBE output (CASSANDRA-5760)
 * Fix minor bug in Range.intersects(Bound) (CASSANDRA-5771)
 * cqlsh: handle disabled compression in DESCRIBE output (CASSANDRA-5766)
 * Ensure all UP events are notified on the native protocol (CASSANDRA-5769)
 * Fix formatting of sstable2json with multiple -k arguments (CASSANDRA-5781)
 * Don't rely on row marker for queries in general to hide lost markers
   after TTL expires (CASSANDRA-5762)
 * Sort nodetool help output (CASSANDRA-5776)
 * Fix column expiring during 2 phases compaction (CASSANDRA-5799)
 * now() is being rejected in INSERTs when inside collections (CASSANDRA-5795)


2.0.0-beta1
 * Add support for indexing clustered columns (CASSANDRA-5125)
 * Removed on-heap row cache (CASSANDRA-5348)
 * use nanotime consistently for node-local timeouts (CASSANDRA-5581)
 * Avoid unnecessary second pass on name-based queries (CASSANDRA-5577)
 * Experimental triggers (CASSANDRA-1311)
 * JEMalloc support for off-heap allocation (CASSANDRA-3997)
 * Single-pass compaction (CASSANDRA-4180)
 * Removed token range bisection (CASSANDRA-5518)
 * Removed compatibility with pre-1.2.5 sstables and network messages
   (CASSANDRA-5511)
 * removed PBSPredictor (CASSANDRA-5455)
 * CAS support (CASSANDRA-5062, 5441, 5442, 5443, 5619, 5667)
 * Leveled compaction performs size-tiered compactions in L0 
   (CASSANDRA-5371, 5439)
 * Add yaml network topology snitch for mixed ec2/other envs (CASSANDRA-5339)
 * Log when a node is down longer than the hint window (CASSANDRA-4554)
 * Optimize tombstone creation for ExpiringColumns (CASSANDRA-4917)
 * Improve LeveledScanner work estimation (CASSANDRA-5250, 5407)
 * Replace compaction lock with runWithCompactionsDisabled (CASSANDRA-3430)
 * Change Message IDs to ints (CASSANDRA-5307)
 * Move sstable level information into the Stats component, removing the
   need for a separate Manifest file (CASSANDRA-4872)
 * avoid serializing to byte[] on commitlog append (CASSANDRA-5199)
 * make index_interval configurable per columnfamily (CASSANDRA-3961, CASSANDRA-5650)
 * add default_time_to_live (CASSANDRA-3974)
 * add memtable_flush_period_in_ms (CASSANDRA-4237)
 * replace supercolumns internally by composites (CASSANDRA-3237, 5123)
 * upgrade thrift to 0.9.0 (CASSANDRA-3719)
 * drop unnecessary keyspace parameter from user-defined compaction API 
   (CASSANDRA-5139)
 * more robust solution to incomplete compactions + counters (CASSANDRA-5151)
 * Change order of directory searching for c*.in.sh (CASSANDRA-3983)
 * Add tool to reset SSTable compaction level for LCS (CASSANDRA-5271)
 * Allow custom configuration loader (CASSANDRA-5045)
 * Remove memory emergency pressure valve logic (CASSANDRA-3534)
 * Reduce request latency with eager retry (CASSANDRA-4705)
 * cqlsh: Remove ASSUME command (CASSANDRA-5331)
 * Rebuild BF when loading sstables if bloom_filter_fp_chance
   has changed since compaction (CASSANDRA-5015)
 * remove row-level bloom filters (CASSANDRA-4885)
 * Change Kernel Page Cache skipping into row preheating (disabled by default)
   (CASSANDRA-4937)
 * Improve repair by deciding on a gcBefore before sending
   out TreeRequests (CASSANDRA-4932)
 * Add an official way to disable compactions (CASSANDRA-5074)
 * Reenable ALTER TABLE DROP with new semantics (CASSANDRA-3919)
 * Add binary protocol versioning (CASSANDRA-5436)
 * Swap THshaServer for TThreadedSelectorServer (CASSANDRA-5530)
 * Add alias support to SELECT statement (CASSANDRA-5075)
 * Don't create empty RowMutations in CommitLogReplayer (CASSANDRA-5541)
 * Use range tombstones when dropping cfs/columns from schema (CASSANDRA-5579)
 * cqlsh: drop CQL2/CQL3-beta support (CASSANDRA-5585)
 * Track max/min column names in sstables to be able to optimize slice
   queries (CASSANDRA-5514, CASSANDRA-5595, CASSANDRA-5600)
 * Binary protocol: allow batching already prepared statements (CASSANDRA-4693)
 * Allow preparing timestamp, ttl and limit in CQL3 queries (CASSANDRA-4450)
 * Support native link w/o JNA in Java7 (CASSANDRA-3734)
 * Use SASL authentication in binary protocol v2 (CASSANDRA-5545)
 * Replace Thrift HsHa with LMAX Disruptor based implementation (CASSANDRA-5582)
 * cqlsh: Add row count to SELECT output (CASSANDRA-5636)
 * Include a timestamp with all read commands to determine column expiration
   (CASSANDRA-5149)
 * Streaming 2.0 (CASSANDRA-5286, 5699)
 * Conditional create/drop ks/table/index statements in CQL3 (CASSANDRA-2737)
 * more pre-table creation property validation (CASSANDRA-5693)
 * Redesign repair messages (CASSANDRA-5426)
 * Fix ALTER RENAME post-5125 (CASSANDRA-5702)
 * Disallow renaming a 2ndary indexed column (CASSANDRA-5705)
 * Rename Table to Keyspace (CASSANDRA-5613)
 * Ensure changing column_index_size_in_kb on different nodes don't corrupt the
   sstable (CASSANDRA-5454)
 * Move resultset type information into prepare, not execute (CASSANDRA-5649)
 * Auto paging in binary protocol (CASSANDRA-4415, 5714)
 * Don't tie client side use of AbstractType to JDBC (CASSANDRA-4495)
 * Adds new TimestampType to replace DateType (CASSANDRA-5723, CASSANDRA-5729)
Merged from 1.2:
 * make starting native protocol server idempotent (CASSANDRA-5728)
 * Fix loading key cache when a saved entry is no longer valid (CASSANDRA-5706)
 * Fix serialization of the LEFT gossip value (CASSANDRA-5696)
 * cqlsh: Don't show 'null' in place of empty values (CASSANDRA-5675)
 * Race condition in detecting version on a mixed 1.1/1.2 cluster
   (CASSANDRA-5692)
 * Fix skipping range tombstones with reverse queries (CASSANDRA-5712)
 * Expire entries out of ThriftSessionManager (CASSANRDA-5719)
 * Don't keep ancestor information in memory (CASSANDRA-5342)
 * cqlsh: fix handling of semicolons inside BATCH queries (CASSANDRA-5697)


1.2.6
 * Fix tracing when operation completes before all responses arrive 
   (CASSANDRA-5668)
 * Fix cross-DC mutation forwarding (CASSANDRA-5632)
 * Reduce SSTableLoader memory usage (CASSANDRA-5555)
 * Scale hinted_handoff_throttle_in_kb to cluster size (CASSANDRA-5272)
 * (Hadoop) Add CQL3 input/output formats (CASSANDRA-4421, 5622)
 * (Hadoop) Fix InputKeyRange in CFIF (CASSANDRA-5536)
 * Fix dealing with ridiculously large max sstable sizes in LCS (CASSANDRA-5589)
 * Ignore pre-truncate hints (CASSANDRA-4655)
 * Move System.exit on OOM into a separate thread (CASSANDRA-5273)
 * Write row markers when serializing schema (CASSANDRA-5572)
 * Check only SSTables for the requested range when streaming (CASSANDRA-5569)
 * Improve batchlog replay behavior and hint ttl handling (CASSANDRA-5314)
 * Exclude localTimestamp from validation for tombstones (CASSANDRA-5398)
 * cqlsh: add custom prompt support (CASSANDRA-5539)
 * Reuse prepared statements in hot auth queries (CASSANDRA-5594)
 * cqlsh: add vertical output option (see EXPAND) (CASSANDRA-5597)
 * Add a rate limit option to stress (CASSANDRA-5004)
 * have BulkLoader ignore snapshots directories (CASSANDRA-5587) 
 * fix SnitchProperties logging context (CASSANDRA-5602)
 * Expose whether jna is enabled and memory is locked via JMX (CASSANDRA-5508)
 * cqlsh: fix COPY FROM with ReversedType (CASSANDRA-5610)
 * Allow creating CUSTOM indexes on collections (CASSANDRA-5615)
 * Evaluate now() function at execution time (CASSANDRA-5616)
 * Expose detailed read repair metrics (CASSANDRA-5618)
 * Correct blob literal + ReversedType parsing (CASSANDRA-5629)
 * Allow GPFS to prefer the internal IP like EC2MRS (CASSANDRA-5630)
 * fix help text for -tspw cassandra-cli (CASSANDRA-5643)
 * don't throw away initial causes exceptions for internode encryption issues 
   (CASSANDRA-5644)
 * Fix message spelling errors for cql select statements (CASSANDRA-5647)
 * Suppress custom exceptions thru jmx (CASSANDRA-5652)
 * Update CREATE CUSTOM INDEX syntax (CASSANDRA-5639)
 * Fix PermissionDetails.equals() method (CASSANDRA-5655)
 * Never allow partition key ranges in CQL3 without token() (CASSANDRA-5666)
 * Gossiper incorrectly drops AppState for an upgrading node (CASSANDRA-5660)
 * Connection thrashing during multi-region ec2 during upgrade, due to 
   messaging version (CASSANDRA-5669)
 * Avoid over reconnecting in EC2MRS (CASSANDRA-5678)
 * Fix ReadResponseSerializer.serializedSize() for digest reads (CASSANDRA-5476)
 * allow sstable2json on 2i CFs (CASSANDRA-5694)
Merged from 1.1:
 * Remove buggy thrift max message length option (CASSANDRA-5529)
 * Fix NPE in Pig's widerow mode (CASSANDRA-5488)
 * Add split size parameter to Pig and disable split combination (CASSANDRA-5544)


1.2.5
 * make BytesToken.toString only return hex bytes (CASSANDRA-5566)
 * Ensure that submitBackground enqueues at least one task (CASSANDRA-5554)
 * fix 2i updates with identical values and timestamps (CASSANDRA-5540)
 * fix compaction throttling bursty-ness (CASSANDRA-4316)
 * reduce memory consumption of IndexSummary (CASSANDRA-5506)
 * remove per-row column name bloom filters (CASSANDRA-5492)
 * Include fatal errors in trace events (CASSANDRA-5447)
 * Ensure that PerRowSecondaryIndex is notified of row-level deletes
   (CASSANDRA-5445)
 * Allow empty blob literals in CQL3 (CASSANDRA-5452)
 * Fix streaming RangeTombstones at column index boundary (CASSANDRA-5418)
 * Fix preparing statements when current keyspace is not set (CASSANDRA-5468)
 * Fix SemanticVersion.isSupportedBy minor/patch handling (CASSANDRA-5496)
 * Don't provide oldCfId for post-1.1 system cfs (CASSANDRA-5490)
 * Fix primary range ignores replication strategy (CASSANDRA-5424)
 * Fix shutdown of binary protocol server (CASSANDRA-5507)
 * Fix repair -snapshot not working (CASSANDRA-5512)
 * Set isRunning flag later in binary protocol server (CASSANDRA-5467)
 * Fix use of CQL3 functions with descending clustering order (CASSANDRA-5472)
 * Disallow renaming columns one at a time for thrift table in CQL3
   (CASSANDRA-5531)
 * cqlsh: add CLUSTERING ORDER BY support to DESCRIBE (CASSANDRA-5528)
 * Add custom secondary index support to CQL3 (CASSANDRA-5484)
 * Fix repair hanging silently on unexpected error (CASSANDRA-5229)
 * Fix Ec2Snitch regression introduced by CASSANDRA-5171 (CASSANDRA-5432)
 * Add nodetool enablebackup/disablebackup (CASSANDRA-5556)
 * cqlsh: fix DESCRIBE after case insensitive USE (CASSANDRA-5567)
Merged from 1.1
 * Remove buggy thrift max message length option (CASSANDRA-5529)
 * Add retry mechanism to OTC for non-droppable_verbs (CASSANDRA-5393)
 * Use allocator information to improve memtable memory usage estimate
   (CASSANDRA-5497)
 * Fix trying to load deleted row into row cache on startup (CASSANDRA-4463)
 * fsync leveled manifest to avoid corruption (CASSANDRA-5535)
 * Fix Bound intersection computation (CASSANDRA-5551)
 * sstablescrub now respects max memory size in cassandra.in.sh (CASSANDRA-5562)


1.2.4
 * Ensure that PerRowSecondaryIndex updates see the most recent values
   (CASSANDRA-5397)
 * avoid duplicate index entries ind PrecompactedRow and 
   ParallelCompactionIterable (CASSANDRA-5395)
 * remove the index entry on oldColumn when new column is a tombstone 
   (CASSANDRA-5395)
 * Change default stream throughput from 400 to 200 mbps (CASSANDRA-5036)
 * Gossiper logs DOWN for symmetry with UP (CASSANDRA-5187)
 * Fix mixing prepared statements between keyspaces (CASSANDRA-5352)
 * Fix consistency level during bootstrap - strike 3 (CASSANDRA-5354)
 * Fix transposed arguments in AlreadyExistsException (CASSANDRA-5362)
 * Improve asynchronous hint delivery (CASSANDRA-5179)
 * Fix Guava dependency version (12.0 -> 13.0.1) for Maven (CASSANDRA-5364)
 * Validate that provided CQL3 collection value are < 64K (CASSANDRA-5355)
 * Make upgradeSSTable skip current version sstables by default (CASSANDRA-5366)
 * Optimize min/max timestamp collection (CASSANDRA-5373)
 * Invalid streamId in cql binary protocol when using invalid CL 
   (CASSANDRA-5164)
 * Fix validation for IN where clauses with collections (CASSANDRA-5376)
 * Copy resultSet on count query to avoid ConcurrentModificationException 
   (CASSANDRA-5382)
 * Correctly typecheck in CQL3 even with ReversedType (CASSANDRA-5386)
 * Fix streaming compressed files when using encryption (CASSANDRA-5391)
 * cassandra-all 1.2.0 pom missing netty dependency (CASSANDRA-5392)
 * Fix writetime/ttl functions on null values (CASSANDRA-5341)
 * Fix NPE during cql3 select with token() (CASSANDRA-5404)
 * IndexHelper.skipBloomFilters won't skip non-SHA filters (CASSANDRA-5385)
 * cqlsh: Print maps ordered by key, sort sets (CASSANDRA-5413)
 * Add null syntax support in CQL3 for inserts (CASSANDRA-3783)
 * Allow unauthenticated set_keyspace() calls (CASSANDRA-5423)
 * Fix potential incremental backups race (CASSANDRA-5410)
 * Fix prepared BATCH statements with batch-level timestamps (CASSANDRA-5415)
 * Allow overriding superuser setup delay (CASSANDRA-5430)
 * cassandra-shuffle with JMX usernames and passwords (CASSANDRA-5431)
Merged from 1.1:
 * cli: Quote ks and cf names in schema output when needed (CASSANDRA-5052)
 * Fix bad default for min/max timestamp in SSTableMetadata (CASSANDRA-5372)
 * Fix cf name extraction from manifest in Directories.migrateFile() 
   (CASSANDRA-5242)
 * Support pluggable internode authentication (CASSANDRA-5401)


1.2.3
 * add check for sstable overlap within a level on startup (CASSANDRA-5327)
 * replace ipv6 colons in jmx object names (CASSANDRA-5298, 5328)
 * Avoid allocating SSTableBoundedScanner during repair when the range does 
   not intersect the sstable (CASSANDRA-5249)
 * Don't lowercase property map keys (this breaks NTS) (CASSANDRA-5292)
 * Fix composite comparator with super columns (CASSANDRA-5287)
 * Fix insufficient validation of UPDATE queries against counter cfs
   (CASSANDRA-5300)
 * Fix PropertyFileSnitch default DC/Rack behavior (CASSANDRA-5285)
 * Handle null values when executing prepared statement (CASSANDRA-5081)
 * Add netty to pom dependencies (CASSANDRA-5181)
 * Include type arguments in Thrift CQLPreparedResult (CASSANDRA-5311)
 * Fix compaction not removing columns when bf_fp_ratio is 1 (CASSANDRA-5182)
 * cli: Warn about missing CQL3 tables in schema descriptions (CASSANDRA-5309)
 * Re-enable unknown option in replication/compaction strategies option for
   backward compatibility (CASSANDRA-4795)
 * Add binary protocol support to stress (CASSANDRA-4993)
 * cqlsh: Fix COPY FROM value quoting and null handling (CASSANDRA-5305)
 * Fix repair -pr for vnodes (CASSANDRA-5329)
 * Relax CL for auth queries for non-default users (CASSANDRA-5310)
 * Fix AssertionError during repair (CASSANDRA-5245)
 * Don't announce migrations to pre-1.2 nodes (CASSANDRA-5334)
Merged from 1.1:
 * Fix trying to load deleted row into row cache on startup (CASSANDRA-4463)
 * Update offline scrub for 1.0 -> 1.1 directory structure (CASSANDRA-5195)
 * add tmp flag to Descriptor hashcode (CASSANDRA-4021)
 * fix logging of "Found table data in data directories" when only system tables
   are present (CASSANDRA-5289)
 * cli: Add JMX authentication support (CASSANDRA-5080)
 * nodetool: ability to repair specific range (CASSANDRA-5280)
 * Fix possible assertion triggered in SliceFromReadCommand (CASSANDRA-5284)
 * cqlsh: Add inet type support on Windows (ipv4-only) (CASSANDRA-4801)
 * Fix race when initializing ColumnFamilyStore (CASSANDRA-5350)
 * Add UseTLAB JVM flag (CASSANDRA-5361)


1.2.2
 * fix potential for multiple concurrent compactions of the same sstables
   (CASSANDRA-5256)
 * avoid no-op caching of byte[] on commitlog append (CASSANDRA-5199)
 * fix symlinks under data dir not working (CASSANDRA-5185)
 * fix bug in compact storage metadata handling (CASSANDRA-5189)
 * Validate login for USE queries (CASSANDRA-5207)
 * cli: remove default username and password (CASSANDRA-5208)
 * configure populate_io_cache_on_flush per-CF (CASSANDRA-4694)
 * allow configuration of internode socket buffer (CASSANDRA-3378)
 * Make sstable directory picking blacklist-aware again (CASSANDRA-5193)
 * Correctly expire gossip states for edge cases (CASSANDRA-5216)
 * Improve handling of directory creation failures (CASSANDRA-5196)
 * Expose secondary indicies to the rest of nodetool (CASSANDRA-4464)
 * Binary protocol: avoid sending notification for 0.0.0.0 (CASSANDRA-5227)
 * add UseCondCardMark XX jvm settings on jdk 1.7 (CASSANDRA-4366)
 * CQL3 refactor to allow conversion function (CASSANDRA-5226)
 * Fix drop of sstables in some circumstance (CASSANDRA-5232)
 * Implement caching of authorization results (CASSANDRA-4295)
 * Add support for LZ4 compression (CASSANDRA-5038)
 * Fix missing columns in wide rows queries (CASSANDRA-5225)
 * Simplify auth setup and make system_auth ks alterable (CASSANDRA-5112)
 * Stop compactions from hanging during bootstrap (CASSANDRA-5244)
 * fix compressed streaming sending extra chunk (CASSANDRA-5105)
 * Add CQL3-based implementations of IAuthenticator and IAuthorizer
   (CASSANDRA-4898)
 * Fix timestamp-based tomstone removal logic (CASSANDRA-5248)
 * cli: Add JMX authentication support (CASSANDRA-5080)
 * Fix forceFlush behavior (CASSANDRA-5241)
 * cqlsh: Add username autocompletion (CASSANDRA-5231)
 * Fix CQL3 composite partition key error (CASSANDRA-5240)
 * Allow IN clause on last clustering key (CASSANDRA-5230)
Merged from 1.1:
 * fix start key/end token validation for wide row iteration (CASSANDRA-5168)
 * add ConfigHelper support for Thrift frame and max message sizes (CASSANDRA-5188)
 * fix nodetool repair not fail on node down (CASSANDRA-5203)
 * always collect tombstone hints (CASSANDRA-5068)
 * Fix error when sourcing file in cqlsh (CASSANDRA-5235)


1.2.1
 * stream undelivered hints on decommission (CASSANDRA-5128)
 * GossipingPropertyFileSnitch loads saved dc/rack info if needed (CASSANDRA-5133)
 * drain should flush system CFs too (CASSANDRA-4446)
 * add inter_dc_tcp_nodelay setting (CASSANDRA-5148)
 * re-allow wrapping ranges for start_token/end_token range pairitspwng (CASSANDRA-5106)
 * fix validation compaction of empty rows (CASSANDRA-5136)
 * nodetool methods to enable/disable hint storage/delivery (CASSANDRA-4750)
 * disallow bloom filter false positive chance of 0 (CASSANDRA-5013)
 * add threadpool size adjustment methods to JMXEnabledThreadPoolExecutor and 
   CompactionManagerMBean (CASSANDRA-5044)
 * fix hinting for dropped local writes (CASSANDRA-4753)
 * off-heap cache doesn't need mutable column container (CASSANDRA-5057)
 * apply disk_failure_policy to bad disks on initial directory creation 
   (CASSANDRA-4847)
 * Optimize name-based queries to use ArrayBackedSortedColumns (CASSANDRA-5043)
 * Fall back to old manifest if most recent is unparseable (CASSANDRA-5041)
 * pool [Compressed]RandomAccessReader objects on the partitioned read path
   (CASSANDRA-4942)
 * Add debug logging to list filenames processed by Directories.migrateFile 
   method (CASSANDRA-4939)
 * Expose black-listed directories via JMX (CASSANDRA-4848)
 * Log compaction merge counts (CASSANDRA-4894)
 * Minimize byte array allocation by AbstractData{Input,Output} (CASSANDRA-5090)
 * Add SSL support for the binary protocol (CASSANDRA-5031)
 * Allow non-schema system ks modification for shuffle to work (CASSANDRA-5097)
 * cqlsh: Add default limit to SELECT statements (CASSANDRA-4972)
 * cqlsh: fix DESCRIBE for 1.1 cfs in CQL3 (CASSANDRA-5101)
 * Correctly gossip with nodes >= 1.1.7 (CASSANDRA-5102)
 * Ensure CL guarantees on digest mismatch (CASSANDRA-5113)
 * Validate correctly selects on composite partition key (CASSANDRA-5122)
 * Fix exception when adding collection (CASSANDRA-5117)
 * Handle states for non-vnode clusters correctly (CASSANDRA-5127)
 * Refuse unrecognized replication and compaction strategy options (CASSANDRA-4795)
 * Pick the correct value validator in sstable2json for cql3 tables (CASSANDRA-5134)
 * Validate login for describe_keyspace, describe_keyspaces and set_keyspace
   (CASSANDRA-5144)
 * Fix inserting empty maps (CASSANDRA-5141)
 * Don't remove tokens from System table for node we know (CASSANDRA-5121)
 * fix streaming progress report for compresed files (CASSANDRA-5130)
 * Coverage analysis for low-CL queries (CASSANDRA-4858)
 * Stop interpreting dates as valid timeUUID value (CASSANDRA-4936)
 * Adds E notation for floating point numbers (CASSANDRA-4927)
 * Detect (and warn) unintentional use of the cql2 thrift methods when cql3 was
   intended (CASSANDRA-5172)
 * cli: Quote ks and cf names in schema output when needed (CASSANDRA-5052)
 * Fix bad default for min/max timestamp in SSTableMetadata (CASSANDRA-5372)
 * Fix cf name extraction from manifest in Directories.migrateFile() (CASSANDRA-5242)
 * Support pluggable internode authentication (CASSANDRA-5401)
 * Replace mistaken usage of commons-logging with slf4j (CASSANDRA-5464)
 * Ensure Jackson dependency matches lib (CASSANDRA-5126)
 * Expose droppable tombstone ratio stats over JMX (CASSANDRA-5159)
Merged from 1.1:
 * Simplify CompressedRandomAccessReader to work around JDK FD bug (CASSANDRA-5088)
 * Improve handling a changing target throttle rate mid-compaction (CASSANDRA-5087)
 * Pig: correctly decode row keys in widerow mode (CASSANDRA-5098)
 * nodetool repair command now prints progress (CASSANDRA-4767)
 * fix user defined compaction to run against 1.1 data directory (CASSANDRA-5118)
 * Fix CQL3 BATCH authorization caching (CASSANDRA-5145)
 * fix get_count returns incorrect value with TTL (CASSANDRA-5099)
 * better handling for mid-compaction failure (CASSANDRA-5137)
 * convert default marshallers list to map for better readability (CASSANDRA-5109)
 * fix ConcurrentModificationException in getBootstrapSource (CASSANDRA-5170)
 * fix sstable maxtimestamp for row deletes and pre-1.1.1 sstables (CASSANDRA-5153)
 * Fix thread growth on node removal (CASSANDRA-5175)
 * Make Ec2Region's datacenter name configurable (CASSANDRA-5155)


1.2.0
 * Disallow counters in collections (CASSANDRA-5082)
 * cqlsh: add unit tests (CASSANDRA-3920)
 * fix default bloom_filter_fp_chance for LeveledCompactionStrategy (CASSANDRA-5093)
Merged from 1.1:
 * add validation for get_range_slices with start_key and end_token (CASSANDRA-5089)


1.2.0-rc2
 * fix nodetool ownership display with vnodes (CASSANDRA-5065)
 * cqlsh: add DESCRIBE KEYSPACES command (CASSANDRA-5060)
 * Fix potential infinite loop when reloading CFS (CASSANDRA-5064)
 * Fix SimpleAuthorizer example (CASSANDRA-5072)
 * cqlsh: force CL.ONE for tracing and system.schema* queries (CASSANDRA-5070)
 * Includes cassandra-shuffle in the debian package (CASSANDRA-5058)
Merged from 1.1:
 * fix multithreaded compaction deadlock (CASSANDRA-4492)
 * fix temporarily missing schema after upgrade from pre-1.1.5 (CASSANDRA-5061)
 * Fix ALTER TABLE overriding compression options with defaults
   (CASSANDRA-4996, 5066)
 * fix specifying and altering crc_check_chance (CASSANDRA-5053)
 * fix Murmur3Partitioner ownership% calculation (CASSANDRA-5076)
 * Don't expire columns sooner than they should in 2ndary indexes (CASSANDRA-5079)


1.2-rc1
 * rename rpc_timeout settings to request_timeout (CASSANDRA-5027)
 * add BF with 0.1 FP to LCS by default (CASSANDRA-5029)
 * Fix preparing insert queries (CASSANDRA-5016)
 * Fix preparing queries with counter increment (CASSANDRA-5022)
 * Fix preparing updates with collections (CASSANDRA-5017)
 * Don't generate UUID based on other node address (CASSANDRA-5002)
 * Fix message when trying to alter a clustering key type (CASSANDRA-5012)
 * Update IAuthenticator to match the new IAuthorizer (CASSANDRA-5003)
 * Fix inserting only a key in CQL3 (CASSANDRA-5040)
 * Fix CQL3 token() function when used with strings (CASSANDRA-5050)
Merged from 1.1:
 * reduce log spam from invalid counter shards (CASSANDRA-5026)
 * Improve schema propagation performance (CASSANDRA-5025)
 * Fix for IndexHelper.IndexFor throws OOB Exception (CASSANDRA-5030)
 * cqlsh: make it possible to describe thrift CFs (CASSANDRA-4827)
 * cqlsh: fix timestamp formatting on some platforms (CASSANDRA-5046)


1.2-beta3
 * make consistency level configurable in cqlsh (CASSANDRA-4829)
 * fix cqlsh rendering of blob fields (CASSANDRA-4970)
 * fix cqlsh DESCRIBE command (CASSANDRA-4913)
 * save truncation position in system table (CASSANDRA-4906)
 * Move CompressionMetadata off-heap (CASSANDRA-4937)
 * allow CLI to GET cql3 columnfamily data (CASSANDRA-4924)
 * Fix rare race condition in getExpireTimeForEndpoint (CASSANDRA-4402)
 * acquire references to overlapping sstables during compaction so bloom filter
   doesn't get free'd prematurely (CASSANDRA-4934)
 * Don't share slice query filter in CQL3 SelectStatement (CASSANDRA-4928)
 * Separate tracing from Log4J (CASSANDRA-4861)
 * Exclude gcable tombstones from merkle-tree computation (CASSANDRA-4905)
 * Better printing of AbstractBounds for tracing (CASSANDRA-4931)
 * Optimize mostRecentTombstone check in CC.collectAllData (CASSANDRA-4883)
 * Change stream session ID to UUID to avoid collision from same node (CASSANDRA-4813)
 * Use Stats.db when bulk loading if present (CASSANDRA-4957)
 * Skip repair on system_trace and keyspaces with RF=1 (CASSANDRA-4956)
 * (cql3) Remove arbitrary SELECT limit (CASSANDRA-4918)
 * Correctly handle prepared operation on collections (CASSANDRA-4945)
 * Fix CQL3 LIMIT (CASSANDRA-4877)
 * Fix Stress for CQL3 (CASSANDRA-4979)
 * Remove cassandra specific exceptions from JMX interface (CASSANDRA-4893)
 * (CQL3) Force using ALLOW FILTERING on potentially inefficient queries (CASSANDRA-4915)
 * (cql3) Fix adding column when the table has collections (CASSANDRA-4982)
 * (cql3) Fix allowing collections with compact storage (CASSANDRA-4990)
 * (cql3) Refuse ttl/writetime function on collections (CASSANDRA-4992)
 * Replace IAuthority with new IAuthorizer (CASSANDRA-4874)
 * clqsh: fix KEY pseudocolumn escaping when describing Thrift tables
   in CQL3 mode (CASSANDRA-4955)
 * add basic authentication support for Pig CassandraStorage (CASSANDRA-3042)
 * fix CQL2 ALTER TABLE compaction_strategy_class altering (CASSANDRA-4965)
Merged from 1.1:
 * Fall back to old describe_splits if d_s_ex is not available (CASSANDRA-4803)
 * Improve error reporting when streaming ranges fail (CASSANDRA-5009)
 * Fix cqlsh timestamp formatting of timezone info (CASSANDRA-4746)
 * Fix assertion failure with leveled compaction (CASSANDRA-4799)
 * Check for null end_token in get_range_slice (CASSANDRA-4804)
 * Remove all remnants of removed nodes (CASSANDRA-4840)
 * Add aut-reloading of the log4j file in debian package (CASSANDRA-4855)
 * Fix estimated row cache entry size (CASSANDRA-4860)
 * reset getRangeSlice filter after finishing a row for get_paged_slice
   (CASSANDRA-4919)
 * expunge row cache post-truncate (CASSANDRA-4940)
 * Allow static CF definition with compact storage (CASSANDRA-4910)
 * Fix endless loop/compaction of schema_* CFs due to broken timestamps (CASSANDRA-4880)
 * Fix 'wrong class type' assertion in CounterColumn (CASSANDRA-4976)


1.2-beta2
 * fp rate of 1.0 disables BF entirely; LCS defaults to 1.0 (CASSANDRA-4876)
 * off-heap bloom filters for row keys (CASSANDRA_4865)
 * add extension point for sstable components (CASSANDRA-4049)
 * improve tracing output (CASSANDRA-4852, 4862)
 * make TRACE verb droppable (CASSANDRA-4672)
 * fix BulkLoader recognition of CQL3 columnfamilies (CASSANDRA-4755)
 * Sort commitlog segments for replay by id instead of mtime (CASSANDRA-4793)
 * Make hint delivery asynchronous (CASSANDRA-4761)
 * Pluggable Thrift transport factories for CLI and cqlsh (CASSANDRA-4609, 4610)
 * cassandra-cli: allow Double value type to be inserted to a column (CASSANDRA-4661)
 * Add ability to use custom TServerFactory implementations (CASSANDRA-4608)
 * optimize batchlog flushing to skip successful batches (CASSANDRA-4667)
 * include metadata for system keyspace itself in schema tables (CASSANDRA-4416)
 * add check to PropertyFileSnitch to verify presence of location for
   local node (CASSANDRA-4728)
 * add PBSPredictor consistency modeler (CASSANDRA-4261)
 * remove vestiges of Thrift unframed mode (CASSANDRA-4729)
 * optimize single-row PK lookups (CASSANDRA-4710)
 * adjust blockFor calculation to account for pending ranges due to node 
   movement (CASSANDRA-833)
 * Change CQL version to 3.0.0 and stop accepting 3.0.0-beta1 (CASSANDRA-4649)
 * (CQL3) Make prepared statement global instead of per connection 
   (CASSANDRA-4449)
 * Fix scrubbing of CQL3 created tables (CASSANDRA-4685)
 * (CQL3) Fix validation when using counter and regular columns in the same 
   table (CASSANDRA-4706)
 * Fix bug starting Cassandra with simple authentication (CASSANDRA-4648)
 * Add support for batchlog in CQL3 (CASSANDRA-4545, 4738)
 * Add support for multiple column family outputs in CFOF (CASSANDRA-4208)
 * Support repairing only the local DC nodes (CASSANDRA-4747)
 * Use rpc_address for binary protocol and change default port (CASSANDRA-4751)
 * Fix use of collections in prepared statements (CASSANDRA-4739)
 * Store more information into peers table (CASSANDRA-4351, 4814)
 * Configurable bucket size for size tiered compaction (CASSANDRA-4704)
 * Run leveled compaction in parallel (CASSANDRA-4310)
 * Fix potential NPE during CFS reload (CASSANDRA-4786)
 * Composite indexes may miss results (CASSANDRA-4796)
 * Move consistency level to the protocol level (CASSANDRA-4734, 4824)
 * Fix Subcolumn slice ends not respected (CASSANDRA-4826)
 * Fix Assertion error in cql3 select (CASSANDRA-4783)
 * Fix list prepend logic (CQL3) (CASSANDRA-4835)
 * Add booleans as literals in CQL3 (CASSANDRA-4776)
 * Allow renaming PK columns in CQL3 (CASSANDRA-4822)
 * Fix binary protocol NEW_NODE event (CASSANDRA-4679)
 * Fix potential infinite loop in tombstone compaction (CASSANDRA-4781)
 * Remove system tables accounting from schema (CASSANDRA-4850)
 * (cql3) Force provided columns in clustering key order in 
   'CLUSTERING ORDER BY' (CASSANDRA-4881)
 * Fix composite index bug (CASSANDRA-4884)
 * Fix short read protection for CQL3 (CASSANDRA-4882)
 * Add tracing support to the binary protocol (CASSANDRA-4699)
 * (cql3) Don't allow prepared marker inside collections (CASSANDRA-4890)
 * Re-allow order by on non-selected columns (CASSANDRA-4645)
 * Bug when composite index is created in a table having collections (CASSANDRA-4909)
 * log index scan subject in CompositesSearcher (CASSANDRA-4904)
Merged from 1.1:
 * add get[Row|Key]CacheEntries to CacheServiceMBean (CASSANDRA-4859)
 * fix get_paged_slice to wrap to next row correctly (CASSANDRA-4816)
 * fix indexing empty column values (CASSANDRA-4832)
 * allow JdbcDate to compose null Date objects (CASSANDRA-4830)
 * fix possible stackoverflow when compacting 1000s of sstables
   (CASSANDRA-4765)
 * fix wrong leveled compaction progress calculation (CASSANDRA-4807)
 * add a close() method to CRAR to prevent leaking file descriptors (CASSANDRA-4820)
 * fix potential infinite loop in get_count (CASSANDRA-4833)
 * fix compositeType.{get/from}String methods (CASSANDRA-4842)
 * (CQL) fix CREATE COLUMNFAMILY permissions check (CASSANDRA-4864)
 * Fix DynamicCompositeType same type comparison (CASSANDRA-4711)
 * Fix duplicate SSTable reference when stream session failed (CASSANDRA-3306)
 * Allow static CF definition with compact storage (CASSANDRA-4910)
 * Fix endless loop/compaction of schema_* CFs due to broken timestamps (CASSANDRA-4880)
 * Fix 'wrong class type' assertion in CounterColumn (CASSANDRA-4976)


1.2-beta1
 * add atomic_batch_mutate (CASSANDRA-4542, -4635)
 * increase default max_hint_window_in_ms to 3h (CASSANDRA-4632)
 * include message initiation time to replicas so they can more
   accurately drop timed-out requests (CASSANDRA-2858)
 * fix clientutil.jar dependencies (CASSANDRA-4566)
 * optimize WriteResponse (CASSANDRA-4548)
 * new metrics (CASSANDRA-4009)
 * redesign KEYS indexes to avoid read-before-write (CASSANDRA-2897)
 * debug tracing (CASSANDRA-1123)
 * parallelize row cache loading (CASSANDRA-4282)
 * Make compaction, flush JBOD-aware (CASSANDRA-4292)
 * run local range scans on the read stage (CASSANDRA-3687)
 * clean up ioexceptions (CASSANDRA-2116)
 * add disk_failure_policy (CASSANDRA-2118)
 * Introduce new json format with row level deletion (CASSANDRA-4054)
 * remove redundant "name" column from schema_keyspaces (CASSANDRA-4433)
 * improve "nodetool ring" handling of multi-dc clusters (CASSANDRA-3047)
 * update NTS calculateNaturalEndpoints to be O(N log N) (CASSANDRA-3881)
 * split up rpc timeout by operation type (CASSANDRA-2819)
 * rewrite key cache save/load to use only sequential i/o (CASSANDRA-3762)
 * update MS protocol with a version handshake + broadcast address id
   (CASSANDRA-4311)
 * multithreaded hint replay (CASSANDRA-4189)
 * add inter-node message compression (CASSANDRA-3127)
 * remove COPP (CASSANDRA-2479)
 * Track tombstone expiration and compact when tombstone content is
   higher than a configurable threshold, default 20% (CASSANDRA-3442, 4234)
 * update MurmurHash to version 3 (CASSANDRA-2975)
 * (CLI) track elapsed time for `delete' operation (CASSANDRA-4060)
 * (CLI) jline version is bumped to 1.0 to properly  support
   'delete' key function (CASSANDRA-4132)
 * Save IndexSummary into new SSTable 'Summary' component (CASSANDRA-2392, 4289)
 * Add support for range tombstones (CASSANDRA-3708)
 * Improve MessagingService efficiency (CASSANDRA-3617)
 * Avoid ID conflicts from concurrent schema changes (CASSANDRA-3794)
 * Set thrift HSHA server thread limit to unlimited by default (CASSANDRA-4277)
 * Avoids double serialization of CF id in RowMutation messages
   (CASSANDRA-4293)
 * stream compressed sstables directly with java nio (CASSANDRA-4297)
 * Support multiple ranges in SliceQueryFilter (CASSANDRA-3885)
 * Add column metadata to system column families (CASSANDRA-4018)
 * (cql3) Always use composite types by default (CASSANDRA-4329)
 * (cql3) Add support for set, map and list (CASSANDRA-3647)
 * Validate date type correctly (CASSANDRA-4441)
 * (cql3) Allow definitions with only a PK (CASSANDRA-4361)
 * (cql3) Add support for row key composites (CASSANDRA-4179)
 * improve DynamicEndpointSnitch by using reservoir sampling (CASSANDRA-4038)
 * (cql3) Add support for 2ndary indexes (CASSANDRA-3680)
 * (cql3) fix defining more than one PK to be invalid (CASSANDRA-4477)
 * remove schema agreement checking from all external APIs (Thrift, CQL and CQL3) (CASSANDRA-4487)
 * add Murmur3Partitioner and make it default for new installations (CASSANDRA-3772, 4621)
 * (cql3) update pseudo-map syntax to use map syntax (CASSANDRA-4497)
 * Finer grained exceptions hierarchy and provides error code with exceptions (CASSANDRA-3979)
 * Adds events push to binary protocol (CASSANDRA-4480)
 * Rewrite nodetool help (CASSANDRA-2293)
 * Make CQL3 the default for CQL (CASSANDRA-4640)
 * update stress tool to be able to use CQL3 (CASSANDRA-4406)
 * Accept all thrift update on CQL3 cf but don't expose their metadata (CASSANDRA-4377)
 * Replace Throttle with Guava's RateLimiter for HintedHandOff (CASSANDRA-4541)
 * fix counter add/get using CQL2 and CQL3 in stress tool (CASSANDRA-4633)
 * Add sstable count per level to cfstats (CASSANDRA-4537)
 * (cql3) Add ALTER KEYSPACE statement (CASSANDRA-4611)
 * (cql3) Allow defining default consistency levels (CASSANDRA-4448)
 * (cql3) Fix queries using LIMIT missing results (CASSANDRA-4579)
 * fix cross-version gossip messaging (CASSANDRA-4576)
 * added inet data type (CASSANDRA-4627)


1.1.6
 * Wait for writes on synchronous read digest mismatch (CASSANDRA-4792)
 * fix commitlog replay for nanotime-infected sstables (CASSANDRA-4782)
 * preflight check ttl for maximum of 20 years (CASSANDRA-4771)
 * (Pig) fix widerow input with single column rows (CASSANDRA-4789)
 * Fix HH to compact with correct gcBefore, which avoids wiping out
   undelivered hints (CASSANDRA-4772)
 * LCS will merge up to 32 L0 sstables as intended (CASSANDRA-4778)
 * NTS will default unconfigured DC replicas to zero (CASSANDRA-4675)
 * use default consistency level in counter validation if none is
   explicitly provide (CASSANDRA-4700)
 * Improve IAuthority interface by introducing fine-grained
   access permissions and grant/revoke commands (CASSANDRA-4490, 4644)
 * fix assumption error in CLI when updating/describing keyspace 
   (CASSANDRA-4322)
 * Adds offline sstablescrub to debian packaging (CASSANDRA-4642)
 * Automatic fixing of overlapping leveled sstables (CASSANDRA-4644)
 * fix error when using ORDER BY with extended selections (CASSANDRA-4689)
 * (CQL3) Fix validation for IN queries for non-PK cols (CASSANDRA-4709)
 * fix re-created keyspace disappering after 1.1.5 upgrade 
   (CASSANDRA-4698, 4752)
 * (CLI) display elapsed time in 2 fraction digits (CASSANDRA-3460)
 * add authentication support to sstableloader (CASSANDRA-4712)
 * Fix CQL3 'is reversed' logic (CASSANDRA-4716, 4759)
 * (CQL3) Don't return ReversedType in result set metadata (CASSANDRA-4717)
 * Backport adding AlterKeyspace statement (CASSANDRA-4611)
 * (CQL3) Correcty accept upper-case data types (CASSANDRA-4770)
 * Add binary protocol events for schema changes (CASSANDRA-4684)
Merged from 1.0:
 * Switch from NBHM to CHM in MessagingService's callback map, which
   prevents OOM in long-running instances (CASSANDRA-4708)


1.1.5
 * add SecondaryIndex.reload API (CASSANDRA-4581)
 * use millis + atomicint for commitlog segment creation instead of
   nanotime, which has issues under some hypervisors (CASSANDRA-4601)
 * fix FD leak in slice queries (CASSANDRA-4571)
 * avoid recursion in leveled compaction (CASSANDRA-4587)
 * increase stack size under Java7 to 180K
 * Log(info) schema changes (CASSANDRA-4547)
 * Change nodetool setcachecapcity to manipulate global caches (CASSANDRA-4563)
 * (cql3) fix setting compaction strategy (CASSANDRA-4597)
 * fix broken system.schema_* timestamps on system startup (CASSANDRA-4561)
 * fix wrong skip of cache saving (CASSANDRA-4533)
 * Avoid NPE when lost+found is in data dir (CASSANDRA-4572)
 * Respect five-minute flush moratorium after initial CL replay (CASSANDRA-4474)
 * Adds ntp as recommended in debian packaging (CASSANDRA-4606)
 * Configurable transport in CF Record{Reader|Writer} (CASSANDRA-4558)
 * (cql3) fix potential NPE with both equal and unequal restriction (CASSANDRA-4532)
 * (cql3) improves ORDER BY validation (CASSANDRA-4624)
 * Fix potential deadlock during counter writes (CASSANDRA-4578)
 * Fix cql error with ORDER BY when using IN (CASSANDRA-4612)
Merged from 1.0:
 * increase Xss to 160k to accomodate latest 1.6 JVMs (CASSANDRA-4602)
 * fix toString of hint destination tokens (CASSANDRA-4568)
 * Fix multiple values for CurrentLocal NodeID (CASSANDRA-4626)


1.1.4
 * fix offline scrub to catch >= out of order rows (CASSANDRA-4411)
 * fix cassandra-env.sh on RHEL and other non-dash-based systems 
   (CASSANDRA-4494)
Merged from 1.0:
 * (Hadoop) fix setting key length for old-style mapred api (CASSANDRA-4534)
 * (Hadoop) fix iterating through a resultset consisting entirely
   of tombstoned rows (CASSANDRA-4466)
 * Fix multiple values for CurrentLocal NodeID (CASSANDRA-4626)


1.1.3
 * (cqlsh) add COPY TO (CASSANDRA-4434)
 * munmap commitlog segments before rename (CASSANDRA-4337)
 * (JMX) rename getRangeKeySample to sampleKeyRange to avoid returning
   multi-MB results as an attribute (CASSANDRA-4452)
 * flush based on data size, not throughput; overwritten columns no 
   longer artificially inflate liveRatio (CASSANDRA-4399)
 * update default commitlog segment size to 32MB and total commitlog
   size to 32/1024 MB for 32/64 bit JVMs, respectively (CASSANDRA-4422)
 * avoid using global partitioner to estimate ranges in index sstables
   (CASSANDRA-4403)
 * restore pre-CASSANDRA-3862 approach to removing expired tombstones
   from row cache during compaction (CASSANDRA-4364)
 * (stress) support for CQL prepared statements (CASSANDRA-3633)
 * Correctly catch exception when Snappy cannot be loaded (CASSANDRA-4400)
 * (cql3) Support ORDER BY when IN condition is given in WHERE clause (CASSANDRA-4327)
 * (cql3) delete "component_index" column on DROP TABLE call (CASSANDRA-4420)
 * change nanoTime() to currentTimeInMillis() in schema related code (CASSANDRA-4432)
 * add a token generation tool (CASSANDRA-3709)
 * Fix LCS bug with sstable containing only 1 row (CASSANDRA-4411)
 * fix "Can't Modify Index Name" problem on CF update (CASSANDRA-4439)
 * Fix assertion error in getOverlappingSSTables during repair (CASSANDRA-4456)
 * fix nodetool's setcompactionthreshold command (CASSANDRA-4455)
 * Ensure compacted files are never used, to avoid counter overcount (CASSANDRA-4436)
Merged from 1.0:
 * Push the validation of secondary index values to the SecondaryIndexManager (CASSANDRA-4240)
 * (Hadoop) fix iterating through a resultset consisting entirely
   of tombstoned rows (CASSANDRA-4466)
 * allow dropping columns shadowed by not-yet-expired supercolumn or row
   tombstones in PrecompactedRow (CASSANDRA-4396)


1.1.2
 * Fix cleanup not deleting index entries (CASSANDRA-4379)
 * Use correct partitioner when saving + loading caches (CASSANDRA-4331)
 * Check schema before trying to export sstable (CASSANDRA-2760)
 * Raise a meaningful exception instead of NPE when PFS encounters
   an unconfigured node + no default (CASSANDRA-4349)
 * fix bug in sstable blacklisting with LCS (CASSANDRA-4343)
 * LCS no longer promotes tiny sstables out of L0 (CASSANDRA-4341)
 * skip tombstones during hint replay (CASSANDRA-4320)
 * fix NPE in compactionstats (CASSANDRA-4318)
 * enforce 1m min keycache for auto (CASSANDRA-4306)
 * Have DeletedColumn.isMFD always return true (CASSANDRA-4307)
 * (cql3) exeption message for ORDER BY constraints said primary filter can be
    an IN clause, which is misleading (CASSANDRA-4319)
 * (cql3) Reject (not yet supported) creation of 2ndardy indexes on tables with
   composite primary keys (CASSANDRA-4328)
 * Set JVM stack size to 160k for java 7 (CASSANDRA-4275)
 * cqlsh: add COPY command to load data from CSV flat files (CASSANDRA-4012)
 * CFMetaData.fromThrift to throw ConfigurationException upon error (CASSANDRA-4353)
 * Use CF comparator to sort indexed columns in SecondaryIndexManager
   (CASSANDRA-4365)
 * add strategy_options to the KSMetaData.toString() output (CASSANDRA-4248)
 * (cql3) fix range queries containing unqueried results (CASSANDRA-4372)
 * (cql3) allow updating column_alias types (CASSANDRA-4041)
 * (cql3) Fix deletion bug (CASSANDRA-4193)
 * Fix computation of overlapping sstable for leveled compaction (CASSANDRA-4321)
 * Improve scrub and allow to run it offline (CASSANDRA-4321)
 * Fix assertionError in StorageService.bulkLoad (CASSANDRA-4368)
 * (cqlsh) add option to authenticate to a keyspace at startup (CASSANDRA-4108)
 * (cqlsh) fix ASSUME functionality (CASSANDRA-4352)
 * Fix ColumnFamilyRecordReader to not return progress > 100% (CASSANDRA-3942)
Merged from 1.0:
 * Set gc_grace on index CF to 0 (CASSANDRA-4314)


1.1.1
 * add populate_io_cache_on_flush option (CASSANDRA-2635)
 * allow larger cache capacities than 2GB (CASSANDRA-4150)
 * add getsstables command to nodetool (CASSANDRA-4199)
 * apply parent CF compaction settings to secondary index CFs (CASSANDRA-4280)
 * preserve commitlog size cap when recycling segments at startup
   (CASSANDRA-4201)
 * (Hadoop) fix split generation regression (CASSANDRA-4259)
 * ignore min/max compactions settings in LCS, while preserving
   behavior that min=max=0 disables autocompaction (CASSANDRA-4233)
 * log number of rows read from saved cache (CASSANDRA-4249)
 * calculate exact size required for cleanup operations (CASSANDRA-1404)
 * avoid blocking additional writes during flush when the commitlog
   gets behind temporarily (CASSANDRA-1991)
 * enable caching on index CFs based on data CF cache setting (CASSANDRA-4197)
 * warn on invalid replication strategy creation options (CASSANDRA-4046)
 * remove [Freeable]Memory finalizers (CASSANDRA-4222)
 * include tombstone size in ColumnFamily.size, which can prevent OOM
   during sudden mass delete operations by yielding a nonzero liveRatio
   (CASSANDRA-3741)
 * Open 1 sstableScanner per level for leveled compaction (CASSANDRA-4142)
 * Optimize reads when row deletion timestamps allow us to restrict
   the set of sstables we check (CASSANDRA-4116)
 * add support for commitlog archiving and point-in-time recovery
   (CASSANDRA-3690)
 * avoid generating redundant compaction tasks during streaming
   (CASSANDRA-4174)
 * add -cf option to nodetool snapshot, and takeColumnFamilySnapshot to
   StorageService mbean (CASSANDRA-556)
 * optimize cleanup to drop entire sstables where possible (CASSANDRA-4079)
 * optimize truncate when autosnapshot is disabled (CASSANDRA-4153)
 * update caches to use byte[] keys to reduce memory overhead (CASSANDRA-3966)
 * add column limit to cli (CASSANDRA-3012, 4098)
 * clean up and optimize DataOutputBuffer, used by CQL compression and
   CompositeType (CASSANDRA-4072)
 * optimize commitlog checksumming (CASSANDRA-3610)
 * identify and blacklist corrupted SSTables from future compactions 
   (CASSANDRA-2261)
 * Move CfDef and KsDef validation out of thrift (CASSANDRA-4037)
 * Expose API to repair a user provided range (CASSANDRA-3912)
 * Add way to force the cassandra-cli to refresh its schema (CASSANDRA-4052)
 * Avoid having replicate on write tasks stacking up at CL.ONE (CASSANDRA-2889)
 * (cql3) Backwards compatibility for composite comparators in non-cql3-aware
   clients (CASSANDRA-4093)
 * (cql3) Fix order by for reversed queries (CASSANDRA-4160)
 * (cql3) Add ReversedType support (CASSANDRA-4004)
 * (cql3) Add timeuuid type (CASSANDRA-4194)
 * (cql3) Minor fixes (CASSANDRA-4185)
 * (cql3) Fix prepared statement in BATCH (CASSANDRA-4202)
 * (cql3) Reduce the list of reserved keywords (CASSANDRA-4186)
 * (cql3) Move max/min compaction thresholds to compaction strategy options
   (CASSANDRA-4187)
 * Fix exception during move when localhost is the only source (CASSANDRA-4200)
 * (cql3) Allow paging through non-ordered partitioner results (CASSANDRA-3771)
 * (cql3) Fix drop index (CASSANDRA-4192)
 * (cql3) Don't return range ghosts anymore (CASSANDRA-3982)
 * fix re-creating Keyspaces/ColumnFamilies with the same name as dropped
   ones (CASSANDRA-4219)
 * fix SecondaryIndex LeveledManifest save upon snapshot (CASSANDRA-4230)
 * fix missing arrayOffset in FBUtilities.hash (CASSANDRA-4250)
 * (cql3) Add name of parameters in CqlResultSet (CASSANDRA-4242)
 * (cql3) Correctly validate order by queries (CASSANDRA-4246)
 * rename stress to cassandra-stress for saner packaging (CASSANDRA-4256)
 * Fix exception on colum metadata with non-string comparator (CASSANDRA-4269)
 * Check for unknown/invalid compression options (CASSANDRA-4266)
 * (cql3) Adds simple access to column timestamp and ttl (CASSANDRA-4217)
 * (cql3) Fix range queries with secondary indexes (CASSANDRA-4257)
 * Better error messages from improper input in cli (CASSANDRA-3865)
 * Try to stop all compaction upon Keyspace or ColumnFamily drop (CASSANDRA-4221)
 * (cql3) Allow keyspace properties to contain hyphens (CASSANDRA-4278)
 * (cql3) Correctly validate keyspace access in create table (CASSANDRA-4296)
 * Avoid deadlock in migration stage (CASSANDRA-3882)
 * Take supercolumn names and deletion info into account in memtable throughput
   (CASSANDRA-4264)
 * Add back backward compatibility for old style replication factor (CASSANDRA-4294)
 * Preserve compatibility with pre-1.1 index queries (CASSANDRA-4262)
Merged from 1.0:
 * Fix super columns bug where cache is not updated (CASSANDRA-4190)
 * fix maxTimestamp to include row tombstones (CASSANDRA-4116)
 * (CLI) properly handle quotes in create/update keyspace commands (CASSANDRA-4129)
 * Avoids possible deadlock during bootstrap (CASSANDRA-4159)
 * fix stress tool that hangs forever on timeout or error (CASSANDRA-4128)
 * stress tool to return appropriate exit code on failure (CASSANDRA-4188)
 * fix compaction NPE when out of disk space and assertions disabled
   (CASSANDRA-3985)
 * synchronize LCS getEstimatedTasks to avoid CME (CASSANDRA-4255)
 * ensure unique streaming session id's (CASSANDRA-4223)
 * kick off background compaction when min/max thresholds change 
   (CASSANDRA-4279)
 * improve ability of STCS.getBuckets to deal with 100s of 1000s of
   sstables, such as when convertinb back from LCS (CASSANDRA-4287)
 * Oversize integer in CQL throws NumberFormatException (CASSANDRA-4291)
 * fix 1.0.x node join to mixed version cluster, other nodes >= 1.1 (CASSANDRA-4195)
 * Fix LCS splitting sstable base on uncompressed size (CASSANDRA-4419)
 * Push the validation of secondary index values to the SecondaryIndexManager (CASSANDRA-4240)
 * Don't purge columns during upgradesstables (CASSANDRA-4462)
 * Make cqlsh work with piping (CASSANDRA-4113)
 * Validate arguments for nodetool decommission (CASSANDRA-4061)
 * Report thrift status in nodetool info (CASSANDRA-4010)


1.1.0-final
 * average a reduced liveRatio estimate with the previous one (CASSANDRA-4065)
 * Allow KS and CF names up to 48 characters (CASSANDRA-4157)
 * fix stress build (CASSANDRA-4140)
 * add time remaining estimate to nodetool compactionstats (CASSANDRA-4167)
 * (cql) fix NPE in cql3 ALTER TABLE (CASSANDRA-4163)
 * (cql) Add support for CL.TWO and CL.THREE in CQL (CASSANDRA-4156)
 * (cql) Fix type in CQL3 ALTER TABLE preventing update (CASSANDRA-4170)
 * (cql) Throw invalid exception from CQL3 on obsolete options (CASSANDRA-4171)
 * (cqlsh) fix recognizing uppercase SELECT keyword (CASSANDRA-4161)
 * Pig: wide row support (CASSANDRA-3909)
Merged from 1.0:
 * avoid streaming empty files with bulk loader if sstablewriter errors out
   (CASSANDRA-3946)


1.1-rc1
 * Include stress tool in binary builds (CASSANDRA-4103)
 * (Hadoop) fix wide row iteration when last row read was deleted
   (CASSANDRA-4154)
 * fix read_repair_chance to really default to 0.1 in the cli (CASSANDRA-4114)
 * Adds caching and bloomFilterFpChange to CQL options (CASSANDRA-4042)
 * Adds posibility to autoconfigure size of the KeyCache (CASSANDRA-4087)
 * fix KEYS index from skipping results (CASSANDRA-3996)
 * Remove sliced_buffer_size_in_kb dead option (CASSANDRA-4076)
 * make loadNewSStable preserve sstable version (CASSANDRA-4077)
 * Respect 1.0 cache settings as much as possible when upgrading 
   (CASSANDRA-4088)
 * relax path length requirement for sstable files when upgrading on 
   non-Windows platforms (CASSANDRA-4110)
 * fix terminination of the stress.java when errors were encountered
   (CASSANDRA-4128)
 * Move CfDef and KsDef validation out of thrift (CASSANDRA-4037)
 * Fix get_paged_slice (CASSANDRA-4136)
 * CQL3: Support slice with exclusive start and stop (CASSANDRA-3785)
Merged from 1.0:
 * support PropertyFileSnitch in bulk loader (CASSANDRA-4145)
 * add auto_snapshot option allowing disabling snapshot before drop/truncate
   (CASSANDRA-3710)
 * allow short snitch names (CASSANDRA-4130)


1.1-beta2
 * rename loaded sstables to avoid conflicts with local snapshots
   (CASSANDRA-3967)
 * start hint replay as soon as FD notifies that the target is back up
   (CASSANDRA-3958)
 * avoid unproductive deserializing of cached rows during compaction
   (CASSANDRA-3921)
 * fix concurrency issues with CQL keyspace creation (CASSANDRA-3903)
 * Show Effective Owership via Nodetool ring <keyspace> (CASSANDRA-3412)
 * Update ORDER BY syntax for CQL3 (CASSANDRA-3925)
 * Fix BulkRecordWriter to not throw NPE if reducer gets no map data from Hadoop (CASSANDRA-3944)
 * Fix bug with counters in super columns (CASSANDRA-3821)
 * Remove deprecated merge_shard_chance (CASSANDRA-3940)
 * add a convenient way to reset a node's schema (CASSANDRA-2963)
 * fix for intermittent SchemaDisagreementException (CASSANDRA-3884)
 * CLI `list <CF>` to limit number of columns and their order (CASSANDRA-3012)
 * ignore deprecated KsDef/CfDef/ColumnDef fields in native schema (CASSANDRA-3963)
 * CLI to report when unsupported column_metadata pair was given (CASSANDRA-3959)
 * reincarnate removed and deprecated KsDef/CfDef attributes (CASSANDRA-3953)
 * Fix race between writes and read for cache (CASSANDRA-3862)
 * perform static initialization of StorageProxy on start-up (CASSANDRA-3797)
 * support trickling fsync() on writes (CASSANDRA-3950)
 * expose counters for unavailable/timeout exceptions given to thrift clients (CASSANDRA-3671)
 * avoid quadratic startup time in LeveledManifest (CASSANDRA-3952)
 * Add type information to new schema_ columnfamilies and remove thrift
   serialization for schema (CASSANDRA-3792)
 * add missing column validator options to the CLI help (CASSANDRA-3926)
 * skip reading saved key cache if CF's caching strategy is NONE or ROWS_ONLY (CASSANDRA-3954)
 * Unify migration code (CASSANDRA-4017)
Merged from 1.0:
 * cqlsh: guess correct version of Python for Arch Linux (CASSANDRA-4090)
 * (CLI) properly handle quotes in create/update keyspace commands (CASSANDRA-4129)
 * Avoids possible deadlock during bootstrap (CASSANDRA-4159)
 * fix stress tool that hangs forever on timeout or error (CASSANDRA-4128)
 * Fix super columns bug where cache is not updated (CASSANDRA-4190)
 * stress tool to return appropriate exit code on failure (CASSANDRA-4188)


1.0.9
 * improve index sampling performance (CASSANDRA-4023)
 * always compact away deleted hints immediately after handoff (CASSANDRA-3955)
 * delete hints from dropped ColumnFamilies on handoff instead of
   erroring out (CASSANDRA-3975)
 * add CompositeType ref to the CLI doc for create/update column family (CASSANDRA-3980)
 * Pig: support Counter ColumnFamilies (CASSANDRA-3973)
 * Pig: Composite column support (CASSANDRA-3684)
 * Avoid NPE during repair when a keyspace has no CFs (CASSANDRA-3988)
 * Fix division-by-zero error on get_slice (CASSANDRA-4000)
 * don't change manifest level for cleanup, scrub, and upgradesstables
   operations under LeveledCompactionStrategy (CASSANDRA-3989, 4112)
 * fix race leading to super columns assertion failure (CASSANDRA-3957)
 * fix NPE on invalid CQL delete command (CASSANDRA-3755)
 * allow custom types in CLI's assume command (CASSANDRA-4081)
 * fix totalBytes count for parallel compactions (CASSANDRA-3758)
 * fix intermittent NPE in get_slice (CASSANDRA-4095)
 * remove unnecessary asserts in native code interfaces (CASSANDRA-4096)
 * Validate blank keys in CQL to avoid assertion errors (CASSANDRA-3612)
 * cqlsh: fix bad decoding of some column names (CASSANDRA-4003)
 * cqlsh: fix incorrect padding with unicode chars (CASSANDRA-4033)
 * Fix EC2 snitch incorrectly reporting region (CASSANDRA-4026)
 * Shut down thrift during decommission (CASSANDRA-4086)
 * Expose nodetool cfhistograms for 2ndary indexes (CASSANDRA-4063)
Merged from 0.8:
 * Fix ConcurrentModificationException in gossiper (CASSANDRA-4019)


1.1-beta1
 * (cqlsh)
   + add SOURCE and CAPTURE commands, and --file option (CASSANDRA-3479)
   + add ALTER COLUMNFAMILY WITH (CASSANDRA-3523)
   + bundle Python dependencies with Cassandra (CASSANDRA-3507)
   + added to Debian package (CASSANDRA-3458)
   + display byte data instead of erroring out on decode failure 
     (CASSANDRA-3874)
 * add nodetool rebuild_index (CASSANDRA-3583)
 * add nodetool rangekeysample (CASSANDRA-2917)
 * Fix streaming too much data during move operations (CASSANDRA-3639)
 * Nodetool and CLI connect to localhost by default (CASSANDRA-3568)
 * Reduce memory used by primary index sample (CASSANDRA-3743)
 * (Hadoop) separate input/output configurations (CASSANDRA-3197, 3765)
 * avoid returning internal Cassandra classes over JMX (CASSANDRA-2805)
 * add row-level isolation via SnapTree (CASSANDRA-2893)
 * Optimize key count estimation when opening sstable on startup
   (CASSANDRA-2988)
 * multi-dc replication optimization supporting CL > ONE (CASSANDRA-3577)
 * add command to stop compactions (CASSANDRA-1740, 3566, 3582)
 * multithreaded streaming (CASSANDRA-3494)
 * removed in-tree redhat spec (CASSANDRA-3567)
 * "defragment" rows for name-based queries under STCS, again (CASSANDRA-2503)
 * Recycle commitlog segments for improved performance 
   (CASSANDRA-3411, 3543, 3557, 3615)
 * update size-tiered compaction to prioritize small tiers (CASSANDRA-2407)
 * add message expiration logic to OutboundTcpConnection (CASSANDRA-3005)
 * off-heap cache to use sun.misc.Unsafe instead of JNA (CASSANDRA-3271)
 * EACH_QUORUM is only supported for writes (CASSANDRA-3272)
 * replace compactionlock use in schema migration by checking CFS.isValid
   (CASSANDRA-3116)
 * recognize that "SELECT first ... *" isn't really "SELECT *" (CASSANDRA-3445)
 * Use faster bytes comparison (CASSANDRA-3434)
 * Bulk loader is no longer a fat client, (HADOOP) bulk load output format
   (CASSANDRA-3045)
 * (Hadoop) add support for KeyRange.filter
 * remove assumption that keys and token are in bijection
   (CASSANDRA-1034, 3574, 3604)
 * always remove endpoints from delevery queue in HH (CASSANDRA-3546)
 * fix race between cf flush and its 2ndary indexes flush (CASSANDRA-3547)
 * fix potential race in AES when a repair fails (CASSANDRA-3548)
 * Remove columns shadowed by a deleted container even when we cannot purge
   (CASSANDRA-3538)
 * Improve memtable slice iteration performance (CASSANDRA-3545)
 * more efficient allocation of small bloom filters (CASSANDRA-3618)
 * Use separate writer thread in SSTableSimpleUnsortedWriter (CASSANDRA-3619)
 * fsync the directory after new sstable or commitlog segment are created (CASSANDRA-3250)
 * fix minor issues reported by FindBugs (CASSANDRA-3658)
 * global key/row caches (CASSANDRA-3143, 3849)
 * optimize memtable iteration during range scan (CASSANDRA-3638)
 * introduce 'crc_check_chance' in CompressionParameters to support
   a checksum percentage checking chance similarly to read-repair (CASSANDRA-3611)
 * a way to deactivate global key/row cache on per-CF basis (CASSANDRA-3667)
 * fix LeveledCompactionStrategy broken because of generation pre-allocation
   in LeveledManifest (CASSANDRA-3691)
 * finer-grained control over data directories (CASSANDRA-2749)
 * Fix ClassCastException during hinted handoff (CASSANDRA-3694)
 * Upgrade Thrift to 0.7 (CASSANDRA-3213)
 * Make stress.java insert operation to use microseconds (CASSANDRA-3725)
 * Allows (internally) doing a range query with a limit of columns instead of
   rows (CASSANDRA-3742)
 * Allow rangeSlice queries to be start/end inclusive/exclusive (CASSANDRA-3749)
 * Fix BulkLoader to support new SSTable layout and add stream
   throttling to prevent an NPE when there is no yaml config (CASSANDRA-3752)
 * Allow concurrent schema migrations (CASSANDRA-1391, 3832)
 * Add SnapshotCommand to trigger snapshot on remote node (CASSANDRA-3721)
 * Make CFMetaData conversions to/from thrift/native schema inverses
   (CASSANDRA_3559)
 * Add initial code for CQL 3.0-beta (CASSANDRA-2474, 3781, 3753)
 * Add wide row support for ColumnFamilyInputFormat (CASSANDRA-3264)
 * Allow extending CompositeType comparator (CASSANDRA-3657)
 * Avoids over-paging during get_count (CASSANDRA-3798)
 * Add new command to rebuild a node without (repair) merkle tree calculations
   (CASSANDRA-3483, 3922)
 * respect not only row cache capacity but caching mode when
   trying to read data (CASSANDRA-3812)
 * fix system tests (CASSANDRA-3827)
 * CQL support for altering row key type in ALTER TABLE (CASSANDRA-3781)
 * turn compression on by default (CASSANDRA-3871)
 * make hexToBytes refuse invalid input (CASSANDRA-2851)
 * Make secondary indexes CF inherit compression and compaction from their
   parent CF (CASSANDRA-3877)
 * Finish cleanup up tombstone purge code (CASSANDRA-3872)
 * Avoid NPE on aboarted stream-out sessions (CASSANDRA-3904)
 * BulkRecordWriter throws NPE for counter columns (CASSANDRA-3906)
 * Support compression using BulkWriter (CASSANDRA-3907)


1.0.8
 * fix race between cleanup and flush on secondary index CFSes (CASSANDRA-3712)
 * avoid including non-queried nodes in rangeslice read repair
   (CASSANDRA-3843)
 * Only snapshot CF being compacted for snapshot_before_compaction 
   (CASSANDRA-3803)
 * Log active compactions in StatusLogger (CASSANDRA-3703)
 * Compute more accurate compaction score per level (CASSANDRA-3790)
 * Return InvalidRequest when using a keyspace that doesn't exist
   (CASSANDRA-3764)
 * disallow user modification of System keyspace (CASSANDRA-3738)
 * allow using sstable2json on secondary index data (CASSANDRA-3738)
 * (cqlsh) add DESCRIBE COLUMNFAMILIES (CASSANDRA-3586)
 * (cqlsh) format blobs correctly and use colors to improve output
   readability (CASSANDRA-3726)
 * synchronize BiMap of bootstrapping tokens (CASSANDRA-3417)
 * show index options in CLI (CASSANDRA-3809)
 * add optional socket timeout for streaming (CASSANDRA-3838)
 * fix truncate not to leave behind non-CFS backed secondary indexes
   (CASSANDRA-3844)
 * make CLI `show schema` to use output stream directly instead
   of StringBuilder (CASSANDRA-3842)
 * remove the wait on hint future during write (CASSANDRA-3870)
 * (cqlsh) ignore missing CfDef opts (CASSANDRA-3933)
 * (cqlsh) look for cqlshlib relative to realpath (CASSANDRA-3767)
 * Fix short read protection (CASSANDRA-3934)
 * Make sure infered and actual schema match (CASSANDRA-3371)
 * Fix NPE during HH delivery (CASSANDRA-3677)
 * Don't put boostrapping node in 'hibernate' status (CASSANDRA-3737)
 * Fix double quotes in windows bat files (CASSANDRA-3744)
 * Fix bad validator lookup (CASSANDRA-3789)
 * Fix soft reset in EC2MultiRegionSnitch (CASSANDRA-3835)
 * Don't leave zombie connections with THSHA thrift server (CASSANDRA-3867)
 * (cqlsh) fix deserialization of data (CASSANDRA-3874)
 * Fix removetoken force causing an inconsistent state (CASSANDRA-3876)
 * Fix ahndling of some types with Pig (CASSANDRA-3886)
 * Don't allow to drop the system keyspace (CASSANDRA-3759)
 * Make Pig deletes disabled by default and configurable (CASSANDRA-3628)
Merged from 0.8:
 * (Pig) fix CassandraStorage to use correct comparator in Super ColumnFamily
   case (CASSANDRA-3251)
 * fix thread safety issues in commitlog replay, primarily affecting
   systems with many (100s) of CF definitions (CASSANDRA-3751)
 * Fix relevant tombstone ignored with super columns (CASSANDRA-3875)


1.0.7
 * fix regression in HH page size calculation (CASSANDRA-3624)
 * retry failed stream on IOException (CASSANDRA-3686)
 * allow configuring bloom_filter_fp_chance (CASSANDRA-3497)
 * attempt hint delivery every ten minutes, or when failure detector
   notifies us that a node is back up, whichever comes first.  hint
   handoff throttle delay default changed to 1ms, from 50 (CASSANDRA-3554)
 * add nodetool setstreamthroughput (CASSANDRA-3571)
 * fix assertion when dropping a columnfamily with no sstables (CASSANDRA-3614)
 * more efficient allocation of small bloom filters (CASSANDRA-3618)
 * CLibrary.createHardLinkWithExec() to check for errors (CASSANDRA-3101)
 * Avoid creating empty and non cleaned writer during compaction (CASSANDRA-3616)
 * stop thrift service in shutdown hook so we can quiesce MessagingService
   (CASSANDRA-3335)
 * (CQL) compaction_strategy_options and compression_parameters for
   CREATE COLUMNFAMILY statement (CASSANDRA-3374)
 * Reset min/max compaction threshold when creating size tiered compaction
   strategy (CASSANDRA-3666)
 * Don't ignore IOException during compaction (CASSANDRA-3655)
 * Fix assertion error for CF with gc_grace=0 (CASSANDRA-3579)
 * Shutdown ParallelCompaction reducer executor after use (CASSANDRA-3711)
 * Avoid < 0 value for pending tasks in leveled compaction (CASSANDRA-3693)
 * (Hadoop) Support TimeUUID in Pig CassandraStorage (CASSANDRA-3327)
 * Check schema is ready before continuing boostrapping (CASSANDRA-3629)
 * Catch overflows during parsing of chunk_length_kb (CASSANDRA-3644)
 * Improve stream protocol mismatch errors (CASSANDRA-3652)
 * Avoid multiple thread doing HH to the same target (CASSANDRA-3681)
 * Add JMX property for rp_timeout_in_ms (CASSANDRA-2940)
 * Allow DynamicCompositeType to compare component of different types
   (CASSANDRA-3625)
 * Flush non-cfs backed secondary indexes (CASSANDRA-3659)
 * Secondary Indexes should report memory consumption (CASSANDRA-3155)
 * fix for SelectStatement start/end key are not set correctly
   when a key alias is involved (CASSANDRA-3700)
 * fix CLI `show schema` command insert of an extra comma in
   column_metadata (CASSANDRA-3714)
Merged from 0.8:
 * avoid logging (harmless) exception when GC takes < 1ms (CASSANDRA-3656)
 * prevent new nodes from thinking down nodes are up forever (CASSANDRA-3626)
 * use correct list of replicas for LOCAL_QUORUM reads when read repair
   is disabled (CASSANDRA-3696)
 * block on flush before compacting hints (may prevent OOM) (CASSANDRA-3733)


1.0.6
 * (CQL) fix cqlsh support for replicate_on_write (CASSANDRA-3596)
 * fix adding to leveled manifest after streaming (CASSANDRA-3536)
 * filter out unavailable cipher suites when using encryption (CASSANDRA-3178)
 * (HADOOP) add old-style api support for CFIF and CFRR (CASSANDRA-2799)
 * Support TimeUUIDType column names in Stress.java tool (CASSANDRA-3541)
 * (CQL) INSERT/UPDATE/DELETE/TRUNCATE commands should allow CF names to
   be qualified by keyspace (CASSANDRA-3419)
 * always remove endpoints from delevery queue in HH (CASSANDRA-3546)
 * fix race between cf flush and its 2ndary indexes flush (CASSANDRA-3547)
 * fix potential race in AES when a repair fails (CASSANDRA-3548)
 * fix default value validation usage in CLI SET command (CASSANDRA-3553)
 * Optimize componentsFor method for compaction and startup time
   (CASSANDRA-3532)
 * (CQL) Proper ColumnFamily metadata validation on CREATE COLUMNFAMILY 
   (CASSANDRA-3565)
 * fix compression "chunk_length_kb" option to set correct kb value for 
   thrift/avro (CASSANDRA-3558)
 * fix missing response during range slice repair (CASSANDRA-3551)
 * 'describe ring' moved from CLI to nodetool and available through JMX (CASSANDRA-3220)
 * add back partitioner to sstable metadata (CASSANDRA-3540)
 * fix NPE in get_count for counters (CASSANDRA-3601)
Merged from 0.8:
 * remove invalid assertion that table was opened before dropping it
   (CASSANDRA-3580)
 * range and index scans now only send requests to enough replicas to
   satisfy requested CL + RR (CASSANDRA-3598)
 * use cannonical host for local node in nodetool info (CASSANDRA-3556)
 * remove nonlocal DC write optimization since it only worked with
   CL.ONE or CL.LOCAL_QUORUM (CASSANDRA-3577, 3585)
 * detect misuses of CounterColumnType (CASSANDRA-3422)
 * turn off string interning in json2sstable, take 2 (CASSANDRA-2189)
 * validate compression parameters on add/update of the ColumnFamily 
   (CASSANDRA-3573)
 * Check for 0.0.0.0 is incorrect in CFIF (CASSANDRA-3584)
 * Increase vm.max_map_count in debian packaging (CASSANDRA-3563)
 * gossiper will never add itself to saved endpoints (CASSANDRA-3485)


1.0.5
 * revert CASSANDRA-3407 (see CASSANDRA-3540)
 * fix assertion error while forwarding writes to local nodes (CASSANDRA-3539)


1.0.4
 * fix self-hinting of timed out read repair updates and make hinted handoff
   less prone to OOMing a coordinator (CASSANDRA-3440)
 * expose bloom filter sizes via JMX (CASSANDRA-3495)
 * enforce RP tokens 0..2**127 (CASSANDRA-3501)
 * canonicalize paths exposed through JMX (CASSANDRA-3504)
 * fix "liveSize" stat when sstables are removed (CASSANDRA-3496)
 * add bloom filter FP rates to nodetool cfstats (CASSANDRA-3347)
 * record partitioner in sstable metadata component (CASSANDRA-3407)
 * add new upgradesstables nodetool command (CASSANDRA-3406)
 * skip --debug requirement to see common exceptions in CLI (CASSANDRA-3508)
 * fix incorrect query results due to invalid max timestamp (CASSANDRA-3510)
 * make sstableloader recognize compressed sstables (CASSANDRA-3521)
 * avoids race in OutboundTcpConnection in multi-DC setups (CASSANDRA-3530)
 * use SETLOCAL in cassandra.bat (CASSANDRA-3506)
 * fix ConcurrentModificationException in Table.all() (CASSANDRA-3529)
Merged from 0.8:
 * fix concurrence issue in the FailureDetector (CASSANDRA-3519)
 * fix array out of bounds error in counter shard removal (CASSANDRA-3514)
 * avoid dropping tombstones when they might still be needed to shadow
   data in a different sstable (CASSANDRA-2786)


1.0.3
 * revert name-based query defragmentation aka CASSANDRA-2503 (CASSANDRA-3491)
 * fix invalidate-related test failures (CASSANDRA-3437)
 * add next-gen cqlsh to bin/ (CASSANDRA-3188, 3131, 3493)
 * (CQL) fix handling of rows with no columns (CASSANDRA-3424, 3473)
 * fix querying supercolumns by name returning only a subset of
   subcolumns or old subcolumn versions (CASSANDRA-3446)
 * automatically compute sha1 sum for uncompressed data files (CASSANDRA-3456)
 * fix reading metadata/statistics component for version < h (CASSANDRA-3474)
 * add sstable forward-compatibility (CASSANDRA-3478)
 * report compression ratio in CFSMBean (CASSANDRA-3393)
 * fix incorrect size exception during streaming of counters (CASSANDRA-3481)
 * (CQL) fix for counter decrement syntax (CASSANDRA-3418)
 * Fix race introduced by CASSANDRA-2503 (CASSANDRA-3482)
 * Fix incomplete deletion of delivered hints (CASSANDRA-3466)
 * Avoid rescheduling compactions when no compaction was executed 
   (CASSANDRA-3484)
 * fix handling of the chunk_length_kb compression options (CASSANDRA-3492)
Merged from 0.8:
 * fix updating CF row_cache_provider (CASSANDRA-3414)
 * CFMetaData.convertToThrift method to set RowCacheProvider (CASSANDRA-3405)
 * acquire compactionlock during truncate (CASSANDRA-3399)
 * fix displaying cfdef entries for super columnfamilies (CASSANDRA-3415)
 * Make counter shard merging thread safe (CASSANDRA-3178)
 * Revert CASSANDRA-2855
 * Fix bug preventing the use of efficient cross-DC writes (CASSANDRA-3472)
 * `describe ring` command for CLI (CASSANDRA-3220)
 * (Hadoop) skip empty rows when entire row is requested, redux (CASSANDRA-2855)


1.0.2
 * "defragment" rows for name-based queries under STCS (CASSANDRA-2503)
 * Add timing information to cassandra-cli GET/SET/LIST queries (CASSANDRA-3326)
 * Only create one CompressionMetadata object per sstable (CASSANDRA-3427)
 * cleanup usage of StorageService.setMode() (CASSANDRA-3388)
 * Avoid large array allocation for compressed chunk offsets (CASSANDRA-3432)
 * fix DecimalType bytebuffer marshalling (CASSANDRA-3421)
 * fix bug that caused first column in per row indexes to be ignored 
   (CASSANDRA-3441)
 * add JMX call to clean (failed) repair sessions (CASSANDRA-3316)
 * fix sstableloader reference acquisition bug (CASSANDRA-3438)
 * fix estimated row size regression (CASSANDRA-3451)
 * make sure we don't return more columns than asked (CASSANDRA-3303, 3395)
Merged from 0.8:
 * acquire compactionlock during truncate (CASSANDRA-3399)
 * fix displaying cfdef entries for super columnfamilies (CASSANDRA-3415)


1.0.1
 * acquire references during index build to prevent delete problems
   on Windows (CASSANDRA-3314)
 * describe_ring should include datacenter/topology information (CASSANDRA-2882)
 * Thrift sockets are not properly buffered (CASSANDRA-3261)
 * performance improvement for bytebufferutil compare function (CASSANDRA-3286)
 * add system.versions ColumnFamily (CASSANDRA-3140)
 * reduce network copies (CASSANDRA-3333, 3373)
 * limit nodetool to 32MB of heap (CASSANDRA-3124)
 * (CQL) update parser to accept "timestamp" instead of "date" (CASSANDRA-3149)
 * Fix CLI `show schema` to include "compression_options" (CASSANDRA-3368)
 * Snapshot to include manifest under LeveledCompactionStrategy (CASSANDRA-3359)
 * (CQL) SELECT query should allow CF name to be qualified by keyspace (CASSANDRA-3130)
 * (CQL) Fix internal application error specifying 'using consistency ...'
   in lower case (CASSANDRA-3366)
 * fix Deflate compression when compression actually makes the data bigger
   (CASSANDRA-3370)
 * optimize UUIDGen to avoid lock contention on InetAddress.getLocalHost 
   (CASSANDRA-3387)
 * tolerate index being dropped mid-mutation (CASSANDRA-3334, 3313)
 * CompactionManager is now responsible for checking for new candidates
   post-task execution, enabling more consistent leveled compaction 
   (CASSANDRA-3391)
 * Cache HSHA threads (CASSANDRA-3372)
 * use CF/KS names as snapshot prefix for drop + truncate operations
   (CASSANDRA-2997)
 * Break bloom filters up to avoid heap fragmentation (CASSANDRA-2466)
 * fix cassandra hanging on jsvc stop (CASSANDRA-3302)
 * Avoid leveled compaction getting blocked on errors (CASSANDRA-3408)
 * Make reloading the compaction strategy safe (CASSANDRA-3409)
 * ignore 0.8 hints even if compaction begins before we try to purge
   them (CASSANDRA-3385)
 * remove procrun (bin\daemon) from Cassandra source tree and 
   artifacts (CASSANDRA-3331)
 * make cassandra compile under JDK7 (CASSANDRA-3275)
 * remove dependency of clientutil.jar to FBUtilities (CASSANDRA-3299)
 * avoid truncation errors by using long math on long values (CASSANDRA-3364)
 * avoid clock drift on some Windows machine (CASSANDRA-3375)
 * display cache provider in cli 'describe keyspace' command (CASSANDRA-3384)
 * fix incomplete topology information in describe_ring (CASSANDRA-3403)
 * expire dead gossip states based on time (CASSANDRA-2961)
 * improve CompactionTask extensibility (CASSANDRA-3330)
 * Allow one leveled compaction task to kick off another (CASSANDRA-3363)
 * allow encryption only between datacenters (CASSANDRA-2802)
Merged from 0.8:
 * fix truncate allowing data to be replayed post-restart (CASSANDRA-3297)
 * make iwriter final in IndexWriter to avoid NPE (CASSANDRA-2863)
 * (CQL) update grammar to require key clause in DELETE statement
   (CASSANDRA-3349)
 * (CQL) allow numeric keyspace names in USE statement (CASSANDRA-3350)
 * (Hadoop) skip empty rows when slicing the entire row (CASSANDRA-2855)
 * Fix handling of tombstone by SSTableExport/Import (CASSANDRA-3357)
 * fix ColumnIndexer to use long offsets (CASSANDRA-3358)
 * Improved CLI exceptions (CASSANDRA-3312)
 * Fix handling of tombstone by SSTableExport/Import (CASSANDRA-3357)
 * Only count compaction as active (for throttling) when they have
   successfully acquired the compaction lock (CASSANDRA-3344)
 * Display CLI version string on startup (CASSANDRA-3196)
 * (Hadoop) make CFIF try rpc_address or fallback to listen_address
   (CASSANDRA-3214)
 * (Hadoop) accept comma delimited lists of initial thrift connections
   (CASSANDRA-3185)
 * ColumnFamily min_compaction_threshold should be >= 2 (CASSANDRA-3342)
 * (Pig) add 0.8+ types and key validation type in schema (CASSANDRA-3280)
 * Fix completely removing column metadata using CLI (CASSANDRA-3126)
 * CLI `describe cluster;` output should be on separate lines for separate versions
   (CASSANDRA-3170)
 * fix changing durable_writes keyspace option during CF creation
   (CASSANDRA-3292)
 * avoid locking on update when no indexes are involved (CASSANDRA-3386)
 * fix assertionError during repair with ordered partitioners (CASSANDRA-3369)
 * correctly serialize key_validation_class for avro (CASSANDRA-3391)
 * don't expire counter tombstone after streaming (CASSANDRA-3394)
 * prevent nodes that failed to join from hanging around forever 
   (CASSANDRA-3351)
 * remove incorrect optimization from slice read path (CASSANDRA-3390)
 * Fix race in AntiEntropyService (CASSANDRA-3400)


1.0.0-final
 * close scrubbed sstable fd before deleting it (CASSANDRA-3318)
 * fix bug preventing obsolete commitlog segments from being removed
   (CASSANDRA-3269)
 * tolerate whitespace in seed CDL (CASSANDRA-3263)
 * Change default heap thresholds to max(min(1/2 ram, 1G), min(1/4 ram, 8GB))
   (CASSANDRA-3295)
 * Fix broken CompressedRandomAccessReaderTest (CASSANDRA-3298)
 * (CQL) fix type information returned for wildcard queries (CASSANDRA-3311)
 * add estimated tasks to LeveledCompactionStrategy (CASSANDRA-3322)
 * avoid including compaction cache-warming in keycache stats (CASSANDRA-3325)
 * run compaction and hinted handoff threads at MIN_PRIORITY (CASSANDRA-3308)
 * default hsha thrift server to cpu core count in rpc pool (CASSANDRA-3329)
 * add bin\daemon to binary tarball for Windows service (CASSANDRA-3331)
 * Fix places where uncompressed size of sstables was use in place of the
   compressed one (CASSANDRA-3338)
 * Fix hsha thrift server (CASSANDRA-3346)
 * Make sure repair only stream needed sstables (CASSANDRA-3345)


1.0.0-rc2
 * Log a meaningful warning when a node receives a message for a repair session
   that doesn't exist anymore (CASSANDRA-3256)
 * test for NUMA policy support as well as numactl presence (CASSANDRA-3245)
 * Fix FD leak when internode encryption is enabled (CASSANDRA-3257)
 * Remove incorrect assertion in mergeIterator (CASSANDRA-3260)
 * FBUtilities.hexToBytes(String) to throw NumberFormatException when string
   contains non-hex characters (CASSANDRA-3231)
 * Keep SimpleSnitch proximity ordering unchanged from what the Strategy
   generates, as intended (CASSANDRA-3262)
 * remove Scrub from compactionstats when finished (CASSANDRA-3255)
 * fix counter entry in jdbc TypesMap (CASSANDRA-3268)
 * fix full queue scenario for ParallelCompactionIterator (CASSANDRA-3270)
 * fix bootstrap process (CASSANDRA-3285)
 * don't try delivering hints if when there isn't any (CASSANDRA-3176)
 * CLI documentation change for ColumnFamily `compression_options` (CASSANDRA-3282)
 * ignore any CF ids sent by client for adding CF/KS (CASSANDRA-3288)
 * remove obsolete hints on first startup (CASSANDRA-3291)
 * use correct ISortedColumns for time-optimized reads (CASSANDRA-3289)
 * Evict gossip state immediately when a token is taken over by a new IP 
   (CASSANDRA-3259)


1.0.0-rc1
 * Update CQL to generate microsecond timestamps by default (CASSANDRA-3227)
 * Fix counting CFMetadata towards Memtable liveRatio (CASSANDRA-3023)
 * Kill server on wrapped OOME such as from FileChannel.map (CASSANDRA-3201)
 * remove unnecessary copy when adding to row cache (CASSANDRA-3223)
 * Log message when a full repair operation completes (CASSANDRA-3207)
 * Fix streamOutSession keeping sstables references forever if the remote end
   dies (CASSANDRA-3216)
 * Remove dynamic_snitch boolean from example configuration (defaulting to 
   true) and set default badness threshold to 0.1 (CASSANDRA-3229)
 * Base choice of random or "balanced" token on bootstrap on whether
   schema definitions were found (CASSANDRA-3219)
 * Fixes for LeveledCompactionStrategy score computation, prioritization,
   scheduling, and performance (CASSANDRA-3224, 3234)
 * parallelize sstable open at server startup (CASSANDRA-2988)
 * fix handling of exceptions writing to OutboundTcpConnection (CASSANDRA-3235)
 * Allow using quotes in "USE <keyspace>;" CLI command (CASSANDRA-3208)
 * Don't allow any cache loading exceptions to halt startup (CASSANDRA-3218)
 * Fix sstableloader --ignores option (CASSANDRA-3247)
 * File descriptor limit increased in packaging (CASSANDRA-3206)
 * Fix deadlock in commit log during flush (CASSANDRA-3253) 


1.0.0-beta1
 * removed binarymemtable (CASSANDRA-2692)
 * add commitlog_total_space_in_mb to prevent fragmented logs (CASSANDRA-2427)
 * removed commitlog_rotation_threshold_in_mb configuration (CASSANDRA-2771)
 * make AbstractBounds.normalize de-overlapp overlapping ranges (CASSANDRA-2641)
 * replace CollatingIterator, ReducingIterator with MergeIterator 
   (CASSANDRA-2062)
 * Fixed the ability to set compaction strategy in cli using create column 
   family command (CASSANDRA-2778)
 * clean up tmp files after failed compaction (CASSANDRA-2468)
 * restrict repair streaming to specific columnfamilies (CASSANDRA-2280)
 * don't bother persisting columns shadowed by a row tombstone (CASSANDRA-2589)
 * reset CF and SC deletion times after gc_grace (CASSANDRA-2317)
 * optimize away seek when compacting wide rows (CASSANDRA-2879)
 * single-pass streaming (CASSANDRA-2677, 2906, 2916, 3003)
 * use reference counting for deleting sstables instead of relying on GC
   (CASSANDRA-2521, 3179)
 * store hints as serialized mutations instead of pointers to data row
   (CASSANDRA-2045)
 * store hints in the coordinator node instead of in the closest replica 
   (CASSANDRA-2914)
 * add row_cache_keys_to_save CF option (CASSANDRA-1966)
 * check column family validity in nodetool repair (CASSANDRA-2933)
 * use lazy initialization instead of class initialization in NodeId
   (CASSANDRA-2953)
 * add paging to get_count (CASSANDRA-2894)
 * fix "short reads" in [multi]get (CASSANDRA-2643, 3157, 3192)
 * add optional compression for sstables (CASSANDRA-47, 2994, 3001, 3128)
 * add scheduler JMX metrics (CASSANDRA-2962)
 * add block level checksum for compressed data (CASSANDRA-1717)
 * make column family backed column map pluggable and introduce unsynchronized
   ArrayList backed one to speedup reads (CASSANDRA-2843, 3165, 3205)
 * refactoring of the secondary index api (CASSANDRA-2982)
 * make CL > ONE reads wait for digest reconciliation before returning
   (CASSANDRA-2494)
 * fix missing logging for some exceptions (CASSANDRA-2061)
 * refactor and optimize ColumnFamilyStore.files(...) and Descriptor.fromFilename(String)
   and few other places responsible for work with SSTable files (CASSANDRA-3040)
 * Stop reading from sstables once we know we have the most recent columns,
   for query-by-name requests (CASSANDRA-2498)
 * Add query-by-column mode to stress.java (CASSANDRA-3064)
 * Add "install" command to cassandra.bat (CASSANDRA-292)
 * clean up KSMetadata, CFMetadata from unnecessary
   Thrift<->Avro conversion methods (CASSANDRA-3032)
 * Add timeouts to client request schedulers (CASSANDRA-3079, 3096)
 * Cli to use hashes rather than array of hashes for strategy options (CASSANDRA-3081)
 * LeveledCompactionStrategy (CASSANDRA-1608, 3085, 3110, 3087, 3145, 3154, 3182)
 * Improvements of the CLI `describe` command (CASSANDRA-2630)
 * reduce window where dropped CF sstables may not be deleted (CASSANDRA-2942)
 * Expose gossip/FD info to JMX (CASSANDRA-2806)
 * Fix streaming over SSL when compressed SSTable involved (CASSANDRA-3051)
 * Add support for pluggable secondary index implementations (CASSANDRA-3078)
 * remove compaction_thread_priority setting (CASSANDRA-3104)
 * generate hints for replicas that timeout, not just replicas that are known
   to be down before starting (CASSANDRA-2034)
 * Add throttling for internode streaming (CASSANDRA-3080)
 * make the repair of a range repair all replica (CASSANDRA-2610, 3194)
 * expose the ability to repair the first range (as returned by the
   partitioner) of a node (CASSANDRA-2606)
 * Streams Compression (CASSANDRA-3015)
 * add ability to use multiple threads during a single compaction
   (CASSANDRA-2901)
 * make AbstractBounds.normalize support overlapping ranges (CASSANDRA-2641)
 * fix of the CQL count() behavior (CASSANDRA-3068)
 * use TreeMap backed column families for the SSTable simple writers
   (CASSANDRA-3148)
 * fix inconsistency of the CLI syntax when {} should be used instead of [{}]
   (CASSANDRA-3119)
 * rename CQL type names to match expected SQL behavior (CASSANDRA-3149, 3031)
 * Arena-based allocation for memtables (CASSANDRA-2252, 3162, 3163, 3168)
 * Default RR chance to 0.1 (CASSANDRA-3169)
 * Add RowLevel support to secondary index API (CASSANDRA-3147)
 * Make SerializingCacheProvider the default if JNA is available (CASSANDRA-3183)
 * Fix backwards compatibilty for CQL memtable properties (CASSANDRA-3190)
 * Add five-minute delay before starting compactions on a restarted server
   (CASSANDRA-3181)
 * Reduce copies done for intra-host messages (CASSANDRA-1788, 3144)
 * support of compaction strategy option for stress.java (CASSANDRA-3204)
 * make memtable throughput and column count thresholds no-ops (CASSANDRA-2449)
 * Return schema information along with the resultSet in CQL (CASSANDRA-2734)
 * Add new DecimalType (CASSANDRA-2883)
 * Fix assertion error in RowRepairResolver (CASSANDRA-3156)
 * Reduce unnecessary high buffer sizes (CASSANDRA-3171)
 * Pluggable compaction strategy (CASSANDRA-1610)
 * Add new broadcast_address config option (CASSANDRA-2491)


0.8.7
 * Kill server on wrapped OOME such as from FileChannel.map (CASSANDRA-3201)
 * Allow using quotes in "USE <keyspace>;" CLI command (CASSANDRA-3208)
 * Log message when a full repair operation completes (CASSANDRA-3207)
 * Don't allow any cache loading exceptions to halt startup (CASSANDRA-3218)
 * Fix sstableloader --ignores option (CASSANDRA-3247)
 * File descriptor limit increased in packaging (CASSANDRA-3206)
 * Log a meaningfull warning when a node receive a message for a repair session
   that doesn't exist anymore (CASSANDRA-3256)
 * Fix FD leak when internode encryption is enabled (CASSANDRA-3257)
 * FBUtilities.hexToBytes(String) to throw NumberFormatException when string
   contains non-hex characters (CASSANDRA-3231)
 * Keep SimpleSnitch proximity ordering unchanged from what the Strategy
   generates, as intended (CASSANDRA-3262)
 * remove Scrub from compactionstats when finished (CASSANDRA-3255)
 * Fix tool .bat files when CASSANDRA_HOME contains spaces (CASSANDRA-3258)
 * Force flush of status table when removing/updating token (CASSANDRA-3243)
 * Evict gossip state immediately when a token is taken over by a new IP (CASSANDRA-3259)
 * Fix bug where the failure detector can take too long to mark a host
   down (CASSANDRA-3273)
 * (Hadoop) allow wrapping ranges in queries (CASSANDRA-3137)
 * (Hadoop) check all interfaces for a match with split location
   before falling back to random replica (CASSANDRA-3211)
 * (Hadoop) Make Pig storage handle implements LoadMetadata (CASSANDRA-2777)
 * (Hadoop) Fix exception during PIG 'dump' (CASSANDRA-2810)
 * Fix stress COUNTER_GET option (CASSANDRA-3301)
 * Fix missing fields in CLI `show schema` output (CASSANDRA-3304)
 * Nodetool no longer leaks threads and closes JMX connections (CASSANDRA-3309)
 * fix truncate allowing data to be replayed post-restart (CASSANDRA-3297)
 * Move SimpleAuthority and SimpleAuthenticator to examples (CASSANDRA-2922)
 * Fix handling of tombstone by SSTableExport/Import (CASSANDRA-3357)
 * Fix transposition in cfHistograms (CASSANDRA-3222)
 * Allow using number as DC name when creating keyspace in CQL (CASSANDRA-3239)
 * Force flush of system table after updating/removing a token (CASSANDRA-3243)


0.8.6
 * revert CASSANDRA-2388
 * change TokenRange.endpoints back to listen/broadcast address to match
   pre-1777 behavior, and add TokenRange.rpc_endpoints instead (CASSANDRA-3187)
 * avoid trying to watch cassandra-topology.properties when loaded from jar
   (CASSANDRA-3138)
 * prevent users from creating keyspaces with LocalStrategy replication
   (CASSANDRA-3139)
 * fix CLI `show schema;` to output correct keyspace definition statement
   (CASSANDRA-3129)
 * CustomTThreadPoolServer to log TTransportException at DEBUG level
   (CASSANDRA-3142)
 * allow topology sort to work with non-unique rack names between 
   datacenters (CASSANDRA-3152)
 * Improve caching of same-version Messages on digest and repair paths
   (CASSANDRA-3158)
 * Randomize choice of first replica for counter increment (CASSANDRA-2890)
 * Fix using read_repair_chance instead of merge_shard_change (CASSANDRA-3202)
 * Avoid streaming data to nodes that already have it, on move as well as
   decommission (CASSANDRA-3041)
 * Fix divide by zero error in GCInspector (CASSANDRA-3164)
 * allow quoting of the ColumnFamily name in CLI `create column family`
   statement (CASSANDRA-3195)
 * Fix rolling upgrade from 0.7 to 0.8 problem (CASSANDRA-3166)
 * Accomodate missing encryption_options in IncomingTcpConnection.stream
   (CASSANDRA-3212)


0.8.5
 * fix NPE when encryption_options is unspecified (CASSANDRA-3007)
 * include column name in validation failure exceptions (CASSANDRA-2849)
 * make sure truncate clears out the commitlog so replay won't re-
   populate with truncated data (CASSANDRA-2950)
 * fix NPE when debug logging is enabled and dropped CF is present
   in a commitlog segment (CASSANDRA-3021)
 * fix cassandra.bat when CASSANDRA_HOME contains spaces (CASSANDRA-2952)
 * fix to SSTableSimpleUnsortedWriter bufferSize calculation (CASSANDRA-3027)
 * make cleanup and normal compaction able to skip empty rows
   (rows containing nothing but expired tombstones) (CASSANDRA-3039)
 * work around native memory leak in com.sun.management.GarbageCollectorMXBean
   (CASSANDRA-2868)
 * validate that column names in column_metadata are not equal to key_alias
   on create/update of the ColumnFamily and CQL 'ALTER' statement (CASSANDRA-3036)
 * return an InvalidRequestException if an indexed column is assigned
   a value larger than 64KB (CASSANDRA-3057)
 * fix of numeric-only and string column names handling in CLI "drop index" 
   (CASSANDRA-3054)
 * prune index scan resultset back to original request for lazy
   resultset expansion case (CASSANDRA-2964)
 * (Hadoop) fail jobs when Cassandra node has failed but TaskTracker
   has not (CASSANDRA-2388)
 * fix dynamic snitch ignoring nodes when read_repair_chance is zero
   (CASSANDRA-2662)
 * avoid retaining references to dropped CFS objects in 
   CompactionManager.estimatedCompactions (CASSANDRA-2708)
 * expose rpc timeouts per host in MessagingServiceMBean (CASSANDRA-2941)
 * avoid including cwd in classpath for deb and rpm packages (CASSANDRA-2881)
 * remove gossip state when a new IP takes over a token (CASSANDRA-3071)
 * allow sstable2json to work on index sstable files (CASSANDRA-3059)
 * always hint counters (CASSANDRA-3099)
 * fix log4j initialization in EmbeddedCassandraService (CASSANDRA-2857)
 * remove gossip state when a new IP takes over a token (CASSANDRA-3071)
 * work around native memory leak in com.sun.management.GarbageCollectorMXBean
    (CASSANDRA-2868)
 * fix UnavailableException with writes at CL.EACH_QUORM (CASSANDRA-3084)
 * fix parsing of the Keyspace and ColumnFamily names in numeric
   and string representations in CLI (CASSANDRA-3075)
 * fix corner cases in Range.differenceToFetch (CASSANDRA-3084)
 * fix ip address String representation in the ring cache (CASSANDRA-3044)
 * fix ring cache compatibility when mixing pre-0.8.4 nodes with post-
   in the same cluster (CASSANDRA-3023)
 * make repair report failure when a node participating dies (instead of
   hanging forever) (CASSANDRA-2433)
 * fix handling of the empty byte buffer by ReversedType (CASSANDRA-3111)
 * Add validation that Keyspace names are case-insensitively unique (CASSANDRA-3066)
 * catch invalid key_validation_class before instantiating UpdateColumnFamily (CASSANDRA-3102)
 * make Range and Bounds objects client-safe (CASSANDRA-3108)
 * optionally skip log4j configuration (CASSANDRA-3061)
 * bundle sstableloader with the debian package (CASSANDRA-3113)
 * don't try to build secondary indexes when there is none (CASSANDRA-3123)
 * improve SSTableSimpleUnsortedWriter speed for large rows (CASSANDRA-3122)
 * handle keyspace arguments correctly in nodetool snapshot (CASSANDRA-3038)
 * Fix SSTableImportTest on windows (CASSANDRA-3043)
 * expose compactionThroughputMbPerSec through JMX (CASSANDRA-3117)
 * log keyspace and CF of large rows being compacted


0.8.4
 * change TokenRing.endpoints to be a list of rpc addresses instead of 
   listen/broadcast addresses (CASSANDRA-1777)
 * include files-to-be-streamed in StreamInSession.getSources (CASSANDRA-2972)
 * use JAVA env var in cassandra-env.sh (CASSANDRA-2785, 2992)
 * avoid doing read for no-op replicate-on-write at CL=1 (CASSANDRA-2892)
 * refuse counter write for CL.ANY (CASSANDRA-2990)
 * switch back to only logging recent dropped messages (CASSANDRA-3004)
 * always deserialize RowMutation for counters (CASSANDRA-3006)
 * ignore saved replication_factor strategy_option for NTS (CASSANDRA-3011)
 * make sure pre-truncate CL segments are discarded (CASSANDRA-2950)


0.8.3
 * add ability to drop local reads/writes that are going to timeout
   (CASSANDRA-2943)
 * revamp token removal process, keep gossip states for 3 days (CASSANDRA-2496)
 * don't accept extra args for 0-arg nodetool commands (CASSANDRA-2740)
 * log unavailableexception details at debug level (CASSANDRA-2856)
 * expose data_dir though jmx (CASSANDRA-2770)
 * don't include tmp files as sstable when create cfs (CASSANDRA-2929)
 * log Java classpath on startup (CASSANDRA-2895)
 * keep gossipped version in sync with actual on migration coordinator 
   (CASSANDRA-2946)
 * use lazy initialization instead of class initialization in NodeId
   (CASSANDRA-2953)
 * check column family validity in nodetool repair (CASSANDRA-2933)
 * speedup bytes to hex conversions dramatically (CASSANDRA-2850)
 * Flush memtables on shutdown when durable writes are disabled 
   (CASSANDRA-2958)
 * improved POSIX compatibility of start scripts (CASsANDRA-2965)
 * add counter support to Hadoop InputFormat (CASSANDRA-2981)
 * fix bug where dirty commitlog segments were removed (and avoid keeping 
   segments with no post-flush activity permanently dirty) (CASSANDRA-2829)
 * fix throwing exception with batch mutation of counter super columns
   (CASSANDRA-2949)
 * ignore system tables during repair (CASSANDRA-2979)
 * throw exception when NTS is given replication_factor as an option
   (CASSANDRA-2960)
 * fix assertion error during compaction of counter CFs (CASSANDRA-2968)
 * avoid trying to create index names, when no index exists (CASSANDRA-2867)
 * don't sample the system table when choosing a bootstrap token
   (CASSANDRA-2825)
 * gossiper notifies of local state changes (CASSANDRA-2948)
 * add asynchronous and half-sync/half-async (hsha) thrift servers 
   (CASSANDRA-1405)
 * fix potential use of free'd native memory in SerializingCache 
   (CASSANDRA-2951)
 * prune index scan resultset back to original request for lazy
   resultset expansion case (CASSANDRA-2964)
 * (Hadoop) fail jobs when Cassandra node has failed but TaskTracker
    has not (CASSANDRA-2388)


0.8.2
 * CQL: 
   - include only one row per unique key for IN queries (CASSANDRA-2717)
   - respect client timestamp on full row deletions (CASSANDRA-2912)
 * improve thread-safety in StreamOutSession (CASSANDRA-2792)
 * allow deleting a row and updating indexed columns in it in the
   same mutation (CASSANDRA-2773)
 * Expose number of threads blocked on submitting memtable to flush
   in JMX (CASSANDRA-2817)
 * add ability to return "endpoints" to nodetool (CASSANDRA-2776)
 * Add support for multiple (comma-delimited) coordinator addresses
   to ColumnFamilyInputFormat (CASSANDRA-2807)
 * fix potential NPE while scheduling read repair for range slice
   (CASSANDRA-2823)
 * Fix race in SystemTable.getCurrentLocalNodeId (CASSANDRA-2824)
 * Correctly set default for replicate_on_write (CASSANDRA-2835)
 * improve nodetool compactionstats formatting (CASSANDRA-2844)
 * fix index-building status display (CASSANDRA-2853)
 * fix CLI perpetuating obsolete KsDef.replication_factor (CASSANDRA-2846)
 * improve cli treatment of multiline comments (CASSANDRA-2852)
 * handle row tombstones correctly in EchoedRow (CASSANDRA-2786)
 * add MessagingService.get[Recently]DroppedMessages and
   StorageService.getExceptionCount (CASSANDRA-2804)
 * fix possibility of spurious UnavailableException for LOCAL_QUORUM
   reads with dynamic snitch + read repair disabled (CASSANDRA-2870)
 * add ant-optional as dependence for the debian package (CASSANDRA-2164)
 * add option to specify limit for get_slice in the CLI (CASSANDRA-2646)
 * decrease HH page size (CASSANDRA-2832)
 * reset cli keyspace after dropping the current one (CASSANDRA-2763)
 * add KeyRange option to Hadoop inputformat (CASSANDRA-1125)
 * fix protocol versioning (CASSANDRA-2818, 2860)
 * support spaces in path to log4j configuration (CASSANDRA-2383)
 * avoid including inferred types in CF update (CASSANDRA-2809)
 * fix JMX bulkload call (CASSANDRA-2908)
 * fix updating KS with durable_writes=false (CASSANDRA-2907)
 * add simplified facade to SSTableWriter for bulk loading use
   (CASSANDRA-2911)
 * fix re-using index CF sstable names after drop/recreate (CASSANDRA-2872)
 * prepend CF to default index names (CASSANDRA-2903)
 * fix hint replay (CASSANDRA-2928)
 * Properly synchronize repair's merkle tree computation (CASSANDRA-2816)


0.8.1
 * CQL:
   - support for insert, delete in BATCH (CASSANDRA-2537)
   - support for IN to SELECT, UPDATE (CASSANDRA-2553)
   - timestamp support for INSERT, UPDATE, and BATCH (CASSANDRA-2555)
   - TTL support (CASSANDRA-2476)
   - counter support (CASSANDRA-2473)
   - ALTER COLUMNFAMILY (CASSANDRA-1709)
   - DROP INDEX (CASSANDRA-2617)
   - add SCHEMA/TABLE as aliases for KS/CF (CASSANDRA-2743)
   - server handles wait-for-schema-agreement (CASSANDRA-2756)
   - key alias support (CASSANDRA-2480)
 * add support for comparator parameters and a generic ReverseType
   (CASSANDRA-2355)
 * add CompositeType and DynamicCompositeType (CASSANDRA-2231)
 * optimize batches containing multiple updates to the same row
   (CASSANDRA-2583)
 * adjust hinted handoff page size to avoid OOM with large columns 
   (CASSANDRA-2652)
 * mark BRAF buffer invalid post-flush so we don't re-flush partial
   buffers again, especially on CL writes (CASSANDRA-2660)
 * add DROP INDEX support to CLI (CASSANDRA-2616)
 * don't perform HH to client-mode [storageproxy] nodes (CASSANDRA-2668)
 * Improve forceDeserialize/getCompactedRow encapsulation (CASSANDRA-2659)
 * Don't write CounterUpdateColumn to disk in tests (CASSANDRA-2650)
 * Add sstable bulk loading utility (CASSANDRA-1278)
 * avoid replaying hints to dropped columnfamilies (CASSANDRA-2685)
 * add placeholders for missing rows in range query pseudo-RR (CASSANDRA-2680)
 * remove no-op HHOM.renameHints (CASSANDRA-2693)
 * clone super columns to avoid modifying them during flush (CASSANDRA-2675)
 * allow writes to bypass the commitlog for certain keyspaces (CASSANDRA-2683)
 * avoid NPE when bypassing commitlog during memtable flush (CASSANDRA-2781)
 * Added support for making bootstrap retry if nodes flap (CASSANDRA-2644)
 * Added statusthrift to nodetool to report if thrift server is running (CASSANDRA-2722)
 * Fixed rows being cached if they do not exist (CASSANDRA-2723)
 * Support passing tableName and cfName to RowCacheProviders (CASSANDRA-2702)
 * close scrub file handles (CASSANDRA-2669)
 * throttle migration replay (CASSANDRA-2714)
 * optimize column serializer creation (CASSANDRA-2716)
 * Added support for making bootstrap retry if nodes flap (CASSANDRA-2644)
 * Added statusthrift to nodetool to report if thrift server is running
   (CASSANDRA-2722)
 * Fixed rows being cached if they do not exist (CASSANDRA-2723)
 * fix truncate/compaction race (CASSANDRA-2673)
 * workaround large resultsets causing large allocation retention
   by nio sockets (CASSANDRA-2654)
 * fix nodetool ring use with Ec2Snitch (CASSANDRA-2733)
 * fix removing columns and subcolumns that are supressed by a row or
   supercolumn tombstone during replica resolution (CASSANDRA-2590)
 * support sstable2json against snapshot sstables (CASSANDRA-2386)
 * remove active-pull schema requests (CASSANDRA-2715)
 * avoid marking entire list of sstables as actively being compacted
   in multithreaded compaction (CASSANDRA-2765)
 * seek back after deserializing a row to update cache with (CASSANDRA-2752)
 * avoid skipping rows in scrub for counter column family (CASSANDRA-2759)
 * fix ConcurrentModificationException in repair when dealing with 0.7 node
   (CASSANDRA-2767)
 * use threadsafe collections for StreamInSession (CASSANDRA-2766)
 * avoid infinite loop when creating merkle tree (CASSANDRA-2758)
 * avoids unmarking compacting sstable prematurely in cleanup (CASSANDRA-2769)
 * fix NPE when the commit log is bypassed (CASSANDRA-2718)
 * don't throw an exception in SS.isRPCServerRunning (CASSANDRA-2721)
 * make stress.jar executable (CASSANDRA-2744)
 * add daemon mode to java stress (CASSANDRA-2267)
 * expose the DC and rack of a node through JMX and nodetool ring (CASSANDRA-2531)
 * fix cache mbean getSize (CASSANDRA-2781)
 * Add Date, Float, Double, and Boolean types (CASSANDRA-2530)
 * Add startup flag to renew counter node id (CASSANDRA-2788)
 * add jamm agent to cassandra.bat (CASSANDRA-2787)
 * fix repair hanging if a neighbor has nothing to send (CASSANDRA-2797)
 * purge tombstone even if row is in only one sstable (CASSANDRA-2801)
 * Fix wrong purge of deleted cf during compaction (CASSANDRA-2786)
 * fix race that could result in Hadoop writer failing to throw an
   exception encountered after close() (CASSANDRA-2755)
 * fix scan wrongly throwing assertion error (CASSANDRA-2653)
 * Always use even distribution for merkle tree with RandomPartitionner
   (CASSANDRA-2841)
 * fix describeOwnership for OPP (CASSANDRA-2800)
 * ensure that string tokens do not contain commas (CASSANDRA-2762)


0.8.0-final
 * fix CQL grammar warning and cqlsh regression from CASSANDRA-2622
 * add ant generate-cql-html target (CASSANDRA-2526)
 * update CQL consistency levels (CASSANDRA-2566)
 * debian packaging fixes (CASSANDRA-2481, 2647)
 * fix UUIDType, IntegerType for direct buffers (CASSANDRA-2682, 2684)
 * switch to native Thrift for Hadoop map/reduce (CASSANDRA-2667)
 * fix StackOverflowError when building from eclipse (CASSANDRA-2687)
 * only provide replication_factor to strategy_options "help" for
   SimpleStrategy, OldNetworkTopologyStrategy (CASSANDRA-2678, 2713)
 * fix exception adding validators to non-string columns (CASSANDRA-2696)
 * avoid instantiating DatabaseDescriptor in JDBC (CASSANDRA-2694)
 * fix potential stack overflow during compaction (CASSANDRA-2626)
 * clone super columns to avoid modifying them during flush (CASSANDRA-2675)
 * reset underlying iterator in EchoedRow constructor (CASSANDRA-2653)


0.8.0-rc1
 * faster flushes and compaction from fixing excessively pessimistic 
   rebuffering in BRAF (CASSANDRA-2581)
 * fix returning null column values in the python cql driver (CASSANDRA-2593)
 * fix merkle tree splitting exiting early (CASSANDRA-2605)
 * snapshot_before_compaction directory name fix (CASSANDRA-2598)
 * Disable compaction throttling during bootstrap (CASSANDRA-2612) 
 * fix CQL treatment of > and < operators in range slices (CASSANDRA-2592)
 * fix potential double-application of counter updates on commitlog replay
   by moving replay position from header to sstable metadata (CASSANDRA-2419)
 * JDBC CQL driver exposes getColumn for access to timestamp
 * JDBC ResultSetMetadata properties added to AbstractType
 * r/m clustertool (CASSANDRA-2607)
 * add support for presenting row key as a column in CQL result sets 
   (CASSANDRA-2622)
 * Don't allow {LOCAL|EACH}_QUORUM unless strategy is NTS (CASSANDRA-2627)
 * validate keyspace strategy_options during CQL create (CASSANDRA-2624)
 * fix empty Result with secondary index when limit=1 (CASSANDRA-2628)
 * Fix regression where bootstrapping a node with no schema fails
   (CASSANDRA-2625)
 * Allow removing LocationInfo sstables (CASSANDRA-2632)
 * avoid attempting to replay mutations from dropped keyspaces (CASSANDRA-2631)
 * avoid using cached position of a key when GT is requested (CASSANDRA-2633)
 * fix counting bloom filter true positives (CASSANDRA-2637)
 * initialize local ep state prior to gossip startup if needed (CASSANDRA-2638)
 * fix counter increment lost after restart (CASSANDRA-2642)
 * add quote-escaping via backslash to CLI (CASSANDRA-2623)
 * fix pig example script (CASSANDRA-2487)
 * fix dynamic snitch race in adding latencies (CASSANDRA-2618)
 * Start/stop cassandra after more important services such as mdadm in
   debian packaging (CASSANDRA-2481)


0.8.0-beta2
 * fix NPE compacting index CFs (CASSANDRA-2528)
 * Remove checking all column families on startup for compaction candidates 
   (CASSANDRA-2444)
 * validate CQL create keyspace options (CASSANDRA-2525)
 * fix nodetool setcompactionthroughput (CASSANDRA-2550)
 * move	gossip heartbeat back to its own thread (CASSANDRA-2554)
 * validate cql TRUNCATE columnfamily before truncating (CASSANDRA-2570)
 * fix batch_mutate for mixed standard-counter mutations (CASSANDRA-2457)
 * disallow making schema changes to system keyspace (CASSANDRA-2563)
 * fix sending mutation messages multiple times (CASSANDRA-2557)
 * fix incorrect use of NBHM.size in ReadCallback that could cause
   reads to time out even when responses were received (CASSANDRA-2552)
 * trigger read repair correctly for LOCAL_QUORUM reads (CASSANDRA-2556)
 * Allow configuring the number of compaction thread (CASSANDRA-2558)
 * forceUserDefinedCompaction will attempt to compact what it is given
   even if the pessimistic estimate is that there is not enough disk space;
   automatic compactions will only compact 2 or more sstables (CASSANDRA-2575)
 * refuse to apply migrations with older timestamps than the current 
   schema (CASSANDRA-2536)
 * remove unframed Thrift transport option
 * include indexes in snapshots (CASSANDRA-2596)
 * improve ignoring of obsolete mutations in index maintenance (CASSANDRA-2401)
 * recognize attempt to drop just the index while leaving the column
   definition alone (CASSANDRA-2619)
  

0.8.0-beta1
 * remove Avro RPC support (CASSANDRA-926)
 * support for columns that act as incr/decr counters 
   (CASSANDRA-1072, 1937, 1944, 1936, 2101, 2093, 2288, 2105, 2384, 2236, 2342,
   2454)
 * CQL (CASSANDRA-1703, 1704, 1705, 1706, 1707, 1708, 1710, 1711, 1940, 
   2124, 2302, 2277, 2493)
 * avoid double RowMutation serialization on write path (CASSANDRA-1800)
 * make NetworkTopologyStrategy the default (CASSANDRA-1960)
 * configurable internode encryption (CASSANDRA-1567, 2152)
 * human readable column names in sstable2json output (CASSANDRA-1933)
 * change default JMX port to 7199 (CASSANDRA-2027)
 * backwards compatible internal messaging (CASSANDRA-1015)
 * atomic switch of memtables and sstables (CASSANDRA-2284)
 * add pluggable SeedProvider (CASSANDRA-1669)
 * Fix clustertool to not throw exception when calling get_endpoints (CASSANDRA-2437)
 * upgrade to thrift 0.6 (CASSANDRA-2412) 
 * repair works on a token range instead of full ring (CASSANDRA-2324)
 * purge tombstones from row cache (CASSANDRA-2305)
 * push replication_factor into strategy_options (CASSANDRA-1263)
 * give snapshots the same name on each node (CASSANDRA-1791)
 * remove "nodetool loadbalance" (CASSANDRA-2448)
 * multithreaded compaction (CASSANDRA-2191)
 * compaction throttling (CASSANDRA-2156)
 * add key type information and alias (CASSANDRA-2311, 2396)
 * cli no longer divides read_repair_chance by 100 (CASSANDRA-2458)
 * made CompactionInfo.getTaskType return an enum (CASSANDRA-2482)
 * add a server-wide cap on measured memtable memory usage and aggressively
   flush to keep under that threshold (CASSANDRA-2006)
 * add unified UUIDType (CASSANDRA-2233)
 * add off-heap row cache support (CASSANDRA-1969)


0.7.5
 * improvements/fixes to PIG driver (CASSANDRA-1618, CASSANDRA-2387,
   CASSANDRA-2465, CASSANDRA-2484)
 * validate index names (CASSANDRA-1761)
 * reduce contention on Table.flusherLock (CASSANDRA-1954)
 * try harder to detect failures during streaming, cleaning up temporary
   files more reliably (CASSANDRA-2088)
 * shut down server for OOM on a Thrift thread (CASSANDRA-2269)
 * fix tombstone handling in repair and sstable2json (CASSANDRA-2279)
 * preserve version when streaming data from old sstables (CASSANDRA-2283)
 * don't start repair if a neighboring node is marked as dead (CASSANDRA-2290)
 * purge tombstones from row cache (CASSANDRA-2305)
 * Avoid seeking when sstable2json exports the entire file (CASSANDRA-2318)
 * clear Built flag in system table when dropping an index (CASSANDRA-2320)
 * don't allow arbitrary argument for stress.java (CASSANDRA-2323)
 * validate values for index predicates in get_indexed_slice (CASSANDRA-2328)
 * queue secondary indexes for flush before the parent (CASSANDRA-2330)
 * allow job configuration to set the CL used in Hadoop jobs (CASSANDRA-2331)
 * add memtable_flush_queue_size defaulting to 4 (CASSANDRA-2333)
 * Allow overriding of initial_token, storage_port and rpc_port from system
   properties (CASSANDRA-2343)
 * fix comparator used for non-indexed secondary expressions in index scan
   (CASSANDRA-2347)
 * ensure size calculation and write phase of large-row compaction use
   the same threshold for TTL expiration (CASSANDRA-2349)
 * fix race when iterating CFs during add/drop (CASSANDRA-2350)
 * add ConsistencyLevel command to CLI (CASSANDRA-2354)
 * allow negative numbers in the cli (CASSANDRA-2358)
 * hard code serialVersionUID for tokens class (CASSANDRA-2361)
 * fix potential infinite loop in ByteBufferUtil.inputStream (CASSANDRA-2365)
 * fix encoding bugs in HintedHandoffManager, SystemTable when default
   charset is not UTF8 (CASSANDRA-2367)
 * avoids having removed node reappearing in Gossip (CASSANDRA-2371)
 * fix incorrect truncation of long to int when reading columns via block
   index (CASSANDRA-2376)
 * fix NPE during stream session (CASSANDRA-2377)
 * fix race condition that could leave orphaned data files when dropping CF or
   KS (CASSANDRA-2381)
 * fsync statistics component on write (CASSANDRA-2382)
 * fix duplicate results from CFS.scan (CASSANDRA-2406)
 * add IntegerType to CLI help (CASSANDRA-2414)
 * avoid caching token-only decoratedkeys (CASSANDRA-2416)
 * convert mmap assertion to if/throw so scrub can catch it (CASSANDRA-2417)
 * don't overwrite gc log (CASSANDR-2418)
 * invalidate row cache for streamed row to avoid inconsitencies
   (CASSANDRA-2420)
 * avoid copies in range/index scans (CASSANDRA-2425)
 * make sure we don't wipe data during cleanup if the node has not join
   the ring (CASSANDRA-2428)
 * Try harder to close files after compaction (CASSANDRA-2431)
 * re-set bootstrapped flag after move finishes (CASSANDRA-2435)
 * display validation_class in CLI 'describe keyspace' (CASSANDRA-2442)
 * make cleanup compactions cleanup the row cache (CASSANDRA-2451)
 * add column fields validation to scrub (CASSANDRA-2460)
 * use 64KB flush buffer instead of in_memory_compaction_limit (CASSANDRA-2463)
 * fix backslash substitutions in CLI (CASSANDRA-2492)
 * disable cache saving for system CFS (CASSANDRA-2502)
 * fixes for verifying destination availability under hinted conditions
   so UE can be thrown intead of timing out (CASSANDRA-2514)
 * fix update of validation class in column metadata (CASSANDRA-2512)
 * support LOCAL_QUORUM, EACH_QUORUM CLs outside of NTS (CASSANDRA-2516)
 * preserve version when streaming data from old sstables (CASSANDRA-2283)
 * fix backslash substitutions in CLI (CASSANDRA-2492)
 * count a row deletion as one operation towards memtable threshold 
   (CASSANDRA-2519)
 * support LOCAL_QUORUM, EACH_QUORUM CLs outside of NTS (CASSANDRA-2516)


0.7.4
 * add nodetool join command (CASSANDRA-2160)
 * fix secondary indexes on pre-existing or streamed data (CASSANDRA-2244)
 * initialize endpoint in gossiper earlier (CASSANDRA-2228)
 * add ability to write to Cassandra from Pig (CASSANDRA-1828)
 * add rpc_[min|max]_threads (CASSANDRA-2176)
 * add CL.TWO, CL.THREE (CASSANDRA-2013)
 * avoid exporting an un-requested row in sstable2json, when exporting 
   a key that does not exist (CASSANDRA-2168)
 * add incremental_backups option (CASSANDRA-1872)
 * add configurable row limit to Pig loadfunc (CASSANDRA-2276)
 * validate column values in batches as well as single-Column inserts
   (CASSANDRA-2259)
 * move sample schema from cassandra.yaml to schema-sample.txt,
   a cli scripts (CASSANDRA-2007)
 * avoid writing empty rows when scrubbing tombstoned rows (CASSANDRA-2296)
 * fix assertion error in range and index scans for CL < ALL
   (CASSANDRA-2282)
 * fix commitlog replay when flush position refers to data that didn't
   get synced before server died (CASSANDRA-2285)
 * fix fd leak in sstable2json with non-mmap'd i/o (CASSANDRA-2304)
 * reduce memory use during streaming of multiple sstables (CASSANDRA-2301)
 * purge tombstoned rows from cache after GCGraceSeconds (CASSANDRA-2305)
 * allow zero replicas in a NTS datacenter (CASSANDRA-1924)
 * make range queries respect snitch for local replicas (CASSANDRA-2286)
 * fix HH delivery when column index is larger than 2GB (CASSANDRA-2297)
 * make 2ary indexes use parent CF flush thresholds during initial build
   (CASSANDRA-2294)
 * update memtable_throughput to be a long (CASSANDRA-2158)


0.7.3
 * Keep endpoint state until aVeryLongTime (CASSANDRA-2115)
 * lower-latency read repair (CASSANDRA-2069)
 * add hinted_handoff_throttle_delay_in_ms option (CASSANDRA-2161)
 * fixes for cache save/load (CASSANDRA-2172, -2174)
 * Handle whole-row deletions in CFOutputFormat (CASSANDRA-2014)
 * Make memtable_flush_writers flush in parallel (CASSANDRA-2178)
 * Add compaction_preheat_key_cache option (CASSANDRA-2175)
 * refactor stress.py to have only one copy of the format string 
   used for creating row keys (CASSANDRA-2108)
 * validate index names for \w+ (CASSANDRA-2196)
 * Fix Cassandra cli to respect timeout if schema does not settle 
   (CASSANDRA-2187)
 * fix for compaction and cleanup writing old-format data into new-version 
   sstable (CASSANDRA-2211, -2216)
 * add nodetool scrub (CASSANDRA-2217, -2240)
 * fix sstable2json large-row pagination (CASSANDRA-2188)
 * fix EOFing on requests for the last bytes in a file (CASSANDRA-2213)
 * fix BufferedRandomAccessFile bugs (CASSANDRA-2218, -2241)
 * check for memtable flush_after_mins exceeded every 10s (CASSANDRA-2183)
 * fix cache saving on Windows (CASSANDRA-2207)
 * add validateSchemaAgreement call + synchronization to schema
   modification operations (CASSANDRA-2222)
 * fix for reversed slice queries on large rows (CASSANDRA-2212)
 * fat clients were writing local data (CASSANDRA-2223)
 * set DEFAULT_MEMTABLE_LIFETIME_IN_MINS to 24h
 * improve detection and cleanup of partially-written sstables 
   (CASSANDRA-2206)
 * fix supercolumn de/serialization when subcolumn comparator is different
   from supercolumn's (CASSANDRA-2104)
 * fix starting up on Windows when CASSANDRA_HOME contains whitespace
   (CASSANDRA-2237)
 * add [get|set][row|key]cacheSavePeriod to JMX (CASSANDRA-2100)
 * fix Hadoop ColumnFamilyOutputFormat dropping of mutations
   when batch fills up (CASSANDRA-2255)
 * move file deletions off of scheduledtasks executor (CASSANDRA-2253)


0.7.2
 * copy DecoratedKey.key when inserting into caches to avoid retaining
   a reference to the underlying buffer (CASSANDRA-2102)
 * format subcolumn names with subcomparator (CASSANDRA-2136)
 * fix column bloom filter deserialization (CASSANDRA-2165)


0.7.1
 * refactor MessageDigest creation code. (CASSANDRA-2107)
 * buffer network stack to avoid inefficient small TCP messages while avoiding
   the nagle/delayed ack problem (CASSANDRA-1896)
 * check log4j configuration for changes every 10s (CASSANDRA-1525, 1907)
 * more-efficient cross-DC replication (CASSANDRA-1530, -2051, -2138)
 * avoid polluting page cache with commitlog or sstable writes
   and seq scan operations (CASSANDRA-1470)
 * add RMI authentication options to nodetool (CASSANDRA-1921)
 * make snitches configurable at runtime (CASSANDRA-1374)
 * retry hadoop split requests on connection failure (CASSANDRA-1927)
 * implement describeOwnership for BOP, COPP (CASSANDRA-1928)
 * make read repair behave as expected for ConsistencyLevel > ONE
   (CASSANDRA-982, 2038)
 * distributed test harness (CASSANDRA-1859, 1964)
 * reduce flush lock contention (CASSANDRA-1930)
 * optimize supercolumn deserialization (CASSANDRA-1891)
 * fix CFMetaData.apply to only compare objects of the same class 
   (CASSANDRA-1962)
 * allow specifying specific SSTables to compact from JMX (CASSANDRA-1963)
 * fix race condition in MessagingService.targets (CASSANDRA-1959, 2094, 2081)
 * refuse to open sstables from a future version (CASSANDRA-1935)
 * zero-copy reads (CASSANDRA-1714)
 * fix copy bounds for word Text in wordcount demo (CASSANDRA-1993)
 * fixes for contrib/javautils (CASSANDRA-1979)
 * check more frequently for memtable expiration (CASSANDRA-2000)
 * fix writing SSTable column count statistics (CASSANDRA-1976)
 * fix streaming of multiple CFs during bootstrap (CASSANDRA-1992)
 * explicitly set JVM GC new generation size with -Xmn (CASSANDRA-1968)
 * add short options for CLI flags (CASSANDRA-1565)
 * make keyspace argument to "describe keyspace" in CLI optional
   when authenticated to keyspace already (CASSANDRA-2029)
 * added option to specify -Dcassandra.join_ring=false on startup
   to allow "warm spare" nodes or performing JMX maintenance before
   joining the ring (CASSANDRA-526)
 * log migrations at INFO (CASSANDRA-2028)
 * add CLI verbose option in file mode (CASSANDRA-2030)
 * add single-line "--" comments to CLI (CASSANDRA-2032)
 * message serialization tests (CASSANDRA-1923)
 * switch from ivy to maven-ant-tasks (CASSANDRA-2017)
 * CLI attempts to block for new schema to propagate (CASSANDRA-2044)
 * fix potential overflow in nodetool cfstats (CASSANDRA-2057)
 * add JVM shutdownhook to sync commitlog (CASSANDRA-1919)
 * allow nodes to be up without being part of  normal traffic (CASSANDRA-1951)
 * fix CLI "show keyspaces" with null options on NTS (CASSANDRA-2049)
 * fix possible ByteBuffer race conditions (CASSANDRA-2066)
 * reduce garbage generated by MessagingService to prevent load spikes
   (CASSANDRA-2058)
 * fix math in RandomPartitioner.describeOwnership (CASSANDRA-2071)
 * fix deletion of sstable non-data components (CASSANDRA-2059)
 * avoid blocking gossip while deleting handoff hints (CASSANDRA-2073)
 * ignore messages from newer versions, keep track of nodes in gossip 
   regardless of version (CASSANDRA-1970)
 * cache writing moved to CompactionManager to reduce i/o contention and
   updated to use non-cache-polluting writes (CASSANDRA-2053)
 * page through large rows when exporting to JSON (CASSANDRA-2041)
 * add flush_largest_memtables_at and reduce_cache_sizes_at options
   (CASSANDRA-2142)
 * add cli 'describe cluster' command (CASSANDRA-2127)
 * add cli support for setting username/password at 'connect' command 
   (CASSANDRA-2111)
 * add -D option to Stress.java to allow reading hosts from a file 
   (CASSANDRA-2149)
 * bound hints CF throughput between 32M and 256M (CASSANDRA-2148)
 * continue starting when invalid saved cache entries are encountered
   (CASSANDRA-2076)
 * add max_hint_window_in_ms option (CASSANDRA-1459)


0.7.0-final
 * fix offsets to ByteBuffer.get (CASSANDRA-1939)


0.7.0-rc4
 * fix cli crash after backgrounding (CASSANDRA-1875)
 * count timeouts in storageproxy latencies, and include latency 
   histograms in StorageProxyMBean (CASSANDRA-1893)
 * fix CLI get recognition of supercolumns (CASSANDRA-1899)
 * enable keepalive on intra-cluster sockets (CASSANDRA-1766)
 * count timeouts towards dynamicsnitch latencies (CASSANDRA-1905)
 * Expose index-building status in JMX + cli schema description
   (CASSANDRA-1871)
 * allow [LOCAL|EACH]_QUORUM to be used with non-NetworkTopology 
   replication Strategies
 * increased amount of index locks for faster commitlog replay
 * collect secondary index tombstones immediately (CASSANDRA-1914)
 * revert commitlog changes from #1780 (CASSANDRA-1917)
 * change RandomPartitioner min token to -1 to avoid collision w/
   tokens on actual nodes (CASSANDRA-1901)
 * examine the right nibble when validating TimeUUID (CASSANDRA-1910)
 * include secondary indexes in cleanup (CASSANDRA-1916)
 * CFS.scrubDataDirectories should also cleanup invalid secondary indexes
   (CASSANDRA-1904)
 * ability to disable/enable gossip on nodes to force them down
   (CASSANDRA-1108)


0.7.0-rc3
 * expose getNaturalEndpoints in StorageServiceMBean taking byte[]
   key; RMI cannot serialize ByteBuffer (CASSANDRA-1833)
 * infer org.apache.cassandra.locator for replication strategy classes
   when not otherwise specified
 * validation that generates less garbage (CASSANDRA-1814)
 * add TTL support to CLI (CASSANDRA-1838)
 * cli defaults to bytestype for subcomparator when creating
   column families (CASSANDRA-1835)
 * unregister index MBeans when index is dropped (CASSANDRA-1843)
 * make ByteBufferUtil.clone thread-safe (CASSANDRA-1847)
 * change exception for read requests during bootstrap from 
   InvalidRequest to Unavailable (CASSANDRA-1862)
 * respect row-level tombstones post-flush in range scans
   (CASSANDRA-1837)
 * ReadResponseResolver check digests against each other (CASSANDRA-1830)
 * return InvalidRequest when remove of subcolumn without supercolumn
   is requested (CASSANDRA-1866)
 * flush before repair (CASSANDRA-1748)
 * SSTableExport validates key order (CASSANDRA-1884)
 * large row support for SSTableExport (CASSANDRA-1867)
 * Re-cache hot keys post-compaction without hitting disk (CASSANDRA-1878)
 * manage read repair in coordinator instead of data source, to
   provide latency information to dynamic snitch (CASSANDRA-1873)


0.7.0-rc2
 * fix live-column-count of slice ranges including tombstoned supercolumn 
   with live subcolumn (CASSANDRA-1591)
 * rename o.a.c.internal.AntientropyStage -> AntiEntropyStage,
   o.a.c.request.Request_responseStage -> RequestResponseStage,
   o.a.c.internal.Internal_responseStage -> InternalResponseStage
 * add AbstractType.fromString (CASSANDRA-1767)
 * require index_type to be present when specifying index_name
   on ColumnDef (CASSANDRA-1759)
 * fix add/remove index bugs in CFMetadata (CASSANDRA-1768)
 * rebuild Strategy during system_update_keyspace (CASSANDRA-1762)
 * cli updates prompt to ... in continuation lines (CASSANDRA-1770)
 * support multiple Mutations per key in hadoop ColumnFamilyOutputFormat
   (CASSANDRA-1774)
 * improvements to Debian init script (CASSANDRA-1772)
 * use local classloader to check for version.properties (CASSANDRA-1778)
 * Validate that column names in column_metadata are valid for the
   defined comparator, and decode properly in cli (CASSANDRA-1773)
 * use cross-platform newlines in cli (CASSANDRA-1786)
 * add ExpiringColumn support to sstable import/export (CASSANDRA-1754)
 * add flush for each append to periodic commitlog mode; added
   periodic_without_flush option to disable this (CASSANDRA-1780)
 * close file handle used for post-flush truncate (CASSANDRA-1790)
 * various code cleanup (CASSANDRA-1793, -1794, -1795)
 * fix range queries against wrapped range (CASSANDRA-1781)
 * fix consistencylevel calculations for NetworkTopologyStrategy
   (CASSANDRA-1804)
 * cli support index type enum names (CASSANDRA-1810)
 * improved validation of column_metadata (CASSANDRA-1813)
 * reads at ConsistencyLevel > 1 throw UnavailableException
   immediately if insufficient live nodes exist (CASSANDRA-1803)
 * copy bytebuffers for local writes to avoid retaining the entire
   Thrift frame (CASSANDRA-1801)
 * fix NPE adding index to column w/o prior metadata (CASSANDRA-1764)
 * reduce fat client timeout (CASSANDRA-1730)
 * fix botched merge of CASSANDRA-1316


0.7.0-rc1
 * fix compaction and flush races with schema updates (CASSANDRA-1715)
 * add clustertool, config-converter, sstablekeys, and schematool 
   Windows .bat files (CASSANDRA-1723)
 * reject range queries received during bootstrap (CASSANDRA-1739)
 * fix wrapping-range queries on non-minimum token (CASSANDRA-1700)
 * add nodetool cfhistogram (CASSANDRA-1698)
 * limit repaired ranges to what the nodes have in common (CASSANDRA-1674)
 * index scan treats missing columns as not matching secondary
   expressions (CASSANDRA-1745)
 * Fix misuse of DataOutputBuffer.getData in AntiEntropyService
   (CASSANDRA-1729)
 * detect and warn when obsolete version of JNA is present (CASSANDRA-1760)
 * reduce fat client timeout (CASSANDRA-1730)
 * cleanup smallest CFs first to increase free temp space for larger ones
   (CASSANDRA-1811)
 * Update windows .bat files to work outside of main Cassandra
   directory (CASSANDRA-1713)
 * fix read repair regression from 0.6.7 (CASSANDRA-1727)
 * more-efficient read repair (CASSANDRA-1719)
 * fix hinted handoff replay (CASSANDRA-1656)
 * log type of dropped messages (CASSANDRA-1677)
 * upgrade to SLF4J 1.6.1
 * fix ByteBuffer bug in ExpiringColumn.updateDigest (CASSANDRA-1679)
 * fix IntegerType.getString (CASSANDRA-1681)
 * make -Djava.net.preferIPv4Stack=true the default (CASSANDRA-628)
 * add INTERNAL_RESPONSE verb to differentiate from responses related
   to client requests (CASSANDRA-1685)
 * log tpstats when dropping messages (CASSANDRA-1660)
 * include unreachable nodes in describeSchemaVersions (CASSANDRA-1678)
 * Avoid dropping messages off the client request path (CASSANDRA-1676)
 * fix jna errno reporting (CASSANDRA-1694)
 * add friendlier error for UnknownHostException on startup (CASSANDRA-1697)
 * include jna dependency in RPM package (CASSANDRA-1690)
 * add --skip-keys option to stress.py (CASSANDRA-1696)
 * improve cli handling of non-string keys and column names 
   (CASSANDRA-1701, -1693)
 * r/m extra subcomparator line in cli keyspaces output (CASSANDRA-1712)
 * add read repair chance to cli "show keyspaces"
 * upgrade to ConcurrentLinkedHashMap 1.1 (CASSANDRA-975)
 * fix index scan routing (CASSANDRA-1722)
 * fix tombstoning of supercolumns in range queries (CASSANDRA-1734)
 * clear endpoint cache after updating keyspace metadata (CASSANDRA-1741)
 * fix wrapping-range queries on non-minimum token (CASSANDRA-1700)
 * truncate includes secondary indexes (CASSANDRA-1747)
 * retain reference to PendingFile sstables (CASSANDRA-1749)
 * fix sstableimport regression (CASSANDRA-1753)
 * fix for bootstrap when no non-system tables are defined (CASSANDRA-1732)
 * handle replica unavailability in index scan (CASSANDRA-1755)
 * fix service initialization order deadlock (CASSANDRA-1756)
 * multi-line cli commands (CASSANDRA-1742)
 * fix race between snapshot and compaction (CASSANDRA-1736)
 * add listEndpointsPendingHints, deleteHintsForEndpoint JMX methods 
   (CASSANDRA-1551)


0.7.0-beta3
 * add strategy options to describe_keyspace output (CASSANDRA-1560)
 * log warning when using randomly generated token (CASSANDRA-1552)
 * re-organize JMX into .db, .net, .internal, .request (CASSANDRA-1217)
 * allow nodes to change IPs between restarts (CASSANDRA-1518)
 * remember ring state between restarts by default (CASSANDRA-1518)
 * flush index built flag so we can read it before log replay (CASSANDRA-1541)
 * lock row cache updates to prevent race condition (CASSANDRA-1293)
 * remove assertion causing rare (and harmless) error messages in
   commitlog (CASSANDRA-1330)
 * fix moving nodes with no keyspaces defined (CASSANDRA-1574)
 * fix unbootstrap when no data is present in a transfer range (CASSANDRA-1573)
 * take advantage of AVRO-495 to simplify our avro IDL (CASSANDRA-1436)
 * extend authorization hierarchy to column family (CASSANDRA-1554)
 * deletion support in secondary indexes (CASSANDRA-1571)
 * meaningful error message for invalid replication strategy class 
   (CASSANDRA-1566)
 * allow keyspace creation with RF > N (CASSANDRA-1428)
 * improve cli error handling (CASSANDRA-1580)
 * add cache save/load ability (CASSANDRA-1417, 1606, 1647)
 * add StorageService.getDrainProgress (CASSANDRA-1588)
 * Disallow bootstrap to an in-use token (CASSANDRA-1561)
 * Allow dynamic secondary index creation and destruction (CASSANDRA-1532)
 * log auto-guessed memtable thresholds (CASSANDRA-1595)
 * add ColumnDef support to cli (CASSANDRA-1583)
 * reduce index sample time by 75% (CASSANDRA-1572)
 * add cli support for column, strategy metadata (CASSANDRA-1578, 1612)
 * add cli support for schema modification (CASSANDRA-1584)
 * delete temp files on failed compactions (CASSANDRA-1596)
 * avoid blocking for dead nodes during removetoken (CASSANDRA-1605)
 * remove ConsistencyLevel.ZERO (CASSANDRA-1607)
 * expose in-progress compaction type in jmx (CASSANDRA-1586)
 * removed IClock & related classes from internals (CASSANDRA-1502)
 * fix removing tokens from SystemTable on decommission and removetoken
   (CASSANDRA-1609)
 * include CF metadata in cli 'show keyspaces' (CASSANDRA-1613)
 * switch from Properties to HashMap in PropertyFileSnitch to
   avoid synchronization bottleneck (CASSANDRA-1481)
 * PropertyFileSnitch configuration file renamed to 
   cassandra-topology.properties
 * add cli support for get_range_slices (CASSANDRA-1088, CASSANDRA-1619)
 * Make memtable flush thresholds per-CF instead of global 
   (CASSANDRA-1007, 1637)
 * add cli support for binary data without CfDef hints (CASSANDRA-1603)
 * fix building SSTable statistics post-stream (CASSANDRA-1620)
 * fix potential infinite loop in 2ary index queries (CASSANDRA-1623)
 * allow creating NTS keyspaces with no replicas configured (CASSANDRA-1626)
 * add jmx histogram of sstables accessed per read (CASSANDRA-1624)
 * remove system_rename_column_family and system_rename_keyspace from the
   client API until races can be fixed (CASSANDRA-1630, CASSANDRA-1585)
 * add cli sanity tests (CASSANDRA-1582)
 * update GC settings in cassandra.bat (CASSANDRA-1636)
 * cli support for index queries (CASSANDRA-1635)
 * cli support for updating schema memtable settings (CASSANDRA-1634)
 * cli --file option (CASSANDRA-1616)
 * reduce automatically chosen memtable sizes by 50% (CASSANDRA-1641)
 * move endpoint cache from snitch to strategy (CASSANDRA-1643)
 * fix commitlog recovery deleting the newly-created segment as well as
   the old ones (CASSANDRA-1644)
 * upgrade to Thrift 0.5 (CASSANDRA-1367)
 * renamed CL.DCQUORUM to LOCAL_QUORUM and DCQUORUMSYNC to EACH_QUORUM
 * cli truncate support (CASSANDRA-1653)
 * update GC settings in cassandra.bat (CASSANDRA-1636)
 * avoid logging when a node's ip/token is gossipped back to it (CASSANDRA-1666)


0.7-beta2
 * always use UTF-8 for hint keys (CASSANDRA-1439)
 * remove cassandra.yaml dependency from Hadoop and Pig (CASSADRA-1322)
 * expose CfDef metadata in describe_keyspaces (CASSANDRA-1363)
 * restore use of mmap_index_only option (CASSANDRA-1241)
 * dropping a keyspace with no column families generated an error 
   (CASSANDRA-1378)
 * rename RackAwareStrategy to OldNetworkTopologyStrategy, RackUnawareStrategy 
   to SimpleStrategy, DatacenterShardStrategy to NetworkTopologyStrategy,
   AbstractRackAwareSnitch to AbstractNetworkTopologySnitch (CASSANDRA-1392)
 * merge StorageProxy.mutate, mutateBlocking (CASSANDRA-1396)
 * faster UUIDType, LongType comparisons (CASSANDRA-1386, 1393)
 * fix setting read_repair_chance from CLI addColumnFamily (CASSANDRA-1399)
 * fix updates to indexed columns (CASSANDRA-1373)
 * fix race condition leaving to FileNotFoundException (CASSANDRA-1382)
 * fix sharded lock hash on index write path (CASSANDRA-1402)
 * add support for GT/E, LT/E in subordinate index clauses (CASSANDRA-1401)
 * cfId counter got out of sync when CFs were added (CASSANDRA-1403)
 * less chatty schema updates (CASSANDRA-1389)
 * rename column family mbeans. 'type' will now include either 
   'IndexColumnFamilies' or 'ColumnFamilies' depending on the CFS type.
   (CASSANDRA-1385)
 * disallow invalid keyspace and column family names. This includes name that
   matches a '^\w+' regex. (CASSANDRA-1377)
 * use JNA, if present, to take snapshots (CASSANDRA-1371)
 * truncate hints if starting 0.7 for the first time (CASSANDRA-1414)
 * fix FD leak in single-row slicepredicate queries (CASSANDRA-1416)
 * allow index expressions against columns that are not part of the 
   SlicePredicate (CASSANDRA-1410)
 * config-converter properly handles snitches and framed support 
   (CASSANDRA-1420)
 * remove keyspace argument from multiget_count (CASSANDRA-1422)
 * allow specifying cassandra.yaml location as (local or remote) URL
   (CASSANDRA-1126)
 * fix using DynamicEndpointSnitch with NetworkTopologyStrategy
   (CASSANDRA-1429)
 * Add CfDef.default_validation_class (CASSANDRA-891)
 * fix EstimatedHistogram.max (CASSANDRA-1413)
 * quorum read optimization (CASSANDRA-1622)
 * handle zero-length (or missing) rows during HH paging (CASSANDRA-1432)
 * include secondary indexes during schema migrations (CASSANDRA-1406)
 * fix commitlog header race during schema change (CASSANDRA-1435)
 * fix ColumnFamilyStoreMBeanIterator to use new type name (CASSANDRA-1433)
 * correct filename generated by xml->yaml converter (CASSANDRA-1419)
 * add CMSInitiatingOccupancyFraction=75 and UseCMSInitiatingOccupancyOnly
   to default JVM options
 * decrease jvm heap for cassandra-cli (CASSANDRA-1446)
 * ability to modify keyspaces and column family definitions on a live cluster
   (CASSANDRA-1285)
 * support for Hadoop Streaming [non-jvm map/reduce via stdin/out]
   (CASSANDRA-1368)
 * Move persistent sstable stats from the system table to an sstable component
   (CASSANDRA-1430)
 * remove failed bootstrap attempt from pending ranges when gossip times
   it out after 1h (CASSANDRA-1463)
 * eager-create tcp connections to other cluster members (CASSANDRA-1465)
 * enumerate stages and derive stage from message type instead of 
   transmitting separately (CASSANDRA-1465)
 * apply reversed flag during collation from different data sources
   (CASSANDRA-1450)
 * make failure to remove commitlog segment non-fatal (CASSANDRA-1348)
 * correct ordering of drain operations so CL.recover is no longer 
   necessary (CASSANDRA-1408)
 * removed keyspace from describe_splits method (CASSANDRA-1425)
 * rename check_schema_agreement to describe_schema_versions
   (CASSANDRA-1478)
 * fix QUORUM calculation for RF > 3 (CASSANDRA-1487)
 * remove tombstones during non-major compactions when bloom filter
   verifies that row does not exist in other sstables (CASSANDRA-1074)
 * nodes that coordinated a loadbalance in the past could not be seen by
   newly added nodes (CASSANDRA-1467)
 * exposed endpoint states (gossip details) via jmx (CASSANDRA-1467)
 * ensure that compacted sstables are not included when new readers are
   instantiated (CASSANDRA-1477)
 * by default, calculate heap size and memtable thresholds at runtime (CASSANDRA-1469)
 * fix races dealing with adding/dropping keyspaces and column families in
   rapid succession (CASSANDRA-1477)
 * clean up of Streaming system (CASSANDRA-1503, 1504, 1506)
 * add options to configure Thrift socket keepalive and buffer sizes (CASSANDRA-1426)
 * make contrib CassandraServiceDataCleaner recursive (CASSANDRA-1509)
 * min, max compaction threshold are configurable and persistent 
   per-ColumnFamily (CASSANDRA-1468)
 * fix replaying the last mutation in a commitlog unnecessarily 
   (CASSANDRA-1512)
 * invoke getDefaultUncaughtExceptionHandler from DTPE with the original
   exception rather than the ExecutionException wrapper (CASSANDRA-1226)
 * remove Clock from the Thrift (and Avro) API (CASSANDRA-1501)
 * Close intra-node sockets when connection is broken (CASSANDRA-1528)
 * RPM packaging spec file (CASSANDRA-786)
 * weighted request scheduler (CASSANDRA-1485)
 * treat expired columns as deleted (CASSANDRA-1539)
 * make IndexInterval configurable (CASSANDRA-1488)
 * add describe_snitch to Thrift API (CASSANDRA-1490)
 * MD5 authenticator compares plain text submitted password with MD5'd
   saved property, instead of vice versa (CASSANDRA-1447)
 * JMX MessagingService pending and completed counts (CASSANDRA-1533)
 * fix race condition processing repair responses (CASSANDRA-1511)
 * make repair blocking (CASSANDRA-1511)
 * create EndpointSnitchInfo and MBean to expose rack and DC (CASSANDRA-1491)
 * added option to contrib/word_count to output results back to Cassandra
   (CASSANDRA-1342)
 * rewrite Hadoop ColumnFamilyRecordWriter to pool connections, retry to
   multiple Cassandra nodes, and smooth impact on the Cassandra cluster
   by using smaller batch sizes (CASSANDRA-1434)
 * fix setting gc_grace_seconds via CLI (CASSANDRA-1549)
 * support TTL'd index values (CASSANDRA-1536)
 * make removetoken work like decommission (CASSANDRA-1216)
 * make cli comparator-aware and improve quote rules (CASSANDRA-1523,-1524)
 * make nodetool compact and cleanup blocking (CASSANDRA-1449)
 * add memtable, cache information to GCInspector logs (CASSANDRA-1558)
 * enable/disable HintedHandoff via JMX (CASSANDRA-1550)
 * Ignore stray files in the commit log directory (CASSANDRA-1547)
 * Disallow bootstrap to an in-use token (CASSANDRA-1561)


0.7-beta1
 * sstable versioning (CASSANDRA-389)
 * switched to slf4j logging (CASSANDRA-625)
 * add (optional) expiration time for column (CASSANDRA-699)
 * access levels for authentication/authorization (CASSANDRA-900)
 * add ReadRepairChance to CF definition (CASSANDRA-930)
 * fix heisenbug in system tests, especially common on OS X (CASSANDRA-944)
 * convert to byte[] keys internally and all public APIs (CASSANDRA-767)
 * ability to alter schema definitions on a live cluster (CASSANDRA-44)
 * renamed configuration file to cassandra.xml, and log4j.properties to
   log4j-server.properties, which must now be loaded from
   the classpath (which is how our scripts in bin/ have always done it)
   (CASSANDRA-971)
 * change get_count to require a SlicePredicate. create multi_get_count
   (CASSANDRA-744)
 * re-organized endpointsnitch implementations and added SimpleSnitch
   (CASSANDRA-994)
 * Added preload_row_cache option (CASSANDRA-946)
 * add CRC to commitlog header (CASSANDRA-999)
 * removed deprecated batch_insert and get_range_slice methods (CASSANDRA-1065)
 * add truncate thrift method (CASSANDRA-531)
 * http mini-interface using mx4j (CASSANDRA-1068)
 * optimize away copy of sliced row on memtable read path (CASSANDRA-1046)
 * replace constant-size 2GB mmaped segments and special casing for index 
   entries spanning segment boundaries, with SegmentedFile that computes 
   segments that always contain entire entries/rows (CASSANDRA-1117)
 * avoid reading large rows into memory during compaction (CASSANDRA-16)
 * added hadoop OutputFormat (CASSANDRA-1101)
 * efficient Streaming (no more anticompaction) (CASSANDRA-579)
 * split commitlog header into separate file and add size checksum to
   mutations (CASSANDRA-1179)
 * avoid allocating a new byte[] for each mutation on replay (CASSANDRA-1219)
 * revise HH schema to be per-endpoint (CASSANDRA-1142)
 * add joining/leaving status to nodetool ring (CASSANDRA-1115)
 * allow multiple repair sessions per node (CASSANDRA-1190)
 * optimize away MessagingService for local range queries (CASSANDRA-1261)
 * make framed transport the default so malformed requests can't OOM the 
   server (CASSANDRA-475)
 * significantly faster reads from row cache (CASSANDRA-1267)
 * take advantage of row cache during range queries (CASSANDRA-1302)
 * make GCGraceSeconds a per-ColumnFamily value (CASSANDRA-1276)
 * keep persistent row size and column count statistics (CASSANDRA-1155)
 * add IntegerType (CASSANDRA-1282)
 * page within a single row during hinted handoff (CASSANDRA-1327)
 * push DatacenterShardStrategy configuration into keyspace definition,
   eliminating datacenter.properties. (CASSANDRA-1066)
 * optimize forward slices starting with '' and single-index-block name 
   queries by skipping the column index (CASSANDRA-1338)
 * streaming refactor (CASSANDRA-1189)
 * faster comparison for UUID types (CASSANDRA-1043)
 * secondary index support (CASSANDRA-749 and subtasks)
 * make compaction buckets deterministic (CASSANDRA-1265)


0.6.6
 * Allow using DynamicEndpointSnitch with RackAwareStrategy (CASSANDRA-1429)
 * remove the remaining vestiges of the unfinished DatacenterShardStrategy 
   (replaced by NetworkTopologyStrategy in 0.7)
   

0.6.5
 * fix key ordering in range query results with RandomPartitioner
   and ConsistencyLevel > ONE (CASSANDRA-1145)
 * fix for range query starting with the wrong token range (CASSANDRA-1042)
 * page within a single row during hinted handoff (CASSANDRA-1327)
 * fix compilation on non-sun JDKs (CASSANDRA-1061)
 * remove String.trim() call on row keys in batch mutations (CASSANDRA-1235)
 * Log summary of dropped messages instead of spamming log (CASSANDRA-1284)
 * add dynamic endpoint snitch (CASSANDRA-981)
 * fix streaming for keyspaces with hyphens in their name (CASSANDRA-1377)
 * fix errors in hard-coded bloom filter optKPerBucket by computing it
   algorithmically (CASSANDRA-1220
 * remove message deserialization stage, and uncap read/write stages
   so slow reads/writes don't block gossip processing (CASSANDRA-1358)
 * add jmx port configuration to Debian package (CASSANDRA-1202)
 * use mlockall via JNA, if present, to prevent Linux from swapping
   out parts of the JVM (CASSANDRA-1214)


0.6.4
 * avoid queuing multiple hint deliveries for the same endpoint
   (CASSANDRA-1229)
 * better performance for and stricter checking of UTF8 column names
   (CASSANDRA-1232)
 * extend option to lower compaction priority to hinted handoff
   as well (CASSANDRA-1260)
 * log errors in gossip instead of re-throwing (CASSANDRA-1289)
 * avoid aborting commitlog replay prematurely if a flushed-but-
   not-removed commitlog segment is encountered (CASSANDRA-1297)
 * fix duplicate rows being read during mapreduce (CASSANDRA-1142)
 * failure detection wasn't closing command sockets (CASSANDRA-1221)
 * cassandra-cli.bat works on windows (CASSANDRA-1236)
 * pre-emptively drop requests that cannot be processed within RPCTimeout
   (CASSANDRA-685)
 * add ack to Binary write verb and update CassandraBulkLoader
   to wait for acks for each row (CASSANDRA-1093)
 * added describe_partitioner Thrift method (CASSANDRA-1047)
 * Hadoop jobs no longer require the Cassandra storage-conf.xml
   (CASSANDRA-1280, CASSANDRA-1047)
 * log thread pool stats when GC is excessive (CASSANDRA-1275)
 * remove gossip message size limit (CASSANDRA-1138)
 * parallelize local and remote reads during multiget, and respect snitch 
   when determining whether to do local read for CL.ONE (CASSANDRA-1317)
 * fix read repair to use requested consistency level on digest mismatch,
   rather than assuming QUORUM (CASSANDRA-1316)
 * process digest mismatch re-reads in parallel (CASSANDRA-1323)
 * switch hints CF comparator to BytesType (CASSANDRA-1274)


0.6.3
 * retry to make streaming connections up to 8 times. (CASSANDRA-1019)
 * reject describe_ring() calls on invalid keyspaces (CASSANDRA-1111)
 * fix cache size calculation for size of 100% (CASSANDRA-1129)
 * fix cache capacity only being recalculated once (CASSANDRA-1129)
 * remove hourly scan of all hints on the off chance that the gossiper
   missed a status change; instead, expose deliverHintsToEndpoint to JMX
   so it can be done manually, if necessary (CASSANDRA-1141)
 * don't reject reads at CL.ALL (CASSANDRA-1152)
 * reject deletions to supercolumns in CFs containing only standard
   columns (CASSANDRA-1139)
 * avoid preserving login information after client disconnects
   (CASSANDRA-1057)
 * prefer sun jdk to openjdk in debian init script (CASSANDRA-1174)
 * detect partioner config changes between restarts and fail fast 
   (CASSANDRA-1146)
 * use generation time to resolve node token reassignment disagreements
   (CASSANDRA-1118)
 * restructure the startup ordering of Gossiper and MessageService to avoid
   timing anomalies (CASSANDRA-1160)
 * detect incomplete commit log hearders (CASSANDRA-1119)
 * force anti-entropy service to stream files on the stream stage to avoid
   sending streams out of order (CASSANDRA-1169)
 * remove inactive stream managers after AES streams files (CASSANDRA-1169)
 * allow removing entire row through batch_mutate Deletion (CASSANDRA-1027)
 * add JMX metrics for row-level bloom filter false positives (CASSANDRA-1212)
 * added a redhat init script to contrib (CASSANDRA-1201)
 * use midpoint when bootstrapping a new machine into range with not
   much data yet instead of random token (CASSANDRA-1112)
 * kill server on OOM in executor stage as well as Thrift (CASSANDRA-1226)
 * remove opportunistic repairs, when two machines with overlapping replica
   responsibilities happen to finish major compactions of the same CF near
   the same time.  repairs are now fully manual (CASSANDRA-1190)
 * add ability to lower compaction priority (default is no change from 0.6.2)
   (CASSANDRA-1181)


0.6.2
 * fix contrib/word_count build. (CASSANDRA-992)
 * split CommitLogExecutorService into BatchCommitLogExecutorService and 
   PeriodicCommitLogExecutorService (CASSANDRA-1014)
 * add latency histograms to CFSMBean (CASSANDRA-1024)
 * make resolving timestamp ties deterministic by using value bytes
   as a tiebreaker (CASSANDRA-1039)
 * Add option to turn off Hinted Handoff (CASSANDRA-894)
 * fix windows startup (CASSANDRA-948)
 * make concurrent_reads, concurrent_writes configurable at runtime via JMX
   (CASSANDRA-1060)
 * disable GCInspector on non-Sun JVMs (CASSANDRA-1061)
 * fix tombstone handling in sstable rows with no other data (CASSANDRA-1063)
 * fix size of row in spanned index entries (CASSANDRA-1056)
 * install json2sstable, sstable2json, and sstablekeys to Debian package
 * StreamingService.StreamDestinations wouldn't empty itself after streaming
   finished (CASSANDRA-1076)
 * added Collections.shuffle(splits) before returning the splits in 
   ColumnFamilyInputFormat (CASSANDRA-1096)
 * do not recalculate cache capacity post-compaction if it's been manually 
   modified (CASSANDRA-1079)
 * better defaults for flush sorter + writer executor queue sizes
   (CASSANDRA-1100)
 * windows scripts for SSTableImport/Export (CASSANDRA-1051)
 * windows script for nodetool (CASSANDRA-1113)
 * expose PhiConvictThreshold (CASSANDRA-1053)
 * make repair of RF==1 a no-op (CASSANDRA-1090)
 * improve default JVM GC options (CASSANDRA-1014)
 * fix SlicePredicate serialization inside Hadoop jobs (CASSANDRA-1049)
 * close Thrift sockets in Hadoop ColumnFamilyRecordReader (CASSANDRA-1081)


0.6.1
 * fix NPE in sstable2json when no excluded keys are given (CASSANDRA-934)
 * keep the replica set constant throughout the read repair process
   (CASSANDRA-937)
 * allow querying getAllRanges with empty token list (CASSANDRA-933)
 * fix command line arguments inversion in clustertool (CASSANDRA-942)
 * fix race condition that could trigger a false-positive assertion
   during post-flush discard of old commitlog segments (CASSANDRA-936)
 * fix neighbor calculation for anti-entropy repair (CASSANDRA-924)
 * perform repair even for small entropy differences (CASSANDRA-924)
 * Use hostnames in CFInputFormat to allow Hadoop's naive string-based
   locality comparisons to work (CASSANDRA-955)
 * cache read-only BufferedRandomAccessFile length to avoid
   3 system calls per invocation (CASSANDRA-950)
 * nodes with IPv6 (and no IPv4) addresses could not join cluster
   (CASSANDRA-969)
 * Retrieve the correct number of undeleted columns, if any, from
   a supercolumn in a row that had been deleted previously (CASSANDRA-920)
 * fix index scans that cross the 2GB mmap boundaries for both mmap
   and standard i/o modes (CASSANDRA-866)
 * expose drain via nodetool (CASSANDRA-978)


0.6.0-RC1
 * JMX drain to flush memtables and run through commit log (CASSANDRA-880)
 * Bootstrapping can skip ranges under the right conditions (CASSANDRA-902)
 * fix merging row versions in range_slice for CL > ONE (CASSANDRA-884)
 * default write ConsistencyLeven chaned from ZERO to ONE
 * fix for index entries spanning mmap buffer boundaries (CASSANDRA-857)
 * use lexical comparison if time part of TimeUUIDs are the same 
   (CASSANDRA-907)
 * bound read, mutation, and response stages to fix possible OOM
   during log replay (CASSANDRA-885)
 * Use microseconds-since-epoch (UTC) in cli, instead of milliseconds
 * Treat batch_mutate Deletion with null supercolumn as "apply this predicate 
   to top level supercolumns" (CASSANDRA-834)
 * Streaming destination nodes do not update their JMX status (CASSANDRA-916)
 * Fix internal RPC timeout calculation (CASSANDRA-911)
 * Added Pig loadfunc to contrib/pig (CASSANDRA-910)


0.6.0-beta3
 * fix compaction bucketing bug (CASSANDRA-814)
 * update windows batch file (CASSANDRA-824)
 * deprecate KeysCachedFraction configuration directive in favor
   of KeysCached; move to unified-per-CF key cache (CASSANDRA-801)
 * add invalidateRowCache to ColumnFamilyStoreMBean (CASSANDRA-761)
 * send Handoff hints to natural locations to reduce load on
   remaining nodes in a failure scenario (CASSANDRA-822)
 * Add RowWarningThresholdInMB configuration option to warn before very 
   large rows get big enough to threaten node stability, and -x option to
   be able to remove them with sstable2json if the warning is unheeded
   until it's too late (CASSANDRA-843)
 * Add logging of GC activity (CASSANDRA-813)
 * fix ConcurrentModificationException in commitlog discard (CASSANDRA-853)
 * Fix hardcoded row count in Hadoop RecordReader (CASSANDRA-837)
 * Add a jmx status to the streaming service and change several DEBUG
   messages to INFO (CASSANDRA-845)
 * fix classpath in cassandra-cli.bat for Windows (CASSANDRA-858)
 * allow re-specifying host, port to cassandra-cli if invalid ones
   are first tried (CASSANDRA-867)
 * fix race condition handling rpc timeout in the coordinator
   (CASSANDRA-864)
 * Remove CalloutLocation and StagingFileDirectory from storage-conf files 
   since those settings are no longer used (CASSANDRA-878)
 * Parse a long from RowWarningThresholdInMB instead of an int (CASSANDRA-882)
 * Remove obsolete ControlPort code from DatabaseDescriptor (CASSANDRA-886)
 * move skipBytes side effect out of assert (CASSANDRA-899)
 * add "double getLoad" to StorageServiceMBean (CASSANDRA-898)
 * track row stats per CF at compaction time (CASSANDRA-870)
 * disallow CommitLogDirectory matching a DataFileDirectory (CASSANDRA-888)
 * default key cache size is 200k entries, changed from 10% (CASSANDRA-863)
 * add -Dcassandra-foreground=yes to cassandra.bat
 * exit if cluster name is changed unexpectedly (CASSANDRA-769)


0.6.0-beta1/beta2
 * add batch_mutate thrift command, deprecating batch_insert (CASSANDRA-336)
 * remove get_key_range Thrift API, deprecated in 0.5 (CASSANDRA-710)
 * add optional login() Thrift call for authentication (CASSANDRA-547)
 * support fat clients using gossiper and StorageProxy to perform
   replication in-process [jvm-only] (CASSANDRA-535)
 * support mmapped I/O for reads, on by default on 64bit JVMs 
   (CASSANDRA-408, CASSANDRA-669)
 * improve insert concurrency, particularly during Hinted Handoff
   (CASSANDRA-658)
 * faster network code (CASSANDRA-675)
 * stress.py moved to contrib (CASSANDRA-635)
 * row caching [must be explicitly enabled per-CF in config] (CASSANDRA-678)
 * present a useful measure of compaction progress in JMX (CASSANDRA-599)
 * add bin/sstablekeys (CASSNADRA-679)
 * add ConsistencyLevel.ANY (CASSANDRA-687)
 * make removetoken remove nodes from gossip entirely (CASSANDRA-644)
 * add ability to set cache sizes at runtime (CASSANDRA-708)
 * report latency and cache hit rate statistics with lifetime totals
   instead of average over the last minute (CASSANDRA-702)
 * support get_range_slice for RandomPartitioner (CASSANDRA-745)
 * per-keyspace replication factory and replication strategy (CASSANDRA-620)
 * track latency in microseconds (CASSANDRA-733)
 * add describe_ Thrift methods, deprecating get_string_property and 
   get_string_list_property
 * jmx interface for tracking operation mode and streams in general.
   (CASSANDRA-709)
 * keep memtables in sorted order to improve range query performance
   (CASSANDRA-799)
 * use while loop instead of recursion when trimming sstables compaction list 
   to avoid blowing stack in pathological cases (CASSANDRA-804)
 * basic Hadoop map/reduce support (CASSANDRA-342)


0.5.1
 * ensure all files for an sstable are streamed to the same directory.
   (CASSANDRA-716)
 * more accurate load estimate for bootstrapping (CASSANDRA-762)
 * tolerate dead or unavailable bootstrap target on write (CASSANDRA-731)
 * allow larger numbers of keys (> 140M) in a sstable bloom filter
   (CASSANDRA-790)
 * include jvm argument improvements from CASSANDRA-504 in debian package
 * change streaming chunk size to 32MB to accomodate Windows XP limitations
   (was 64MB) (CASSANDRA-795)
 * fix get_range_slice returning results in the wrong order (CASSANDRA-781)
 

0.5.0 final
 * avoid attempting to delete temporary bootstrap files twice (CASSANDRA-681)
 * fix bogus NaN in nodeprobe cfstats output (CASSANDRA-646)
 * provide a policy for dealing with single thread executors w/ a full queue
   (CASSANDRA-694)
 * optimize inner read in MessagingService, vastly improving multiple-node
   performance (CASSANDRA-675)
 * wait for table flush before streaming data back to a bootstrapping node.
   (CASSANDRA-696)
 * keep track of bootstrapping sources by table so that bootstrapping doesn't 
   give the indication of finishing early (CASSANDRA-673)


0.5.0 RC3
 * commit the correct version of the patch for CASSANDRA-663


0.5.0 RC2 (unreleased)
 * fix bugs in converting get_range_slice results to Thrift 
   (CASSANDRA-647, CASSANDRA-649)
 * expose java.util.concurrent.TimeoutException in StorageProxy methods
   (CASSANDRA-600)
 * TcpConnectionManager was holding on to disconnected connections, 
   giving the false indication they were being used. (CASSANDRA-651)
 * Remove duplicated write. (CASSANDRA-662)
 * Abort bootstrap if IP is already in the token ring (CASSANDRA-663)
 * increase default commitlog sync period, and wait for last sync to 
   finish before submitting another (CASSANDRA-668)


0.5.0 RC1
 * Fix potential NPE in get_range_slice (CASSANDRA-623)
 * add CRC32 to commitlog entries (CASSANDRA-605)
 * fix data streaming on windows (CASSANDRA-630)
 * GC compacted sstables after cleanup and compaction (CASSANDRA-621)
 * Speed up anti-entropy validation (CASSANDRA-629)
 * Fix anti-entropy assertion error (CASSANDRA-639)
 * Fix pending range conflicts when bootstapping or moving
   multiple nodes at once (CASSANDRA-603)
 * Handle obsolete gossip related to node movement in the case where
   one or more nodes is down when the movement occurs (CASSANDRA-572)
 * Include dead nodes in gossip to avoid a variety of problems
   and fix HH to removed nodes (CASSANDRA-634)
 * return an InvalidRequestException for mal-formed SlicePredicates
   (CASSANDRA-643)
 * fix bug determining closest neighbor for use in multiple datacenters
   (CASSANDRA-648)
 * Vast improvements in anticompaction speed (CASSANDRA-607)
 * Speed up log replay and writes by avoiding redundant serializations
   (CASSANDRA-652)


0.5.0 beta 2
 * Bootstrap improvements (several tickets)
 * add nodeprobe repair anti-entropy feature (CASSANDRA-193, CASSANDRA-520)
 * fix possibility of partition when many nodes restart at once
   in clusters with multiple seeds (CASSANDRA-150)
 * fix NPE in get_range_slice when no data is found (CASSANDRA-578)
 * fix potential NPE in hinted handoff (CASSANDRA-585)
 * fix cleanup of local "system" keyspace (CASSANDRA-576)
 * improve computation of cluster load balance (CASSANDRA-554)
 * added super column read/write, column count, and column/row delete to
   cassandra-cli (CASSANDRA-567, CASSANDRA-594)
 * fix returning live subcolumns of deleted supercolumns (CASSANDRA-583)
 * respect JAVA_HOME in bin/ scripts (several tickets)
 * add StorageService.initClient for fat clients on the JVM (CASSANDRA-535)
   (see contrib/client_only for an example of use)
 * make consistency_level functional in get_range_slice (CASSANDRA-568)
 * optimize key deserialization for RandomPartitioner (CASSANDRA-581)
 * avoid GCing tombstones except on major compaction (CASSANDRA-604)
 * increase failure conviction threshold, resulting in less nodes
   incorrectly (and temporarily) marked as down (CASSANDRA-610)
 * respect memtable thresholds during log replay (CASSANDRA-609)
 * support ConsistencyLevel.ALL on read (CASSANDRA-584)
 * add nodeprobe removetoken command (CASSANDRA-564)


0.5.0 beta
 * Allow multiple simultaneous flushes, improving flush throughput 
   on multicore systems (CASSANDRA-401)
 * Split up locks to improve write and read throughput on multicore systems
   (CASSANDRA-444, CASSANDRA-414)
 * More efficient use of memory during compaction (CASSANDRA-436)
 * autobootstrap option: when enabled, all non-seed nodes will attempt
   to bootstrap when started, until bootstrap successfully
   completes. -b option is removed.  (CASSANDRA-438)
 * Unless a token is manually specified in the configuration xml,
   a bootstraping node will use a token that gives it half the
   keys from the most-heavily-loaded node in the cluster,
   instead of generating a random token. 
   (CASSANDRA-385, CASSANDRA-517)
 * Miscellaneous bootstrap fixes (several tickets)
 * Ability to change a node's token even after it has data on it
   (CASSANDRA-541)
 * Ability to decommission a live node from the ring (CASSANDRA-435)
 * Semi-automatic loadbalancing via nodeprobe (CASSANDRA-192)
 * Add ability to set compaction thresholds at runtime via
   JMX / nodeprobe.  (CASSANDRA-465)
 * Add "comment" field to ColumnFamily definition. (CASSANDRA-481)
 * Additional JMX metrics (CASSANDRA-482)
 * JSON based export and import tools (several tickets)
 * Hinted Handoff fixes (several tickets)
 * Add key cache to improve read performance (CASSANDRA-423)
 * Simplified construction of custom ReplicationStrategy classes
   (CASSANDRA-497)
 * Graphical application (Swing) for ring integrity verification and 
   visualization was added to contrib (CASSANDRA-252)
 * Add DCQUORUM, DCQUORUMSYNC consistency levels and corresponding
   ReplicationStrategy / EndpointSnitch classes.  Experimental.
   (CASSANDRA-492)
 * Web client interface added to contrib (CASSANDRA-457)
 * More-efficient flush for Random, CollatedOPP partitioners 
   for normal writes (CASSANDRA-446) and bulk load (CASSANDRA-420)
 * Add MemtableFlushAfterMinutes, a global replacement for the old 
   per-CF FlushPeriodInMinutes setting (CASSANDRA-463)
 * optimizations to slice reading (CASSANDRA-350) and supercolumn
   queries (CASSANDRA-510)
 * force binding to given listenaddress for nodes with multiple
   interfaces (CASSANDRA-546)
 * stress.py benchmarking tool improvements (several tickets)
 * optimized replica placement code (CASSANDRA-525)
 * faster log replay on restart (CASSANDRA-539, CASSANDRA-540)
 * optimized local-node writes (CASSANDRA-558)
 * added get_range_slice, deprecating get_key_range (CASSANDRA-344)
 * expose TimedOutException to thrift (CASSANDRA-563)
 

0.4.2
 * Add validation disallowing null keys (CASSANDRA-486)
 * Fix race conditions in TCPConnectionManager (CASSANDRA-487)
 * Fix using non-utf8-aware comparison as a sanity check.
   (CASSANDRA-493)
 * Improve default garbage collector options (CASSANDRA-504)
 * Add "nodeprobe flush" (CASSANDRA-505)
 * remove NotFoundException from get_slice throws list (CASSANDRA-518)
 * fix get (not get_slice) of entire supercolumn (CASSANDRA-508)
 * fix null token during bootstrap (CASSANDRA-501)


0.4.1
 * Fix FlushPeriod columnfamily configuration regression
   (CASSANDRA-455)
 * Fix long column name support (CASSANDRA-460)
 * Fix for serializing a row that only contains tombstones
   (CASSANDRA-458)
 * Fix for discarding unneeded commitlog segments (CASSANDRA-459)
 * Add SnapshotBeforeCompaction configuration option (CASSANDRA-426)
 * Fix compaction abort under insufficient disk space (CASSANDRA-473)
 * Fix reading subcolumn slice from tombstoned CF (CASSANDRA-484)
 * Fix race condition in RVH causing occasional NPE (CASSANDRA-478)


0.4.0
 * fix get_key_range problems when a node is down (CASSANDRA-440)
   and add UnavailableException to more Thrift methods
 * Add example EndPointSnitch contrib code (several tickets)


0.4.0 RC2
 * fix SSTable generation clash during compaction (CASSANDRA-418)
 * reject method calls with null parameters (CASSANDRA-308)
 * properly order ranges in nodeprobe output (CASSANDRA-421)
 * fix logging of certain errors on executor threads (CASSANDRA-425)


0.4.0 RC1
 * Bootstrap feature is live; use -b on startup (several tickets)
 * Added multiget api (CASSANDRA-70)
 * fix Deadlock with SelectorManager.doProcess and TcpConnection.write
   (CASSANDRA-392)
 * remove key cache b/c of concurrency bugs in third-party
   CLHM library (CASSANDRA-405)
 * update non-major compaction logic to use two threshold values
   (CASSANDRA-407)
 * add periodic / batch commitlog sync modes (several tickets)
 * inline BatchMutation into batch_insert params (CASSANDRA-403)
 * allow setting the logging level at runtime via mbean (CASSANDRA-402)
 * change default comparator to BytesType (CASSANDRA-400)
 * add forwards-compatible ConsistencyLevel parameter to get_key_range
   (CASSANDRA-322)
 * r/m special case of blocking for local destination when writing with 
   ConsistencyLevel.ZERO (CASSANDRA-399)
 * Fixes to make BinaryMemtable [bulk load interface] useful (CASSANDRA-337);
   see contrib/bmt_example for an example of using it.
 * More JMX properties added (several tickets)
 * Thrift changes (several tickets)
    - Merged _super get methods with the normal ones; return values
      are now of ColumnOrSuperColumn.
    - Similarly, merged batch_insert_super into batch_insert.



0.4.0 beta
 * On-disk data format has changed to allow billions of keys/rows per
   node instead of only millions
 * Multi-keyspace support
 * Scan all sstables for all queries to avoid situations where
   different types of operation on the same ColumnFamily could
   disagree on what data was present
 * Snapshot support via JMX
 * Thrift API has changed a _lot_:
    - removed time-sorted CFs; instead, user-defined comparators
      may be defined on the column names, which are now byte arrays.
      Default comparators are provided for UTF8, Bytes, Ascii, Long (i64),
      and UUID types.
    - removed colon-delimited strings in thrift api in favor of explicit
      structs such as ColumnPath, ColumnParent, etc.  Also normalized
      thrift struct and argument naming.
    - Added columnFamily argument to get_key_range.
    - Change signature of get_slice to accept starting and ending
      columns as well as an offset.  (This allows use of indexes.)
      Added "ascending" flag to allow reasonably-efficient reverse
      scans as well.  Removed get_slice_by_range as redundant.
    - get_key_range operates on one CF at a time
    - changed `block` boolean on insert methods to ConsistencyLevel enum,
      with options of NONE, ONE, QUORUM, and ALL.
    - added similar consistency_level parameter to read methods
    - column-name-set slice with no names given now returns zero columns
      instead of all of them.  ("all" can run your server out of memory.
      use a range-based slice with a high max column count instead.)
 * Removed the web interface. Node information can now be obtained by 
   using the newly introduced nodeprobe utility.
 * More JMX stats
 * Remove magic values from internals (e.g. special key to indicate
   when to flush memtables)
 * Rename configuration "table" to "keyspace"
 * Moved to crash-only design; no more shutdown (just kill the process)
 * Lots of bug fixes

Full list of issues resolved in 0.4 is at https://issues.apache.org/jira/secure/IssueNavigator.jspa?reset=true&&pid=12310865&fixfor=12313862&resolution=1&sorter/field=issuekey&sorter/order=DESC


0.3.0 RC3
 * Fix potential deadlock under load in TCPConnection.
   (CASSANDRA-220)


0.3.0 RC2
 * Fix possible data loss when server is stopped after replaying
   log but before new inserts force memtable flush.
   (CASSANDRA-204)
 * Added BUGS file


0.3.0 RC1
 * Range queries on keys, including user-defined key collation
 * Remove support
 * Workarounds for a weird bug in JDK select/register that seems
   particularly common on VM environments. Cassandra should deploy
   fine on EC2 now
 * Much improved infrastructure: the beginnings of a decent test suite
   ("ant test" for unit tests; "nosetests" for system tests), code
   coverage reporting, etc.
 * Expanded node status reporting via JMX
 * Improved error reporting/logging on both server and client
 * Reduced memory footprint in default configuration
 * Combined blocking and non-blocking versions of insert APIs
 * Added FlushPeriodInMinutes configuration parameter to force
   flushing of infrequently-updated ColumnFamilies<|MERGE_RESOLUTION|>--- conflicted
+++ resolved
@@ -1,4 +1,3 @@
-<<<<<<< HEAD
 2.1.0-beta2
  * Add range tombstones to read repair digests (CASSANDRA-6863)
  * Fix BTree.clear for large updates (CASSANDRA-6943)
@@ -48,16 +47,6 @@
  * Fix AE when closing SSTable without releasing reference (CASSANDRA-7000)
  * Clean up IndexInfo on keyspace/table drops (CASSANDRA-6924)
  * Only snapshot relative SSTables when sequential repair (CASSANDRA-7024)
-=======
-2.0.8
- * Log a warning for large batches (CASSANDRA-6487)
- * Queries on compact tables can return more rows that requested (CASSANDRA-7052)
- * USING TIMESTAMP for batches does not work (CASSANDRA-7053)
- * Fix performance regression from CASSANDRA-5614 (CASSANDRA-6949)
-Merged from 1.2:
- * Fix batchlog to account for CF truncation records (CASSANDRA-6999)
- * Fix CQLSH parsing of functions and BLOB literals (CASSANDRA-7018)
->>>>>>> 93edb123
  * Require nodetool rebuild_index to specify index names (CASSANDRA-7038)
 Merged from 2.0:
  * Log a warning for large batches (CASSANDRA-6487)
@@ -115,6 +104,7 @@
  * Avoid build failure due to ANTLR timeout (CASSANDRA-6991)
  * Queries on compact tables can return more rows that requested (CASSANDRA-7052)
  * USING TIMESTAMP for batches does not work (CASSANDRA-7053)
+ * Fix performance regression from CASSANDRA-5614 (CASSANDRA-6949)
 Merged from 1.2:
  * Add UNLOGGED, COUNTER options to BATCH documentation (CASSANDRA-6816)
  * add extra SSL cipher suites (CASSANDRA-6613)
