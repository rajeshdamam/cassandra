<<<<<<< HEAD
3.0
 * Add algorithmic token allocation (CASSANDRA-7032)
 * Add nodetool command to replay batchlog (CASSANDRA-9547)
 * Make file buffer cache independent of paths being read (CASSANDRA-8897)
 * Remove deprecated legacy Hadoop code (CASSANDRA-9353)
 * Decommissioned nodes will not rejoin the cluster (CASSANDRA-8801)
 * Change gossip stabilization to use endpoit size (CASSANDRA-9401)
 * Change default garbage collector to G1 (CASSANDRA-7486)
 * Populate TokenMetadata early during startup (CASSANDRA-9317)
 * undeprecate cache recentHitRate (CASSANDRA-6591)


2.2
=======
2.2.0-rc2
 * (cqlsh) Allow setting the initial connection timeout (CASSANDRA-9601)
>>>>>>> 96e7e626
 * BulkLoader has --transport-factory option but does not use it (CASSANDRA-9675)
 * Allow JMX over SSL directly from nodetool (CASSANDRA-9090)
 * Update cqlsh for UDFs (CASSANDRA-7556)
 * Change Windows kernel default timer resolution (CASSANDRA-9634)
 * Deprected sstable2json and json2sstable (CASSANDRA-9618)
 * Allow native functions in user-defined aggregates (CASSANDRA-9542)
 * Don't repair system_distributed by default (CASSANDRA-9621)
 * Fix mixing min, max, and count aggregates for blob type (CASSANRA-9622)
 * Rename class for DATE type in Java driver (CASSANDRA-9563)
 * Duplicate compilation of UDFs on coordinator (CASSANDRA-9475)
 * Fix connection leak in CqlRecordWriter (CASSANDRA-9576)
 * Mlockall before opening system sstables & remove boot_without_jna option (CASSANDRA-9573)
 * Add functions to convert timeuuid to date or time, deprecate dateOf and unixTimestampOf (CASSANDRA-9229)
 * Make sure we cancel non-compacting sstables from LifecycleTransaction (CASSANDRA-9566)
 * Fix deprecated repair JMX API (CASSANDRA-9570)
 * Add logback metrics (CASSANDRA-9378)
 * Update and refactor ant test/test-compression to run the tests in parallel (CASSANDRA-9583)
Merged from 2.1:
 * Update internal python driver for cqlsh (CASSANDRA-9064)
 * Avoids ballot clash in Paxos (CASSANDRA-9649)
 * Fix IndexOutOfBoundsException when inserting tuple with too many
   elements using the string literal notation (CASSANDRA-9559)
 * Enable describe on indices (CASSANDRA-7814)
 * Fix incorrect result for IN queries where column not found (CASSANDRA-9540)
 * ColumnFamilyStore.selectAndReference may block during compaction (CASSANDRA-9637)
 * Fix bug in cardinality check when compacting (CASSANDRA-9580)
 * Fix memory leak in Ref due to ConcurrentLinkedQueue.remove() behaviour (CASSANDRA-9549)
 * Make rebuild only run one at a time (CASSANDRA-9119)
Merged from 2.0:
 * Improve trace messages for RR (CASSANDRA-9479)
 * Fix suboptimal secondary index selection when restricted
   clustering column is also indexed (CASSANDRA-9631)
 * (cqlsh) Add min_threshold to DTCS option autocomplete (CASSANDRA-9385)
 * Fix error message when attempting to create an index on a column
   in a COMPACT STORAGE table with clustering columns (CASSANDRA-9527)
 * 'WITH WITH' in alter keyspace statements causes NPE (CASSANDRA-9565)
 * Expose some internals of SelectStatement for inspection (CASSANDRA-9532)
 * ArrivalWindow should use primitives (CASSANDRA-9496)
 * Periodically submit background compaction tasks (CASSANDRA-9592)
 * Set HAS_MORE_PAGES flag to false when PagingState is null (CASSANDRA-9571)


2.2.0-rc1
 * Compressed commit log should measure compressed space used (CASSANDRA-9095)
 * Fix comparison bug in CassandraRoleManager#collectRoles (CASSANDRA-9551)
 * Add tinyint,smallint,time,date support for UDFs (CASSANDRA-9400)
 * Deprecates SSTableSimpleWriter and SSTableSimpleUnsortedWriter (CASSANDRA-9546)
 * Empty INITCOND treated as null in aggregate (CASSANDRA-9457)
 * Remove use of Cell in Thrift MapReduce classes (CASSANDRA-8609)
 * Integrate pre-release Java Driver 2.2-rc1, custom build (CASSANDRA-9493)
 * Clean up gossiper logic for old versions (CASSANDRA-9370)
 * Fix custom payload coding/decoding to match the spec (CASSANDRA-9515)
 * ant test-all results incomplete when parsed (CASSANDRA-9463)
 * Disallow frozen<> types in function arguments and return types for
   clarity (CASSANDRA-9411)
 * Static Analysis to warn on unsafe use of Autocloseable instances (CASSANDRA-9431)
 * Update commitlog archiving examples now that commitlog segments are
   not recycled (CASSANDRA-9350)
 * Extend Transactional API to sstable lifecycle management (CASSANDRA-8568)
 * (cqlsh) Add support for native protocol 4 (CASSANDRA-9399)
 * Ensure that UDF and UDAs are keyspace-isolated (CASSANDRA-9409)
 * Revert CASSANDRA-7807 (tracing completion client notifications) (CASSANDRA-9429)
 * Add ability to stop compaction by ID (CASSANDRA-7207)
 * Let CassandraVersion handle SNAPSHOT version (CASSANDRA-9438)
Merged from 2.1:
 * (cqlsh) Fix using COPY through SOURCE or -f (CASSANDRA-9083)
 * Fix occasional lack of `system` keyspace in schema tables (CASSANDRA-8487)
 * Use ProtocolError code instead of ServerError code for native protocol
   error responses to unsupported protocol versions (CASSANDRA-9451)
 * Default commitlog_sync_batch_window_in_ms changed to 2ms (CASSANDRA-9504)
 * Fix empty partition assertion in unsorted sstable writing tools (CASSANDRA-9071)
 * Ensure truncate without snapshot cannot produce corrupt responses (CASSANDRA-9388) 
 * Consistent error message when a table mixes counter and non-counter
   columns (CASSANDRA-9492)
 * Avoid getting unreadable keys during anticompaction (CASSANDRA-9508)
 * (cqlsh) Better float precision by default (CASSANDRA-9224)
 * Improve estimated row count (CASSANDRA-9107)
 * Optimize range tombstone memory footprint (CASSANDRA-8603)
 * Use configured gcgs in anticompaction (CASSANDRA-9397)
Merged from 2.0:
 * Don't accumulate more range than necessary in RangeTombstone.Tracker (CASSANDRA-9486)
 * Add broadcast and rpc addresses to system.local (CASSANDRA-9436)
 * Always mark sstable suspect when corrupted (CASSANDRA-9478)
 * Add database users and permissions to CQL3 documentation (CASSANDRA-7558)
 * Allow JVM_OPTS to be passed to standalone tools (CASSANDRA-5969)
 * Fix bad condition in RangeTombstoneList (CASSANDRA-9485)
 * Fix potential StackOverflow when setting CrcCheckChance over JMX (CASSANDRA-9488)
 * Fix null static columns in pages after the first, paged reversed
   queries (CASSANDRA-8502)
 * Fix counting cache serialization in request metrics (CASSANDRA-9466)
 * Add option not to validate atoms during scrub (CASSANDRA-9406)


2.2.0-beta1
 * Introduce Transactional API for internal state changes (CASSANDRA-8984)
 * Add a flag in cassandra.yaml to enable UDFs (CASSANDRA-9404)
 * Better support of null for UDF (CASSANDRA-8374)
 * Use ecj instead of javassist for UDFs (CASSANDRA-8241)
 * faster async logback configuration for tests (CASSANDRA-9376)
 * Add `smallint` and `tinyint` data types (CASSANDRA-8951)
 * Avoid thrift schema creation when native driver is used in stress tool (CASSANDRA-9374)
 * Make Functions.declared thread-safe
 * Add client warnings to native protocol v4 (CASSANDRA-8930)
 * Allow roles cache to be invalidated (CASSANDRA-8967)
 * Upgrade Snappy (CASSANDRA-9063)
 * Don't start Thrift rpc by default (CASSANDRA-9319)
 * Only stream from unrepaired sstables with incremental repair (CASSANDRA-8267)
 * Aggregate UDFs allow SFUNC return type to differ from STYPE if FFUNC specified (CASSANDRA-9321)
 * Remove Thrift dependencies in bundled tools (CASSANDRA-8358)
 * Disable memory mapping of hsperfdata file for JVM statistics (CASSANDRA-9242)
 * Add pre-startup checks to detect potential incompatibilities (CASSANDRA-8049)
 * Distinguish between null and unset in protocol v4 (CASSANDRA-7304)
 * Add user/role permissions for user-defined functions (CASSANDRA-7557)
 * Allow cassandra config to be updated to restart daemon without unloading classes (CASSANDRA-9046)
 * Don't initialize compaction writer before checking if iter is empty (CASSANDRA-9117)
 * Don't execute any functions at prepare-time (CASSANDRA-9037)
 * Share file handles between all instances of a SegmentedFile (CASSANDRA-8893)
 * Make it possible to major compact LCS (CASSANDRA-7272)
 * Make FunctionExecutionException extend RequestExecutionException
   (CASSANDRA-9055)
 * Add support for SELECT JSON, INSERT JSON syntax and new toJson(), fromJson()
   functions (CASSANDRA-7970)
 * Optimise max purgeable timestamp calculation in compaction (CASSANDRA-8920)
 * Constrain internode message buffer sizes, and improve IO class hierarchy (CASSANDRA-8670) 
 * New tool added to validate all sstables in a node (CASSANDRA-5791)
 * Push notification when tracing completes for an operation (CASSANDRA-7807)
 * Delay "node up" and "node added" notifications until native protocol server is started (CASSANDRA-8236)
 * Compressed Commit Log (CASSANDRA-6809)
 * Optimise IntervalTree (CASSANDRA-8988)
 * Add a key-value payload for third party usage (CASSANDRA-8553, 9212)
 * Bump metrics-reporter-config dependency for metrics 3.0 (CASSANDRA-8149)
 * Partition intra-cluster message streams by size, not type (CASSANDRA-8789)
 * Add WriteFailureException to native protocol, notify coordinator of
   write failures (CASSANDRA-8592)
 * Convert SequentialWriter to nio (CASSANDRA-8709)
 * Add role based access control (CASSANDRA-7653, 8650, 7216, 8760, 8849, 8761, 8850)
 * Record client ip address in tracing sessions (CASSANDRA-8162)
 * Indicate partition key columns in response metadata for prepared
   statements (CASSANDRA-7660)
 * Merge UUIDType and TimeUUIDType parse logic (CASSANDRA-8759)
 * Avoid memory allocation when searching index summary (CASSANDRA-8793)
 * Optimise (Time)?UUIDType Comparisons (CASSANDRA-8730)
 * Make CRC32Ex into a separate maven dependency (CASSANDRA-8836)
 * Use preloaded jemalloc w/ Unsafe (CASSANDRA-8714, 9197)
 * Avoid accessing partitioner through StorageProxy (CASSANDRA-8244, 8268)
 * Upgrade Metrics library and remove depricated metrics (CASSANDRA-5657)
 * Serializing Row cache alternative, fully off heap (CASSANDRA-7438)
 * Duplicate rows returned when in clause has repeated values (CASSANDRA-6707)
 * Make CassandraException unchecked, extend RuntimeException (CASSANDRA-8560)
 * Support direct buffer decompression for reads (CASSANDRA-8464)
 * DirectByteBuffer compatible LZ4 methods (CASSANDRA-7039)
 * Group sstables for anticompaction correctly (CASSANDRA-8578)
 * Add ReadFailureException to native protocol, respond
   immediately when replicas encounter errors while handling
   a read request (CASSANDRA-7886)
 * Switch CommitLogSegment from RandomAccessFile to nio (CASSANDRA-8308)
 * Allow mixing token and partition key restrictions (CASSANDRA-7016)
 * Support index key/value entries on map collections (CASSANDRA-8473)
 * Modernize schema tables (CASSANDRA-8261)
 * Support for user-defined aggregation functions (CASSANDRA-8053)
 * Fix NPE in SelectStatement with empty IN values (CASSANDRA-8419)
 * Refactor SelectStatement, return IN results in natural order instead
   of IN value list order and ignore duplicate values in partition key IN restrictions (CASSANDRA-7981)
 * Support UDTs, tuples, and collections in user-defined
   functions (CASSANDRA-7563)
 * Fix aggregate fn results on empty selection, result column name,
   and cqlsh parsing (CASSANDRA-8229)
 * Mark sstables as repaired after full repair (CASSANDRA-7586)
 * Extend Descriptor to include a format value and refactor reader/writer
   APIs (CASSANDRA-7443)
 * Integrate JMH for microbenchmarks (CASSANDRA-8151)
 * Keep sstable levels when bootstrapping (CASSANDRA-7460)
 * Add Sigar library and perform basic OS settings check on startup (CASSANDRA-7838)
 * Support for aggregation functions (CASSANDRA-4914)
 * Remove cassandra-cli (CASSANDRA-7920)
 * Accept dollar quoted strings in CQL (CASSANDRA-7769)
 * Make assassinate a first class command (CASSANDRA-7935)
 * Support IN clause on any partition key column (CASSANDRA-7855)
 * Support IN clause on any clustering column (CASSANDRA-4762)
 * Improve compaction logging (CASSANDRA-7818)
 * Remove YamlFileNetworkTopologySnitch (CASSANDRA-7917)
 * Do anticompaction in groups (CASSANDRA-6851)
 * Support user-defined functions (CASSANDRA-7395, 7526, 7562, 7740, 7781, 7929,
   7924, 7812, 8063, 7813, 7708)
 * Permit configurable timestamps with cassandra-stress (CASSANDRA-7416)
 * Move sstable RandomAccessReader to nio2, which allows using the
   FILE_SHARE_DELETE flag on Windows (CASSANDRA-4050)
 * Remove CQL2 (CASSANDRA-5918)
 * Optimize fetching multiple cells by name (CASSANDRA-6933)
 * Allow compilation in java 8 (CASSANDRA-7028)
 * Make incremental repair default (CASSANDRA-7250)
 * Enable code coverage thru JaCoCo (CASSANDRA-7226)
 * Switch external naming of 'column families' to 'tables' (CASSANDRA-4369) 
 * Shorten SSTable path (CASSANDRA-6962)
 * Use unsafe mutations for most unit tests (CASSANDRA-6969)
 * Fix race condition during calculation of pending ranges (CASSANDRA-7390)
 * Fail on very large batch sizes (CASSANDRA-8011)
 * Improve concurrency of repair (CASSANDRA-6455, 8208, 9145)
 * Select optimal CRC32 implementation at runtime (CASSANDRA-8614)
 * Evaluate MurmurHash of Token once per query (CASSANDRA-7096)
 * Generalize progress reporting (CASSANDRA-8901)
 * Resumable bootstrap streaming (CASSANDRA-8838, CASSANDRA-8942)
 * Allow scrub for secondary index (CASSANDRA-5174)
 * Save repair data to system table (CASSANDRA-5839)
 * fix nodetool names that reference column families (CASSANDRA-8872)
 Merged from 2.1:
 * Warn on misuse of unlogged batches (CASSANDRA-9282)
 * Failure detector detects and ignores local pauses (CASSANDRA-9183)
 * Add utility class to support for rate limiting a given log statement (CASSANDRA-9029)
 * Add missing consistency levels to cassandra-stess (CASSANDRA-9361)
 * Fix commitlog getCompletedTasks to not increment (CASSANDRA-9339)
 * Fix for harmless exceptions logged as ERROR (CASSANDRA-8564)
 * Delete processed sstables in sstablesplit/sstableupgrade (CASSANDRA-8606)
 * Improve sstable exclusion from partition tombstones (CASSANDRA-9298)
 * Validate the indexed column rather than the cell's contents for 2i (CASSANDRA-9057)
 * Add support for top-k custom 2i queries (CASSANDRA-8717)
 * Fix error when dropping table during compaction (CASSANDRA-9251)
 * cassandra-stress supports validation operations over user profiles (CASSANDRA-8773)
 * Add support for rate limiting log messages (CASSANDRA-9029)
 * Log the partition key with tombstone warnings (CASSANDRA-8561)
 * Reduce runWithCompactionsDisabled poll interval to 1ms (CASSANDRA-9271)
 * Fix PITR commitlog replay (CASSANDRA-9195)
 * GCInspector logs very different times (CASSANDRA-9124)
 * Fix deleting from an empty list (CASSANDRA-9198)
 * Update tuple and collection types that use a user-defined type when that UDT
   is modified (CASSANDRA-9148, CASSANDRA-9192)
 * Use higher timeout for prepair and snapshot in repair (CASSANDRA-9261)
 * Fix anticompaction blocking ANTI_ENTROPY stage (CASSANDRA-9151)
 * Repair waits for anticompaction to finish (CASSANDRA-9097)
 * Fix streaming not holding ref when stream error (CASSANDRA-9295)
 * Fix canonical view returning early opened SSTables (CASSANDRA-9396)
Merged from 2.0:
 * (cqlsh) Add LOGIN command to switch users (CASSANDRA-7212)
 * Clone SliceQueryFilter in AbstractReadCommand implementations (CASSANDRA-8940)
 * Push correct protocol notification for DROP INDEX (CASSANDRA-9310)
 * token-generator - generated tokens too long (CASSANDRA-9300)
 * Fix counting of tombstones for TombstoneOverwhelmingException (CASSANDRA-9299)
 * Fix ReconnectableSnitch reconnecting to peers during upgrade (CASSANDRA-6702)
 * Include keyspace and table name in error log for collections over the size
   limit (CASSANDRA-9286)
 * Avoid potential overlap in LCS with single-partition sstables (CASSANDRA-9322)
 * Log warning message when a table is queried before the schema has fully
   propagated (CASSANDRA-9136)
 * Overload SecondaryIndex#indexes to accept the column definition (CASSANDRA-9314)
 * (cqlsh) Add SERIAL and LOCAL_SERIAL consistency levels (CASSANDRA-8051)
 * Fix index selection during rebuild with certain table layouts (CASSANDRA-9281)
 * Fix partition-level-delete-only workload accounting (CASSANDRA-9194)
 * Allow scrub to handle corrupted compressed chunks (CASSANDRA-9140)
 * Fix assertion error when resetlocalschema is run during repair (CASSANDRA-9249)
 * Disable single sstable tombstone compactions for DTCS by default (CASSANDRA-9234)
 * IncomingTcpConnection thread is not named (CASSANDRA-9262)
 * Close incoming connections when MessagingService is stopped (CASSANDRA-9238)
 * Fix streaming hang when retrying (CASSANDRA-9132)


2.1.5
 * Re-add deprecated cold_reads_to_omit param for backwards compat (CASSANDRA-9203)
 * Make anticompaction visible in compactionstats (CASSANDRA-9098)
 * Improve nodetool getendpoints documentation about the partition
   key parameter (CASSANDRA-6458)
 * Don't check other keyspaces for schema changes when an user-defined
   type is altered (CASSANDRA-9187)
 * Add generate-idea-files target to build.xml (CASSANDRA-9123)
 * Allow takeColumnFamilySnapshot to take a list of tables (CASSANDRA-8348)
 * Limit major sstable operations to their canonical representation (CASSANDRA-8669)
 * cqlsh: Add tests for INSERT and UPDATE tab completion (CASSANDRA-9125)
 * cqlsh: quote column names when needed in COPY FROM inserts (CASSANDRA-9080)
 * Do not load read meter for offline operations (CASSANDRA-9082)
 * cqlsh: Make CompositeType data readable (CASSANDRA-8919)
 * cqlsh: Fix display of triggers (CASSANDRA-9081)
 * Fix NullPointerException when deleting or setting an element by index on
   a null list collection (CASSANDRA-9077)
 * Buffer bloom filter serialization (CASSANDRA-9066)
 * Fix anti-compaction target bloom filter size (CASSANDRA-9060)
 * Make FROZEN and TUPLE unreserved keywords in CQL (CASSANDRA-9047)
 * Prevent AssertionError from SizeEstimatesRecorder (CASSANDRA-9034)
 * Avoid overwriting index summaries for sstables with an older format that
   does not support downsampling; rebuild summaries on startup when this
   is detected (CASSANDRA-8993)
 * Fix potential data loss in CompressedSequentialWriter (CASSANDRA-8949)
 * Make PasswordAuthenticator number of hashing rounds configurable (CASSANDRA-8085)
 * Fix AssertionError when binding nested collections in DELETE (CASSANDRA-8900)
 * Check for overlap with non-early sstables in LCS (CASSANDRA-8739)
 * Only calculate max purgable timestamp if we have to (CASSANDRA-8914)
 * (cqlsh) Greatly improve performance of COPY FROM (CASSANDRA-8225)
 * IndexSummary effectiveIndexInterval is now a guideline, not a rule (CASSANDRA-8993)
 * Use correct bounds for page cache eviction of compressed files (CASSANDRA-8746)
 * SSTableScanner enforces its bounds (CASSANDRA-8946)
 * Cleanup cell equality (CASSANDRA-8947)
 * Introduce intra-cluster message coalescing (CASSANDRA-8692)
 * DatabaseDescriptor throws NPE when rpc_interface is used (CASSANDRA-8839)
 * Don't check if an sstable is live for offline compactions (CASSANDRA-8841)
 * Don't set clientMode in SSTableLoader (CASSANDRA-8238)
 * Fix SSTableRewriter with disabled early open (CASSANDRA-8535)
 * Fix cassandra-stress so it respects the CL passed in user mode (CASSANDRA-8948)
 * Fix rare NPE in ColumnDefinition#hasIndexOption() (CASSANDRA-8786)
 * cassandra-stress reports per-operation statistics, plus misc (CASSANDRA-8769)
 * Add SimpleDate (cql date) and Time (cql time) types (CASSANDRA-7523)
 * Use long for key count in cfstats (CASSANDRA-8913)
 * Make SSTableRewriter.abort() more robust to failure (CASSANDRA-8832)
 * Remove cold_reads_to_omit from STCS (CASSANDRA-8860)
 * Make EstimatedHistogram#percentile() use ceil instead of floor (CASSANDRA-8883)
 * Fix top partitions reporting wrong cardinality (CASSANDRA-8834)
 * Fix rare NPE in KeyCacheSerializer (CASSANDRA-8067)
 * Pick sstables for validation as late as possible inc repairs (CASSANDRA-8366)
 * Fix commitlog getPendingTasks to not increment (CASSANDRA-8862)
 * Fix parallelism adjustment in range and secondary index queries
   when the first fetch does not satisfy the limit (CASSANDRA-8856)
 * Check if the filtered sstables is non-empty in STCS (CASSANDRA-8843)
 * Upgrade java-driver used for cassandra-stress (CASSANDRA-8842)
 * Fix CommitLog.forceRecycleAllSegments() memory access error (CASSANDRA-8812)
 * Improve assertions in Memory (CASSANDRA-8792)
 * Fix SSTableRewriter cleanup (CASSANDRA-8802)
 * Introduce SafeMemory for CompressionMetadata.Writer (CASSANDRA-8758)
 * 'nodetool info' prints exception against older node (CASSANDRA-8796)
 * Ensure SSTableReader.last corresponds exactly with the file end (CASSANDRA-8750)
 * Make SSTableWriter.openEarly more robust and obvious (CASSANDRA-8747)
 * Enforce SSTableReader.first/last (CASSANDRA-8744)
 * Cleanup SegmentedFile API (CASSANDRA-8749)
 * Avoid overlap with early compaction replacement (CASSANDRA-8683)
 * Safer Resource Management++ (CASSANDRA-8707)
 * Write partition size estimates into a system table (CASSANDRA-7688)
 * cqlsh: Fix keys() and full() collection indexes in DESCRIBE output
   (CASSANDRA-8154)
 * Show progress of streaming in nodetool netstats (CASSANDRA-8886)
 * IndexSummaryBuilder utilises offheap memory, and shares data between
   each IndexSummary opened from it (CASSANDRA-8757)
 * markCompacting only succeeds if the exact SSTableReader instances being 
   marked are in the live set (CASSANDRA-8689)
 * cassandra-stress support for varint (CASSANDRA-8882)
 * Fix Adler32 digest for compressed sstables (CASSANDRA-8778)
 * Add nodetool statushandoff/statusbackup (CASSANDRA-8912)
 * Use stdout for progress and stats in sstableloader (CASSANDRA-8982)
 * Correctly identify 2i datadir from older versions (CASSANDRA-9116)
Merged from 2.0:
 * Ignore gossip SYNs after shutdown (CASSANDRA-9238)
 * Avoid overflow when calculating max sstable size in LCS (CASSANDRA-9235)
 * Make sstable blacklisting work with compression (CASSANDRA-9138)
 * Do not attempt to rebuild indexes if no index accepts any column (CASSANDRA-9196)
 * Don't initiate snitch reconnection for dead states (CASSANDRA-7292)
 * Fix ArrayIndexOutOfBoundsException in CQLSSTableWriter (CASSANDRA-8978)
 * Add shutdown gossip state to prevent timeouts during rolling restarts (CASSANDRA-8336)
 * Fix running with java.net.preferIPv6Addresses=true (CASSANDRA-9137)
 * Fix failed bootstrap/replace attempts being persisted in system.peers (CASSANDRA-9180)
 * Flush system.IndexInfo after marking index built (CASSANDRA-9128)
 * Fix updates to min/max_compaction_threshold through cassandra-cli
   (CASSANDRA-8102)
 * Don't include tmp files when doing offline relevel (CASSANDRA-9088)
 * Use the proper CAS WriteType when finishing a previous round during Paxos
   preparation (CASSANDRA-8672)
 * Avoid race in cancelling compactions (CASSANDRA-9070)
 * More aggressive check for expired sstables in DTCS (CASSANDRA-8359)
 * Fix ignored index_interval change in ALTER TABLE statements (CASSANDRA-7976)
 * Do more aggressive compaction in old time windows in DTCS (CASSANDRA-8360)
 * java.lang.AssertionError when reading saved cache (CASSANDRA-8740)
 * "disk full" when running cleanup (CASSANDRA-9036)
 * Lower logging level from ERROR to DEBUG when a scheduled schema pull
   cannot be completed due to a node being down (CASSANDRA-9032)
 * Fix MOVED_NODE client event (CASSANDRA-8516)
 * Allow overriding MAX_OUTSTANDING_REPLAY_COUNT (CASSANDRA-7533)
 * Fix malformed JMX ObjectName containing IPv6 addresses (CASSANDRA-9027)
 * (cqlsh) Allow increasing CSV field size limit through
   cqlshrc config option (CASSANDRA-8934)
 * Stop logging range tombstones when exceeding the threshold
   (CASSANDRA-8559)
 * Fix NullPointerException when nodetool getendpoints is run
   against invalid keyspaces or tables (CASSANDRA-8950)
 * Allow specifying the tmp dir (CASSANDRA-7712)
 * Improve compaction estimated tasks estimation (CASSANDRA-8904)
 * Fix duplicate up/down messages sent to native clients (CASSANDRA-7816)
 * Expose commit log archive status via JMX (CASSANDRA-8734)
 * Provide better exceptions for invalid replication strategy parameters
   (CASSANDRA-8909)
 * Fix regression in mixed single and multi-column relation support for
   SELECT statements (CASSANDRA-8613)
 * Add ability to limit number of native connections (CASSANDRA-8086)
 * Fix CQLSSTableWriter throwing exception and spawning threads
   (CASSANDRA-8808)
 * Fix MT mismatch between empty and GC-able data (CASSANDRA-8979)
 * Fix incorrect validation when snapshotting single table (CASSANDRA-8056)
 * Add offline tool to relevel sstables (CASSANDRA-8301)
 * Preserve stream ID for more protocol errors (CASSANDRA-8848)
 * Fix combining token() function with multi-column relations on
   clustering columns (CASSANDRA-8797)
 * Make CFS.markReferenced() resistant to bad refcounting (CASSANDRA-8829)
 * Fix StreamTransferTask abort/complete bad refcounting (CASSANDRA-8815)
 * Fix AssertionError when querying a DESC clustering ordered
   table with ASC ordering and paging (CASSANDRA-8767)
 * AssertionError: "Memory was freed" when running cleanup (CASSANDRA-8716)
 * Make it possible to set max_sstable_age to fractional days (CASSANDRA-8406)
 * Fix some multi-column relations with indexes on some clustering
   columns (CASSANDRA-8275)
 * Fix memory leak in SSTableSimple*Writer and SSTableReader.validate()
   (CASSANDRA-8748)
 * Throw OOM if allocating memory fails to return a valid pointer (CASSANDRA-8726)
 * Fix SSTableSimpleUnsortedWriter ConcurrentModificationException (CASSANDRA-8619)
 * 'nodetool info' prints exception against older node (CASSANDRA-8796)
 * Ensure SSTableSimpleUnsortedWriter.close() terminates if
   disk writer has crashed (CASSANDRA-8807)


2.1.4
 * Bind JMX to localhost unless explicitly configured otherwise (CASSANDRA-9085)


2.1.3
 * Fix HSHA/offheap_objects corruption (CASSANDRA-8719)
 * Upgrade libthrift to 0.9.2 (CASSANDRA-8685)
 * Don't use the shared ref in sstableloader (CASSANDRA-8704)
 * Purge internal prepared statements if related tables or
   keyspaces are dropped (CASSANDRA-8693)
 * (cqlsh) Handle unicode BOM at start of files (CASSANDRA-8638)
 * Stop compactions before exiting offline tools (CASSANDRA-8623)
 * Update tools/stress/README.txt to match current behaviour (CASSANDRA-7933)
 * Fix schema from Thrift conversion with empty metadata (CASSANDRA-8695)
 * Safer Resource Management (CASSANDRA-7705)
 * Make sure we compact highly overlapping cold sstables with
   STCS (CASSANDRA-8635)
 * rpc_interface and listen_interface generate NPE on startup when specified
   interface doesn't exist (CASSANDRA-8677)
 * Fix ArrayIndexOutOfBoundsException in nodetool cfhistograms (CASSANDRA-8514)
 * Switch from yammer metrics for nodetool cf/proxy histograms (CASSANDRA-8662)
 * Make sure we don't add tmplink files to the compaction
   strategy (CASSANDRA-8580)
 * (cqlsh) Handle maps with blob keys (CASSANDRA-8372)
 * (cqlsh) Handle DynamicCompositeType schemas correctly (CASSANDRA-8563)
 * Duplicate rows returned when in clause has repeated values (CASSANDRA-6706)
 * Add tooling to detect hot partitions (CASSANDRA-7974)
 * Fix cassandra-stress user-mode truncation of partition generation (CASSANDRA-8608)
 * Only stream from unrepaired sstables during inc repair (CASSANDRA-8267)
 * Don't allow starting multiple inc repairs on the same sstables (CASSANDRA-8316)
 * Invalidate prepared BATCH statements when related tables
   or keyspaces are dropped (CASSANDRA-8652)
 * Fix missing results in secondary index queries on collections
   with ALLOW FILTERING (CASSANDRA-8421)
 * Expose EstimatedHistogram metrics for range slices (CASSANDRA-8627)
 * (cqlsh) Escape clqshrc passwords properly (CASSANDRA-8618)
 * Fix NPE when passing wrong argument in ALTER TABLE statement (CASSANDRA-8355)
 * Pig: Refactor and deprecate CqlStorage (CASSANDRA-8599)
 * Don't reuse the same cleanup strategy for all sstables (CASSANDRA-8537)
 * Fix case-sensitivity of index name on CREATE and DROP INDEX
   statements (CASSANDRA-8365)
 * Better detection/logging for corruption in compressed sstables (CASSANDRA-8192)
 * Use the correct repairedAt value when closing writer (CASSANDRA-8570)
 * (cqlsh) Handle a schema mismatch being detected on startup (CASSANDRA-8512)
 * Properly calculate expected write size during compaction (CASSANDRA-8532)
 * Invalidate affected prepared statements when a table's columns
   are altered (CASSANDRA-7910)
 * Stress - user defined writes should populate sequentally (CASSANDRA-8524)
 * Fix regression in SSTableRewriter causing some rows to become unreadable 
   during compaction (CASSANDRA-8429)
 * Run major compactions for repaired/unrepaired in parallel (CASSANDRA-8510)
 * (cqlsh) Fix compression options in DESCRIBE TABLE output when compression
   is disabled (CASSANDRA-8288)
 * (cqlsh) Fix DESCRIBE output after keyspaces are altered (CASSANDRA-7623)
 * Make sure we set lastCompactedKey correctly (CASSANDRA-8463)
 * (cqlsh) Fix output of CONSISTENCY command (CASSANDRA-8507)
 * (cqlsh) Fixed the handling of LIST statements (CASSANDRA-8370)
 * Make sstablescrub check leveled manifest again (CASSANDRA-8432)
 * Check first/last keys in sstable when giving out positions (CASSANDRA-8458)
 * Disable mmap on Windows (CASSANDRA-6993)
 * Add missing ConsistencyLevels to cassandra-stress (CASSANDRA-8253)
 * Add auth support to cassandra-stress (CASSANDRA-7985)
 * Fix ArrayIndexOutOfBoundsException when generating error message
   for some CQL syntax errors (CASSANDRA-8455)
 * Scale memtable slab allocation logarithmically (CASSANDRA-7882)
 * cassandra-stress simultaneous inserts over same seed (CASSANDRA-7964)
 * Reduce cassandra-stress sampling memory requirements (CASSANDRA-7926)
 * Ensure memtable flush cannot expire commit log entries from its future (CASSANDRA-8383)
 * Make read "defrag" async to reclaim memtables (CASSANDRA-8459)
 * Remove tmplink files for offline compactions (CASSANDRA-8321)
 * Reduce maxHintsInProgress (CASSANDRA-8415)
 * BTree updates may call provided update function twice (CASSANDRA-8018)
 * Release sstable references after anticompaction (CASSANDRA-8386)
 * Handle abort() in SSTableRewriter properly (CASSANDRA-8320)
 * Centralize shared executors (CASSANDRA-8055)
 * Fix filtering for CONTAINS (KEY) relations on frozen collection
   clustering columns when the query is restricted to a single
   partition (CASSANDRA-8203)
 * Do more aggressive entire-sstable TTL expiry checks (CASSANDRA-8243)
 * Add more log info if readMeter is null (CASSANDRA-8238)
 * add check of the system wall clock time at startup (CASSANDRA-8305)
 * Support for frozen collections (CASSANDRA-7859)
 * Fix overflow on histogram computation (CASSANDRA-8028)
 * Have paxos reuse the timestamp generation of normal queries (CASSANDRA-7801)
 * Fix incremental repair not remove parent session on remote (CASSANDRA-8291)
 * Improve JBOD disk utilization (CASSANDRA-7386)
 * Log failed host when preparing incremental repair (CASSANDRA-8228)
 * Force config client mode in CQLSSTableWriter (CASSANDRA-8281)
 * Fix sstableupgrade throws exception (CASSANDRA-8688)
 * Fix hang when repairing empty keyspace (CASSANDRA-8694)
Merged from 2.0:
 * Fix IllegalArgumentException in dynamic snitch (CASSANDRA-8448)
 * Add support for UPDATE ... IF EXISTS (CASSANDRA-8610)
 * Fix reversal of list prepends (CASSANDRA-8733)
 * Prevent non-zero default_time_to_live on tables with counters
   (CASSANDRA-8678)
 * Fix SSTableSimpleUnsortedWriter ConcurrentModificationException
   (CASSANDRA-8619)
 * Round up time deltas lower than 1ms in BulkLoader (CASSANDRA-8645)
 * Add batch remove iterator to ABSC (CASSANDRA-8414, 8666)
 * Round up time deltas lower than 1ms in BulkLoader (CASSANDRA-8645)
 * Fix isClientMode check in Keyspace (CASSANDRA-8687)
 * Use more efficient slice size for querying internal secondary
   index tables (CASSANDRA-8550)
 * Fix potentially returning deleted rows with range tombstone (CASSANDRA-8558)
 * Check for available disk space before starting a compaction (CASSANDRA-8562)
 * Fix DISTINCT queries with LIMITs or paging when some partitions
   contain only tombstones (CASSANDRA-8490)
 * Introduce background cache refreshing to permissions cache
   (CASSANDRA-8194)
 * Fix race condition in StreamTransferTask that could lead to
   infinite loops and premature sstable deletion (CASSANDRA-7704)
 * Add an extra version check to MigrationTask (CASSANDRA-8462)
 * Ensure SSTableWriter cleans up properly after failure (CASSANDRA-8499)
 * Increase bf true positive count on key cache hit (CASSANDRA-8525)
 * Move MeteredFlusher to its own thread (CASSANDRA-8485)
 * Fix non-distinct results in DISTNCT queries on static columns when
   paging is enabled (CASSANDRA-8087)
 * Move all hints related tasks to hints internal executor (CASSANDRA-8285)
 * Fix paging for multi-partition IN queries (CASSANDRA-8408)
 * Fix MOVED_NODE topology event never being emitted when a node
   moves its token (CASSANDRA-8373)
 * Fix validation of indexes in COMPACT tables (CASSANDRA-8156)
 * Avoid StackOverflowError when a large list of IN values
   is used for a clustering column (CASSANDRA-8410)
 * Fix NPE when writetime() or ttl() calls are wrapped by
   another function call (CASSANDRA-8451)
 * Fix NPE after dropping a keyspace (CASSANDRA-8332)
 * Fix error message on read repair timeouts (CASSANDRA-7947)
 * Default DTCS base_time_seconds changed to 60 (CASSANDRA-8417)
 * Refuse Paxos operation with more than one pending endpoint (CASSANDRA-8346, 8640)
 * Throw correct exception when trying to bind a keyspace or table
   name (CASSANDRA-6952)
 * Make HHOM.compact synchronized (CASSANDRA-8416)
 * cancel latency-sampling task when CF is dropped (CASSANDRA-8401)
 * don't block SocketThread for MessagingService (CASSANDRA-8188)
 * Increase quarantine delay on replacement (CASSANDRA-8260)
 * Expose off-heap memory usage stats (CASSANDRA-7897)
 * Ignore Paxos commits for truncated tables (CASSANDRA-7538)
 * Validate size of indexed column values (CASSANDRA-8280)
 * Make LCS split compaction results over all data directories (CASSANDRA-8329)
 * Fix some failing queries that use multi-column relations
   on COMPACT STORAGE tables (CASSANDRA-8264)
 * Fix InvalidRequestException with ORDER BY (CASSANDRA-8286)
 * Disable SSLv3 for POODLE (CASSANDRA-8265)
 * Fix millisecond timestamps in Tracing (CASSANDRA-8297)
 * Include keyspace name in error message when there are insufficient
   live nodes to stream from (CASSANDRA-8221)
 * Avoid overlap in L1 when L0 contains many nonoverlapping
   sstables (CASSANDRA-8211)
 * Improve PropertyFileSnitch logging (CASSANDRA-8183)
 * Add DC-aware sequential repair (CASSANDRA-8193)
 * Use live sstables in snapshot repair if possible (CASSANDRA-8312)
 * Fix hints serialized size calculation (CASSANDRA-8587)


2.1.2
 * (cqlsh) parse_for_table_meta errors out on queries with undefined
   grammars (CASSANDRA-8262)
 * (cqlsh) Fix SELECT ... TOKEN() function broken in C* 2.1.1 (CASSANDRA-8258)
 * Fix Cassandra crash when running on JDK8 update 40 (CASSANDRA-8209)
 * Optimize partitioner tokens (CASSANDRA-8230)
 * Improve compaction of repaired/unrepaired sstables (CASSANDRA-8004)
 * Make cache serializers pluggable (CASSANDRA-8096)
 * Fix issues with CONTAINS (KEY) queries on secondary indexes
   (CASSANDRA-8147)
 * Fix read-rate tracking of sstables for some queries (CASSANDRA-8239)
 * Fix default timestamp in QueryOptions (CASSANDRA-8246)
 * Set socket timeout when reading remote version (CASSANDRA-8188)
 * Refactor how we track live size (CASSANDRA-7852)
 * Make sure unfinished compaction files are removed (CASSANDRA-8124)
 * Fix shutdown when run as Windows service (CASSANDRA-8136)
 * Fix DESCRIBE TABLE with custom indexes (CASSANDRA-8031)
 * Fix race in RecoveryManagerTest (CASSANDRA-8176)
 * Avoid IllegalArgumentException while sorting sstables in
   IndexSummaryManager (CASSANDRA-8182)
 * Shutdown JVM on file descriptor exhaustion (CASSANDRA-7579)
 * Add 'die' policy for commit log and disk failure (CASSANDRA-7927)
 * Fix installing as service on Windows (CASSANDRA-8115)
 * Fix CREATE TABLE for CQL2 (CASSANDRA-8144)
 * Avoid boxing in ColumnStats min/max trackers (CASSANDRA-8109)
Merged from 2.0:
 * Correctly handle non-text column names in cql3 (CASSANDRA-8178)
 * Fix deletion for indexes on primary key columns (CASSANDRA-8206)
 * Add 'nodetool statusgossip' (CASSANDRA-8125)
 * Improve client notification that nodes are ready for requests (CASSANDRA-7510)
 * Handle negative timestamp in writetime method (CASSANDRA-8139)
 * Pig: Remove errant LIMIT clause in CqlNativeStorage (CASSANDRA-8166)
 * Throw ConfigurationException when hsha is used with the default
   rpc_max_threads setting of 'unlimited' (CASSANDRA-8116)
 * Allow concurrent writing of the same table in the same JVM using
   CQLSSTableWriter (CASSANDRA-7463)
 * Fix totalDiskSpaceUsed calculation (CASSANDRA-8205)


2.1.1
 * Fix spin loop in AtomicSortedColumns (CASSANDRA-7546)
 * Dont notify when replacing tmplink files (CASSANDRA-8157)
 * Fix validation with multiple CONTAINS clause (CASSANDRA-8131)
 * Fix validation of collections in TriggerExecutor (CASSANDRA-8146)
 * Fix IllegalArgumentException when a list of IN values containing tuples
   is passed as a single arg to a prepared statement with the v1 or v2
   protocol (CASSANDRA-8062)
 * Fix ClassCastException in DISTINCT query on static columns with
   query paging (CASSANDRA-8108)
 * Fix NPE on null nested UDT inside a set (CASSANDRA-8105)
 * Fix exception when querying secondary index on set items or map keys
   when some clustering columns are specified (CASSANDRA-8073)
 * Send proper error response when there is an error during native
   protocol message decode (CASSANDRA-8118)
 * Gossip should ignore generation numbers too far in the future (CASSANDRA-8113)
 * Fix NPE when creating a table with frozen sets, lists (CASSANDRA-8104)
 * Fix high memory use due to tracking reads on incrementally opened sstable
   readers (CASSANDRA-8066)
 * Fix EXECUTE request with skipMetadata=false returning no metadata
   (CASSANDRA-8054)
 * Allow concurrent use of CQLBulkOutputFormat (CASSANDRA-7776)
 * Shutdown JVM on OOM (CASSANDRA-7507)
 * Upgrade netty version and enable epoll event loop (CASSANDRA-7761)
 * Don't duplicate sstables smaller than split size when using
   the sstablesplitter tool (CASSANDRA-7616)
 * Avoid re-parsing already prepared statements (CASSANDRA-7923)
 * Fix some Thrift slice deletions and updates of COMPACT STORAGE
   tables with some clustering columns omitted (CASSANDRA-7990)
 * Fix filtering for CONTAINS on sets (CASSANDRA-8033)
 * Properly track added size (CASSANDRA-7239)
 * Allow compilation in java 8 (CASSANDRA-7208)
 * Fix Assertion error on RangeTombstoneList diff (CASSANDRA-8013)
 * Release references to overlapping sstables during compaction (CASSANDRA-7819)
 * Send notification when opening compaction results early (CASSANDRA-8034)
 * Make native server start block until properly bound (CASSANDRA-7885)
 * (cqlsh) Fix IPv6 support (CASSANDRA-7988)
 * Ignore fat clients when checking for endpoint collision (CASSANDRA-7939)
 * Make sstablerepairedset take a list of files (CASSANDRA-7995)
 * (cqlsh) Tab completeion for indexes on map keys (CASSANDRA-7972)
 * (cqlsh) Fix UDT field selection in select clause (CASSANDRA-7891)
 * Fix resource leak in event of corrupt sstable
 * (cqlsh) Add command line option for cqlshrc file path (CASSANDRA-7131)
 * Provide visibility into prepared statements churn (CASSANDRA-7921, CASSANDRA-7930)
 * Invalidate prepared statements when their keyspace or table is
   dropped (CASSANDRA-7566)
 * cassandra-stress: fix support for NetworkTopologyStrategy (CASSANDRA-7945)
 * Fix saving caches when a table is dropped (CASSANDRA-7784)
 * Add better error checking of new stress profile (CASSANDRA-7716)
 * Use ThreadLocalRandom and remove FBUtilities.threadLocalRandom (CASSANDRA-7934)
 * Prevent operator mistakes due to simultaneous bootstrap (CASSANDRA-7069)
 * cassandra-stress supports whitelist mode for node config (CASSANDRA-7658)
 * GCInspector more closely tracks GC; cassandra-stress and nodetool report it (CASSANDRA-7916)
 * nodetool won't output bogus ownership info without a keyspace (CASSANDRA-7173)
 * Add human readable option to nodetool commands (CASSANDRA-5433)
 * Don't try to set repairedAt on old sstables (CASSANDRA-7913)
 * Add metrics for tracking PreparedStatement use (CASSANDRA-7719)
 * (cqlsh) tab-completion for triggers (CASSANDRA-7824)
 * (cqlsh) Support for query paging (CASSANDRA-7514)
 * (cqlsh) Show progress of COPY operations (CASSANDRA-7789)
 * Add syntax to remove multiple elements from a map (CASSANDRA-6599)
 * Support non-equals conditions in lightweight transactions (CASSANDRA-6839)
 * Add IF [NOT] EXISTS to create/drop triggers (CASSANDRA-7606)
 * (cqlsh) Display the current logged-in user (CASSANDRA-7785)
 * (cqlsh) Don't ignore CTRL-C during COPY FROM execution (CASSANDRA-7815)
 * (cqlsh) Order UDTs according to cross-type dependencies in DESCRIBE
   output (CASSANDRA-7659)
 * (cqlsh) Fix handling of CAS statement results (CASSANDRA-7671)
 * (cqlsh) COPY TO/FROM improvements (CASSANDRA-7405)
 * Support list index operations with conditions (CASSANDRA-7499)
 * Add max live/tombstoned cells to nodetool cfstats output (CASSANDRA-7731)
 * Validate IPv6 wildcard addresses properly (CASSANDRA-7680)
 * (cqlsh) Error when tracing query (CASSANDRA-7613)
 * Avoid IOOBE when building SyntaxError message snippet (CASSANDRA-7569)
 * SSTableExport uses correct validator to create string representation of partition
   keys (CASSANDRA-7498)
 * Avoid NPEs when receiving type changes for an unknown keyspace (CASSANDRA-7689)
 * Add support for custom 2i validation (CASSANDRA-7575)
 * Pig support for hadoop CqlInputFormat (CASSANDRA-6454)
 * Add duration mode to cassandra-stress (CASSANDRA-7468)
 * Add listen_interface and rpc_interface options (CASSANDRA-7417)
 * Improve schema merge performance (CASSANDRA-7444)
 * Adjust MT depth based on # of partition validating (CASSANDRA-5263)
 * Optimise NativeCell comparisons (CASSANDRA-6755)
 * Configurable client timeout for cqlsh (CASSANDRA-7516)
 * Include snippet of CQL query near syntax error in messages (CASSANDRA-7111)
 * Make repair -pr work with -local (CASSANDRA-7450)
 * Fix error in sstableloader with -cph > 1 (CASSANDRA-8007)
 * Fix snapshot repair error on indexed tables (CASSANDRA-8020)
 * Do not exit nodetool repair when receiving JMX NOTIF_LOST (CASSANDRA-7909)
 * Stream to private IP when available (CASSANDRA-8084)
Merged from 2.0:
 * Reject conditions on DELETE unless full PK is given (CASSANDRA-6430)
 * Properly reject the token function DELETE (CASSANDRA-7747)
 * Force batchlog replay before decommissioning a node (CASSANDRA-7446)
 * Fix hint replay with many accumulated expired hints (CASSANDRA-6998)
 * Fix duplicate results in DISTINCT queries on static columns with query
   paging (CASSANDRA-8108)
 * Add DateTieredCompactionStrategy (CASSANDRA-6602)
 * Properly validate ascii and utf8 string literals in CQL queries (CASSANDRA-8101)
 * (cqlsh) Fix autocompletion for alter keyspace (CASSANDRA-8021)
 * Create backup directories for commitlog archiving during startup (CASSANDRA-8111)
 * Reduce totalBlockFor() for LOCAL_* consistency levels (CASSANDRA-8058)
 * Fix merging schemas with re-dropped keyspaces (CASSANDRA-7256)
 * Fix counters in supercolumns during live upgrades from 1.2 (CASSANDRA-7188)
 * Notify DT subscribers when a column family is truncated (CASSANDRA-8088)
 * Add sanity check of $JAVA on startup (CASSANDRA-7676)
 * Schedule fat client schema pull on join (CASSANDRA-7993)
 * Don't reset nodes' versions when closing IncomingTcpConnections
   (CASSANDRA-7734)
 * Record the real messaging version in all cases in OutboundTcpConnection
   (CASSANDRA-8057)
 * SSL does not work in cassandra-cli (CASSANDRA-7899)
 * Fix potential exception when using ReversedType in DynamicCompositeType
   (CASSANDRA-7898)
 * Better validation of collection values (CASSANDRA-7833)
 * Track min/max timestamps correctly (CASSANDRA-7969)
 * Fix possible overflow while sorting CL segments for replay (CASSANDRA-7992)
 * Increase nodetool Xmx (CASSANDRA-7956)
 * Archive any commitlog segments present at startup (CASSANDRA-6904)
 * CrcCheckChance should adjust based on live CFMetadata not 
   sstable metadata (CASSANDRA-7978)
 * token() should only accept columns in the partitioning
   key order (CASSANDRA-6075)
 * Add method to invalidate permission cache via JMX (CASSANDRA-7977)
 * Allow propagating multiple gossip states atomically (CASSANDRA-6125)
 * Log exceptions related to unclean native protocol client disconnects
   at DEBUG or INFO (CASSANDRA-7849)
 * Allow permissions cache to be set via JMX (CASSANDRA-7698)
 * Include schema_triggers CF in readable system resources (CASSANDRA-7967)
 * Fix RowIndexEntry to report correct serializedSize (CASSANDRA-7948)
 * Make CQLSSTableWriter sync within partitions (CASSANDRA-7360)
 * Potentially use non-local replicas in CqlConfigHelper (CASSANDRA-7906)
 * Explicitly disallow mixing multi-column and single-column
   relations on clustering columns (CASSANDRA-7711)
 * Better error message when condition is set on PK column (CASSANDRA-7804)
 * Don't send schema change responses and events for no-op DDL
   statements (CASSANDRA-7600)
 * (Hadoop) fix cluster initialisation for a split fetching (CASSANDRA-7774)
 * Throw InvalidRequestException when queries contain relations on entire
   collection columns (CASSANDRA-7506)
 * (cqlsh) enable CTRL-R history search with libedit (CASSANDRA-7577)
 * (Hadoop) allow ACFRW to limit nodes to local DC (CASSANDRA-7252)
 * (cqlsh) cqlsh should automatically disable tracing when selecting
   from system_traces (CASSANDRA-7641)
 * (Hadoop) Add CqlOutputFormat (CASSANDRA-6927)
 * Don't depend on cassandra config for nodetool ring (CASSANDRA-7508)
 * (cqlsh) Fix failing cqlsh formatting tests (CASSANDRA-7703)
 * Fix IncompatibleClassChangeError from hadoop2 (CASSANDRA-7229)
 * Add 'nodetool sethintedhandoffthrottlekb' (CASSANDRA-7635)
 * (cqlsh) Add tab-completion for CREATE/DROP USER IF [NOT] EXISTS (CASSANDRA-7611)
 * Catch errors when the JVM pulls the rug out from GCInspector (CASSANDRA-5345)
 * cqlsh fails when version number parts are not int (CASSANDRA-7524)
 * Fix NPE when table dropped during streaming (CASSANDRA-7946)
 * Fix wrong progress when streaming uncompressed (CASSANDRA-7878)
 * Fix possible infinite loop in creating repair range (CASSANDRA-7983)
 * Fix unit in nodetool for streaming throughput (CASSANDRA-7375)
Merged from 1.2:
 * Don't index tombstones (CASSANDRA-7828)
 * Improve PasswordAuthenticator default super user setup (CASSANDRA-7788)


2.1.0
 * (cqlsh) Removed "ALTER TYPE <name> RENAME TO <name>" from tab-completion
   (CASSANDRA-7895)
 * Fixed IllegalStateException in anticompaction (CASSANDRA-7892)
 * cqlsh: DESCRIBE support for frozen UDTs, tuples (CASSANDRA-7863)
 * Avoid exposing internal classes over JMX (CASSANDRA-7879)
 * Add null check for keys when freezing collection (CASSANDRA-7869)
 * Improve stress workload realism (CASSANDRA-7519)


2.1.0-rc7
 * Add frozen keyword and require UDT to be frozen (CASSANDRA-7857)
 * Track added sstable size correctly (CASSANDRA-7239)
 * (cqlsh) Fix case insensitivity (CASSANDRA-7834)
 * Fix failure to stream ranges when moving (CASSANDRA-7836)
 * Correctly remove tmplink files (CASSANDRA-7803)
 * (cqlsh) Fix column name formatting for functions, CAS operations,
   and UDT field selections (CASSANDRA-7806)
 * (cqlsh) Fix COPY FROM handling of null/empty primary key
   values (CASSANDRA-7792)
 * Fix ordering of static cells (CASSANDRA-7763)
Merged from 2.0:
 * Forbid re-adding dropped counter columns (CASSANDRA-7831)
 * Fix CFMetaData#isThriftCompatible() for PK-only tables (CASSANDRA-7832)
 * Always reject inequality on the partition key without token()
   (CASSANDRA-7722)
 * Always send Paxos commit to all replicas (CASSANDRA-7479)
 * Make disruptor_thrift_server invocation pool configurable (CASSANDRA-7594)
 * Make repair no-op when RF=1 (CASSANDRA-7864)


2.0.10
 * Don't send schema change responses and events for no-op DDL
   statements (CASSANDRA-7600)
 * (Hadoop) fix cluster initialisation for a split fetching (CASSANDRA-7774)
 * Configure system.paxos with LeveledCompactionStrategy (CASSANDRA-7753)
 * Fix ALTER clustering column type from DateType to TimestampType when
   using DESC clustering order (CASSANRDA-7797)
 * Throw EOFException if we run out of chunks in compressed datafile
   (CASSANDRA-7664)
 * Fix PRSI handling of CQL3 row markers for row cleanup (CASSANDRA-7787)
 * Fix dropping collection when it's the last regular column (CASSANDRA-7744)
 * Properly reject operations on list index with conditions (CASSANDRA-7499)
 * Make StreamReceiveTask thread safe and gc friendly (CASSANDRA-7795)
 * Validate empty cell names from counter updates (CASSANDRA-7798)
Merged from 1.2:
 * Don't allow compacted sstables to be marked as compacting (CASSANDRA-7145)
 * Track expired tombstones (CASSANDRA-7810)


2.1.0-rc6
 * Fix OOM issue from netty caching over time (CASSANDRA-7743)
 * json2sstable couldn't import JSON for CQL table (CASSANDRA-7477)
 * Invalidate all caches on table drop (CASSANDRA-7561)
 * Skip strict endpoint selection for ranges if RF == nodes (CASSANRA-7765)
 * Fix Thrift range filtering without 2ary index lookups (CASSANDRA-7741)
 * Add tracing entries about concurrent range requests (CASSANDRA-7599)
 * (cqlsh) Fix DESCRIBE for NTS keyspaces (CASSANDRA-7729)
 * Remove netty buffer ref-counting (CASSANDRA-7735)
 * Pass mutated cf to index updater for use by PRSI (CASSANDRA-7742)
 * Include stress yaml example in release and deb (CASSANDRA-7717)
 * workaround for netty issue causing corrupted data off the wire (CASSANDRA-7695)
 * cqlsh DESC CLUSTER fails retrieving ring information (CASSANDRA-7687)
 * Fix binding null values inside UDT (CASSANDRA-7685)
 * Fix UDT field selection with empty fields (CASSANDRA-7670)
 * Bogus deserialization of static cells from sstable (CASSANDRA-7684)
 * Fix NPE on compaction leftover cleanup for dropped table (CASSANDRA-7770)
Merged from 2.0:
 * Fix race condition in StreamTransferTask that could lead to
   infinite loops and premature sstable deletion (CASSANDRA-7704)
 * (cqlsh) Wait up to 10 sec for a tracing session (CASSANDRA-7222)
 * Fix NPE in FileCacheService.sizeInBytes (CASSANDRA-7756)
 * Remove duplicates from StorageService.getJoiningNodes (CASSANDRA-7478)
 * Clone token map outside of hot gossip loops (CASSANDRA-7758)
 * Fix MS expiring map timeout for Paxos messages (CASSANDRA-7752)
 * Do not flush on truncate if durable_writes is false (CASSANDRA-7750)
 * Give CRR a default input_cql Statement (CASSANDRA-7226)
 * Better error message when adding a collection with the same name
   than a previously dropped one (CASSANDRA-6276)
 * Fix validation when adding static columns (CASSANDRA-7730)
 * (Thrift) fix range deletion of supercolumns (CASSANDRA-7733)
 * Fix potential AssertionError in RangeTombstoneList (CASSANDRA-7700)
 * Validate arguments of blobAs* functions (CASSANDRA-7707)
 * Fix potential AssertionError with 2ndary indexes (CASSANDRA-6612)
 * Avoid logging CompactionInterrupted at ERROR (CASSANDRA-7694)
 * Minor leak in sstable2jon (CASSANDRA-7709)
 * Add cassandra.auto_bootstrap system property (CASSANDRA-7650)
 * Update java driver (for hadoop) (CASSANDRA-7618)
 * Remove CqlPagingRecordReader/CqlPagingInputFormat (CASSANDRA-7570)
 * Support connecting to ipv6 jmx with nodetool (CASSANDRA-7669)


2.1.0-rc5
 * Reject counters inside user types (CASSANDRA-7672)
 * Switch to notification-based GCInspector (CASSANDRA-7638)
 * (cqlsh) Handle nulls in UDTs and tuples correctly (CASSANDRA-7656)
 * Don't use strict consistency when replacing (CASSANDRA-7568)
 * Fix min/max cell name collection on 2.0 SSTables with range
   tombstones (CASSANDRA-7593)
 * Tolerate min/max cell names of different lengths (CASSANDRA-7651)
 * Filter cached results correctly (CASSANDRA-7636)
 * Fix tracing on the new SEPExecutor (CASSANDRA-7644)
 * Remove shuffle and taketoken (CASSANDRA-7601)
 * Clean up Windows batch scripts (CASSANDRA-7619)
 * Fix native protocol drop user type notification (CASSANDRA-7571)
 * Give read access to system.schema_usertypes to all authenticated users
   (CASSANDRA-7578)
 * (cqlsh) Fix cqlsh display when zero rows are returned (CASSANDRA-7580)
 * Get java version correctly when JAVA_TOOL_OPTIONS is set (CASSANDRA-7572)
 * Fix NPE when dropping index from non-existent keyspace, AssertionError when
   dropping non-existent index with IF EXISTS (CASSANDRA-7590)
 * Fix sstablelevelresetter hang (CASSANDRA-7614)
 * (cqlsh) Fix deserialization of blobs (CASSANDRA-7603)
 * Use "keyspace updated" schema change message for UDT changes in v1 and
   v2 protocols (CASSANDRA-7617)
 * Fix tracing of range slices and secondary index lookups that are local
   to the coordinator (CASSANDRA-7599)
 * Set -Dcassandra.storagedir for all tool shell scripts (CASSANDRA-7587)
 * Don't swap max/min col names when mutating sstable metadata (CASSANDRA-7596)
 * (cqlsh) Correctly handle paged result sets (CASSANDRA-7625)
 * (cqlsh) Improve waiting for a trace to complete (CASSANDRA-7626)
 * Fix tracing of concurrent range slices and 2ary index queries (CASSANDRA-7626)
 * Fix scrub against collection type (CASSANDRA-7665)
Merged from 2.0:
 * Set gc_grace_seconds to seven days for system schema tables (CASSANDRA-7668)
 * SimpleSeedProvider no longer caches seeds forever (CASSANDRA-7663)
 * Always flush on truncate (CASSANDRA-7511)
 * Fix ReversedType(DateType) mapping to native protocol (CASSANDRA-7576)
 * Always merge ranges owned by a single node (CASSANDRA-6930)
 * Track max/min timestamps for range tombstones (CASSANDRA-7647)
 * Fix NPE when listing saved caches dir (CASSANDRA-7632)


2.1.0-rc4
 * Fix word count hadoop example (CASSANDRA-7200)
 * Updated memtable_cleanup_threshold and memtable_flush_writers defaults 
   (CASSANDRA-7551)
 * (Windows) fix startup when WMI memory query fails (CASSANDRA-7505)
 * Anti-compaction proceeds if any part of the repair failed (CASSANDRA-7521)
 * Add missing table name to DROP INDEX responses and notifications (CASSANDRA-7539)
 * Bump CQL version to 3.2.0 and update CQL documentation (CASSANDRA-7527)
 * Fix configuration error message when running nodetool ring (CASSANDRA-7508)
 * Support conditional updates, tuple type, and the v3 protocol in cqlsh (CASSANDRA-7509)
 * Handle queries on multiple secondary index types (CASSANDRA-7525)
 * Fix cqlsh authentication with v3 native protocol (CASSANDRA-7564)
 * Fix NPE when unknown prepared statement ID is used (CASSANDRA-7454)
Merged from 2.0:
 * (Windows) force range-based repair to non-sequential mode (CASSANDRA-7541)
 * Fix range merging when DES scores are zero (CASSANDRA-7535)
 * Warn when SSL certificates have expired (CASSANDRA-7528)
 * Fix error when doing reversed queries with static columns (CASSANDRA-7490)
Merged from 1.2:
 * Set correct stream ID on responses when non-Exception Throwables
   are thrown while handling native protocol messages (CASSANDRA-7470)


2.1.0-rc3
 * Consider expiry when reconciling otherwise equal cells (CASSANDRA-7403)
 * Introduce CQL support for stress tool (CASSANDRA-6146)
 * Fix ClassCastException processing expired messages (CASSANDRA-7496)
 * Fix prepared marker for collections inside UDT (CASSANDRA-7472)
 * Remove left-over populate_io_cache_on_flush and replicate_on_write
   uses (CASSANDRA-7493)
 * (Windows) handle spaces in path names (CASSANDRA-7451)
 * Ensure writes have completed after dropping a table, before recycling
   commit log segments (CASSANDRA-7437)
 * Remove left-over rows_per_partition_to_cache (CASSANDRA-7493)
 * Fix error when CONTAINS is used with a bind marker (CASSANDRA-7502)
 * Properly reject unknown UDT field (CASSANDRA-7484)
Merged from 2.0:
 * Fix CC#collectTimeOrderedData() tombstone optimisations (CASSANDRA-7394)
 * Support DISTINCT for static columns and fix behaviour when DISTINC is
   not use (CASSANDRA-7305).
 * Workaround JVM NPE on JMX bind failure (CASSANDRA-7254)
 * Fix race in FileCacheService RemovalListener (CASSANDRA-7278)
 * Fix inconsistent use of consistencyForCommit that allowed LOCAL_QUORUM
   operations to incorrect become full QUORUM (CASSANDRA-7345)
 * Properly handle unrecognized opcodes and flags (CASSANDRA-7440)
 * (Hadoop) close CqlRecordWriter clients when finished (CASSANDRA-7459)
 * Commit disk failure policy (CASSANDRA-7429)
 * Make sure high level sstables get compacted (CASSANDRA-7414)
 * Fix AssertionError when using empty clustering columns and static columns
   (CASSANDRA-7455)
 * Add option to disable STCS in L0 (CASSANDRA-6621)
 * Upgrade to snappy-java 1.0.5.2 (CASSANDRA-7476)


2.1.0-rc2
 * Fix heap size calculation for CompoundSparseCellName and 
   CompoundSparseCellName.WithCollection (CASSANDRA-7421)
 * Allow counter mutations in UNLOGGED batches (CASSANDRA-7351)
 * Modify reconcile logic to always pick a tombstone over a counter cell
   (CASSANDRA-7346)
 * Avoid incremental compaction on Windows (CASSANDRA-7365)
 * Fix exception when querying a composite-keyed table with a collection index
   (CASSANDRA-7372)
 * Use node's host id in place of counter ids (CASSANDRA-7366)
 * Fix error when doing reversed queries with static columns (CASSANDRA-7490)
 * Backport CASSANDRA-6747 (CASSANDRA-7560)
 * Track max/min timestamps for range tombstones (CASSANDRA-7647)
 * Fix NPE when listing saved caches dir (CASSANDRA-7632)
 * Fix sstableloader unable to connect encrypted node (CASSANDRA-7585)
Merged from 1.2:
 * Clone token map outside of hot gossip loops (CASSANDRA-7758)
 * Add stop method to EmbeddedCassandraService (CASSANDRA-7595)
 * Support connecting to ipv6 jmx with nodetool (CASSANDRA-7669)
 * Set gc_grace_seconds to seven days for system schema tables (CASSANDRA-7668)
 * SimpleSeedProvider no longer caches seeds forever (CASSANDRA-7663)
 * Set correct stream ID on responses when non-Exception Throwables
   are thrown while handling native protocol messages (CASSANDRA-7470)
 * Fix row size miscalculation in LazilyCompactedRow (CASSANDRA-7543)
 * Fix race in background compaction check (CASSANDRA-7745)
 * Don't clear out range tombstones during compaction (CASSANDRA-7808)


2.1.0-rc1
 * Revert flush directory (CASSANDRA-6357)
 * More efficient executor service for fast operations (CASSANDRA-4718)
 * Move less common tools into a new cassandra-tools package (CASSANDRA-7160)
 * Support more concurrent requests in native protocol (CASSANDRA-7231)
 * Add tab-completion to debian nodetool packaging (CASSANDRA-6421)
 * Change concurrent_compactors defaults (CASSANDRA-7139)
 * Add PowerShell Windows launch scripts (CASSANDRA-7001)
 * Make commitlog archive+restore more robust (CASSANDRA-6974)
 * Fix marking commitlogsegments clean (CASSANDRA-6959)
 * Add snapshot "manifest" describing files included (CASSANDRA-6326)
 * Parallel streaming for sstableloader (CASSANDRA-3668)
 * Fix bugs in supercolumns handling (CASSANDRA-7138)
 * Fix ClassClassException on composite dense tables (CASSANDRA-7112)
 * Cleanup and optimize collation and slice iterators (CASSANDRA-7107)
 * Upgrade NBHM lib (CASSANDRA-7128)
 * Optimize netty server (CASSANDRA-6861)
 * Fix repair hang when given CF does not exist (CASSANDRA-7189)
 * Allow c* to be shutdown in an embedded mode (CASSANDRA-5635)
 * Add server side batching to native transport (CASSANDRA-5663)
 * Make batchlog replay asynchronous (CASSANDRA-6134)
 * remove unused classes (CASSANDRA-7197)
 * Limit user types to the keyspace they are defined in (CASSANDRA-6643)
 * Add validate method to CollectionType (CASSANDRA-7208)
 * New serialization format for UDT values (CASSANDRA-7209, CASSANDRA-7261)
 * Fix nodetool netstats (CASSANDRA-7270)
 * Fix potential ClassCastException in HintedHandoffManager (CASSANDRA-7284)
 * Use prepared statements internally (CASSANDRA-6975)
 * Fix broken paging state with prepared statement (CASSANDRA-7120)
 * Fix IllegalArgumentException in CqlStorage (CASSANDRA-7287)
 * Allow nulls/non-existant fields in UDT (CASSANDRA-7206)
 * Add Thrift MultiSliceRequest (CASSANDRA-6757, CASSANDRA-7027)
 * Handle overlapping MultiSlices (CASSANDRA-7279)
 * Fix DataOutputTest on Windows (CASSANDRA-7265)
 * Embedded sets in user defined data-types are not updating (CASSANDRA-7267)
 * Add tuple type to CQL/native protocol (CASSANDRA-7248)
 * Fix CqlPagingRecordReader on tables with few rows (CASSANDRA-7322)
Merged from 2.0:
 * Copy compaction options to make sure they are reloaded (CASSANDRA-7290)
 * Add option to do more aggressive tombstone compactions (CASSANDRA-6563)
 * Don't try to compact already-compacting files in HHOM (CASSANDRA-7288)
 * Always reallocate buffers in HSHA (CASSANDRA-6285)
 * (Hadoop) support authentication in CqlRecordReader (CASSANDRA-7221)
 * (Hadoop) Close java driver Cluster in CQLRR.close (CASSANDRA-7228)
 * Warn when 'USING TIMESTAMP' is used on a CAS BATCH (CASSANDRA-7067)
 * return all cpu values from BackgroundActivityMonitor.readAndCompute (CASSANDRA-7183)
 * Correctly delete scheduled range xfers (CASSANDRA-7143)
 * return all cpu values from BackgroundActivityMonitor.readAndCompute (CASSANDRA-7183)  
 * reduce garbage creation in calculatePendingRanges (CASSANDRA-7191)
 * fix c* launch issues on Russian os's due to output of linux 'free' cmd (CASSANDRA-6162)
 * Fix disabling autocompaction (CASSANDRA-7187)
 * Fix potential NumberFormatException when deserializing IntegerType (CASSANDRA-7088)
 * cqlsh can't tab-complete disabling compaction (CASSANDRA-7185)
 * cqlsh: Accept and execute CQL statement(s) from command-line parameter (CASSANDRA-7172)
 * Fix IllegalStateException in CqlPagingRecordReader (CASSANDRA-7198)
 * Fix the InvertedIndex trigger example (CASSANDRA-7211)
 * Add --resolve-ip option to 'nodetool ring' (CASSANDRA-7210)
 * reduce garbage on codec flag deserialization (CASSANDRA-7244) 
 * Fix duplicated error messages on directory creation error at startup (CASSANDRA-5818)
 * Proper null handle for IF with map element access (CASSANDRA-7155)
 * Improve compaction visibility (CASSANDRA-7242)
 * Correctly delete scheduled range xfers (CASSANDRA-7143)
 * Make batchlog replica selection rack-aware (CASSANDRA-6551)
 * Fix CFMetaData#getColumnDefinitionFromColumnName() (CASSANDRA-7074)
 * Fix writetime/ttl functions for static columns (CASSANDRA-7081)
 * Suggest CTRL-C or semicolon after three blank lines in cqlsh (CASSANDRA-7142)
 * Fix 2ndary index queries with DESC clustering order (CASSANDRA-6950)
 * Invalid key cache entries on DROP (CASSANDRA-6525)
 * Fix flapping RecoveryManagerTest (CASSANDRA-7084)
 * Add missing iso8601 patterns for date strings (CASSANDRA-6973)
 * Support selecting multiple rows in a partition using IN (CASSANDRA-6875)
 * Add authentication support to shuffle (CASSANDRA-6484)
 * Swap local and global default read repair chances (CASSANDRA-7320)
 * Add conditional CREATE/DROP USER support (CASSANDRA-7264)
 * Cqlsh counts non-empty lines for "Blank lines" warning (CASSANDRA-7325)
Merged from 1.2:
 * Add Cloudstack snitch (CASSANDRA-7147)
 * Update system.peers correctly when relocating tokens (CASSANDRA-7126)
 * Add Google Compute Engine snitch (CASSANDRA-7132)
 * remove duplicate query for local tokens (CASSANDRA-7182)
 * exit CQLSH with error status code if script fails (CASSANDRA-6344)
 * Fix bug with some IN queries missig results (CASSANDRA-7105)
 * Fix availability validation for LOCAL_ONE CL (CASSANDRA-7319)
 * Hint streaming can cause decommission to fail (CASSANDRA-7219)


2.1.0-beta2
 * Increase default CL space to 8GB (CASSANDRA-7031)
 * Add range tombstones to read repair digests (CASSANDRA-6863)
 * Fix BTree.clear for large updates (CASSANDRA-6943)
 * Fail write instead of logging a warning when unable to append to CL
   (CASSANDRA-6764)
 * Eliminate possibility of CL segment appearing twice in active list 
   (CASSANDRA-6557)
 * Apply DONTNEED fadvise to commitlog segments (CASSANDRA-6759)
 * Switch CRC component to Adler and include it for compressed sstables 
   (CASSANDRA-4165)
 * Allow cassandra-stress to set compaction strategy options (CASSANDRA-6451)
 * Add broadcast_rpc_address option to cassandra.yaml (CASSANDRA-5899)
 * Auto reload GossipingPropertyFileSnitch config (CASSANDRA-5897)
 * Fix overflow of memtable_total_space_in_mb (CASSANDRA-6573)
 * Fix ABTC NPE and apply update function correctly (CASSANDRA-6692)
 * Allow nodetool to use a file or prompt for password (CASSANDRA-6660)
 * Fix AIOOBE when concurrently accessing ABSC (CASSANDRA-6742)
 * Fix assertion error in ALTER TYPE RENAME (CASSANDRA-6705)
 * Scrub should not always clear out repaired status (CASSANDRA-5351)
 * Improve handling of range tombstone for wide partitions (CASSANDRA-6446)
 * Fix ClassCastException for compact table with composites (CASSANDRA-6738)
 * Fix potentially repairing with wrong nodes (CASSANDRA-6808)
 * Change caching option syntax (CASSANDRA-6745)
 * Fix stress to do proper counter reads (CASSANDRA-6835)
 * Fix help message for stress counter_write (CASSANDRA-6824)
 * Fix stress smart Thrift client to pick servers correctly (CASSANDRA-6848)
 * Add logging levels (minimal, normal or verbose) to stress tool (CASSANDRA-6849)
 * Fix race condition in Batch CLE (CASSANDRA-6860)
 * Improve cleanup/scrub/upgradesstables failure handling (CASSANDRA-6774)
 * ByteBuffer write() methods for serializing sstables (CASSANDRA-6781)
 * Proper compare function for CollectionType (CASSANDRA-6783)
 * Update native server to Netty 4 (CASSANDRA-6236)
 * Fix off-by-one error in stress (CASSANDRA-6883)
 * Make OpOrder AutoCloseable (CASSANDRA-6901)
 * Remove sync repair JMX interface (CASSANDRA-6900)
 * Add multiple memory allocation options for memtables (CASSANDRA-6689, 6694)
 * Remove adjusted op rate from stress output (CASSANDRA-6921)
 * Add optimized CF.hasColumns() implementations (CASSANDRA-6941)
 * Serialize batchlog mutations with the version of the target node
   (CASSANDRA-6931)
 * Optimize CounterColumn#reconcile() (CASSANDRA-6953)
 * Properly remove 1.2 sstable support in 2.1 (CASSANDRA-6869)
 * Lock counter cells, not partitions (CASSANDRA-6880)
 * Track presence of legacy counter shards in sstables (CASSANDRA-6888)
 * Ensure safe resource cleanup when replacing sstables (CASSANDRA-6912)
 * Add failure handler to async callback (CASSANDRA-6747)
 * Fix AE when closing SSTable without releasing reference (CASSANDRA-7000)
 * Clean up IndexInfo on keyspace/table drops (CASSANDRA-6924)
 * Only snapshot relative SSTables when sequential repair (CASSANDRA-7024)
 * Require nodetool rebuild_index to specify index names (CASSANDRA-7038)
 * fix cassandra stress errors on reads with native protocol (CASSANDRA-7033)
 * Use OpOrder to guard sstable references for reads (CASSANDRA-6919)
 * Preemptive opening of compaction result (CASSANDRA-6916)
 * Multi-threaded scrub/cleanup/upgradesstables (CASSANDRA-5547)
 * Optimize cellname comparison (CASSANDRA-6934)
 * Native protocol v3 (CASSANDRA-6855)
 * Optimize Cell liveness checks and clean up Cell (CASSANDRA-7119)
 * Support consistent range movements (CASSANDRA-2434)
Merged from 2.0:
 * Avoid race-prone second "scrub" of system keyspace (CASSANDRA-6797)
 * Pool CqlRecordWriter clients by inetaddress rather than Range
   (CASSANDRA-6665)
 * Fix compaction_history timestamps (CASSANDRA-6784)
 * Compare scores of full replica ordering in DES (CASSANDRA-6683)
 * fix CME in SessionInfo updateProgress affecting netstats (CASSANDRA-6577)
 * Allow repairing between specific replicas (CASSANDRA-6440)
 * Allow per-dc enabling of hints (CASSANDRA-6157)
 * Add compatibility for Hadoop 0.2.x (CASSANDRA-5201)
 * Fix EstimatedHistogram races (CASSANDRA-6682)
 * Failure detector correctly converts initial value to nanos (CASSANDRA-6658)
 * Add nodetool taketoken to relocate vnodes (CASSANDRA-4445)
 * Expose bulk loading progress over JMX (CASSANDRA-4757)
 * Correctly handle null with IF conditions and TTL (CASSANDRA-6623)
 * Account for range/row tombstones in tombstone drop
   time histogram (CASSANDRA-6522)
 * Stop CommitLogSegment.close() from calling sync() (CASSANDRA-6652)
 * Make commitlog failure handling configurable (CASSANDRA-6364)
 * Avoid overlaps in LCS (CASSANDRA-6688)
 * Improve support for paginating over composites (CASSANDRA-4851)
 * Fix count(*) queries in a mixed cluster (CASSANDRA-6707)
 * Improve repair tasks(snapshot, differencing) concurrency (CASSANDRA-6566)
 * Fix replaying pre-2.0 commit logs (CASSANDRA-6714)
 * Add static columns to CQL3 (CASSANDRA-6561)
 * Optimize single partition batch statements (CASSANDRA-6737)
 * Disallow post-query re-ordering when paging (CASSANDRA-6722)
 * Fix potential paging bug with deleted columns (CASSANDRA-6748)
 * Fix NPE on BulkLoader caused by losing StreamEvent (CASSANDRA-6636)
 * Fix truncating compression metadata (CASSANDRA-6791)
 * Add CMSClassUnloadingEnabled JVM option (CASSANDRA-6541)
 * Catch memtable flush exceptions during shutdown (CASSANDRA-6735)
 * Fix upgradesstables NPE for non-CF-based indexes (CASSANDRA-6645)
 * Fix UPDATE updating PRIMARY KEY columns implicitly (CASSANDRA-6782)
 * Fix IllegalArgumentException when updating from 1.2 with SuperColumns
   (CASSANDRA-6733)
 * FBUtilities.singleton() should use the CF comparator (CASSANDRA-6778)
 * Fix CQLSStableWriter.addRow(Map<String, Object>) (CASSANDRA-6526)
 * Fix HSHA server introducing corrupt data (CASSANDRA-6285)
 * Fix CAS conditions for COMPACT STORAGE tables (CASSANDRA-6813)
 * Starting threads in OutboundTcpConnectionPool constructor causes race conditions (CASSANDRA-7177)
 * Allow overriding cassandra-rackdc.properties file (CASSANDRA-7072)
 * Set JMX RMI port to 7199 (CASSANDRA-7087)
 * Use LOCAL_QUORUM for data reads at LOCAL_SERIAL (CASSANDRA-6939)
 * Log a warning for large batches (CASSANDRA-6487)
 * Put nodes in hibernate when join_ring is false (CASSANDRA-6961)
 * Avoid early loading of non-system keyspaces before compaction-leftovers 
   cleanup at startup (CASSANDRA-6913)
 * Restrict Windows to parallel repairs (CASSANDRA-6907)
 * (Hadoop) Allow manually specifying start/end tokens in CFIF (CASSANDRA-6436)
 * Fix NPE in MeteredFlusher (CASSANDRA-6820)
 * Fix race processing range scan responses (CASSANDRA-6820)
 * Allow deleting snapshots from dropped keyspaces (CASSANDRA-6821)
 * Add uuid() function (CASSANDRA-6473)
 * Omit tombstones from schema digests (CASSANDRA-6862)
 * Include correct consistencyLevel in LWT timeout (CASSANDRA-6884)
 * Lower chances for losing new SSTables during nodetool refresh and
   ColumnFamilyStore.loadNewSSTables (CASSANDRA-6514)
 * Add support for DELETE ... IF EXISTS to CQL3 (CASSANDRA-5708)
 * Update hadoop_cql3_word_count example (CASSANDRA-6793)
 * Fix handling of RejectedExecution in sync Thrift server (CASSANDRA-6788)
 * Log more information when exceeding tombstone_warn_threshold (CASSANDRA-6865)
 * Fix truncate to not abort due to unreachable fat clients (CASSANDRA-6864)
 * Fix schema concurrency exceptions (CASSANDRA-6841)
 * Fix leaking validator FH in StreamWriter (CASSANDRA-6832)
 * Fix saving triggers to schema (CASSANDRA-6789)
 * Fix trigger mutations when base mutation list is immutable (CASSANDRA-6790)
 * Fix accounting in FileCacheService to allow re-using RAR (CASSANDRA-6838)
 * Fix static counter columns (CASSANDRA-6827)
 * Restore expiring->deleted (cell) compaction optimization (CASSANDRA-6844)
 * Fix CompactionManager.needsCleanup (CASSANDRA-6845)
 * Correctly compare BooleanType values other than 0 and 1 (CASSANDRA-6779)
 * Read message id as string from earlier versions (CASSANDRA-6840)
 * Properly use the Paxos consistency for (non-protocol) batch (CASSANDRA-6837)
 * Add paranoid disk failure option (CASSANDRA-6646)
 * Improve PerRowSecondaryIndex performance (CASSANDRA-6876)
 * Extend triggers to support CAS updates (CASSANDRA-6882)
 * Static columns with IF NOT EXISTS don't always work as expected (CASSANDRA-6873)
 * Fix paging with SELECT DISTINCT (CASSANDRA-6857)
 * Fix UnsupportedOperationException on CAS timeout (CASSANDRA-6923)
 * Improve MeteredFlusher handling of MF-unaffected column families
   (CASSANDRA-6867)
 * Add CqlRecordReader using native pagination (CASSANDRA-6311)
 * Add QueryHandler interface (CASSANDRA-6659)
 * Track liveRatio per-memtable, not per-CF (CASSANDRA-6945)
 * Make sure upgradesstables keeps sstable level (CASSANDRA-6958)
 * Fix LIMIT with static columns (CASSANDRA-6956)
 * Fix clash with CQL column name in thrift validation (CASSANDRA-6892)
 * Fix error with super columns in mixed 1.2-2.0 clusters (CASSANDRA-6966)
 * Fix bad skip of sstables on slice query with composite start/finish (CASSANDRA-6825)
 * Fix unintended update with conditional statement (CASSANDRA-6893)
 * Fix map element access in IF (CASSANDRA-6914)
 * Avoid costly range calculations for range queries on system keyspaces
   (CASSANDRA-6906)
 * Fix SSTable not released if stream session fails (CASSANDRA-6818)
 * Avoid build failure due to ANTLR timeout (CASSANDRA-6991)
 * Queries on compact tables can return more rows that requested (CASSANDRA-7052)
 * USING TIMESTAMP for batches does not work (CASSANDRA-7053)
 * Fix performance regression from CASSANDRA-5614 (CASSANDRA-6949)
 * Ensure that batchlog and hint timeouts do not produce hints (CASSANDRA-7058)
 * Merge groupable mutations in TriggerExecutor#execute() (CASSANDRA-7047)
 * Plug holes in resource release when wiring up StreamSession (CASSANDRA-7073)
 * Re-add parameter columns to tracing session (CASSANDRA-6942)
 * Preserves CQL metadata when updating table from thrift (CASSANDRA-6831)
Merged from 1.2:
 * Fix nodetool display with vnodes (CASSANDRA-7082)
 * Add UNLOGGED, COUNTER options to BATCH documentation (CASSANDRA-6816)
 * add extra SSL cipher suites (CASSANDRA-6613)
 * fix nodetool getsstables for blob PK (CASSANDRA-6803)
 * Fix BatchlogManager#deleteBatch() use of millisecond timestamps
   (CASSANDRA-6822)
 * Continue assassinating even if the endpoint vanishes (CASSANDRA-6787)
 * Schedule schema pulls on change (CASSANDRA-6971)
 * Non-droppable verbs shouldn't be dropped from OTC (CASSANDRA-6980)
 * Shutdown batchlog executor in SS#drain() (CASSANDRA-7025)
 * Fix batchlog to account for CF truncation records (CASSANDRA-6999)
 * Fix CQLSH parsing of functions and BLOB literals (CASSANDRA-7018)
 * Properly load trustore in the native protocol (CASSANDRA-6847)
 * Always clean up references in SerializingCache (CASSANDRA-6994)
 * Don't shut MessagingService down when replacing a node (CASSANDRA-6476)
 * fix npe when doing -Dcassandra.fd_initial_value_ms (CASSANDRA-6751)


2.1.0-beta1
 * Add flush directory distinct from compaction directories (CASSANDRA-6357)
 * Require JNA by default (CASSANDRA-6575)
 * add listsnapshots command to nodetool (CASSANDRA-5742)
 * Introduce AtomicBTreeColumns (CASSANDRA-6271, 6692)
 * Multithreaded commitlog (CASSANDRA-3578)
 * allocate fixed index summary memory pool and resample cold index summaries 
   to use less memory (CASSANDRA-5519)
 * Removed multithreaded compaction (CASSANDRA-6142)
 * Parallelize fetching rows for low-cardinality indexes (CASSANDRA-1337)
 * change logging from log4j to logback (CASSANDRA-5883)
 * switch to LZ4 compression for internode communication (CASSANDRA-5887)
 * Stop using Thrift-generated Index* classes internally (CASSANDRA-5971)
 * Remove 1.2 network compatibility code (CASSANDRA-5960)
 * Remove leveled json manifest migration code (CASSANDRA-5996)
 * Remove CFDefinition (CASSANDRA-6253)
 * Use AtomicIntegerFieldUpdater in RefCountedMemory (CASSANDRA-6278)
 * User-defined types for CQL3 (CASSANDRA-5590)
 * Use of o.a.c.metrics in nodetool (CASSANDRA-5871, 6406)
 * Batch read from OTC's queue and cleanup (CASSANDRA-1632)
 * Secondary index support for collections (CASSANDRA-4511, 6383)
 * SSTable metadata(Stats.db) format change (CASSANDRA-6356)
 * Push composites support in the storage engine
   (CASSANDRA-5417, CASSANDRA-6520)
 * Add snapshot space used to cfstats (CASSANDRA-6231)
 * Add cardinality estimator for key count estimation (CASSANDRA-5906)
 * CF id is changed to be non-deterministic. Data dir/key cache are created
   uniquely for CF id (CASSANDRA-5202)
 * New counters implementation (CASSANDRA-6504)
 * Replace UnsortedColumns, EmptyColumns, TreeMapBackedSortedColumns with new
   ArrayBackedSortedColumns (CASSANDRA-6630, CASSANDRA-6662, CASSANDRA-6690)
 * Add option to use row cache with a given amount of rows (CASSANDRA-5357)
 * Avoid repairing already repaired data (CASSANDRA-5351)
 * Reject counter updates with USING TTL/TIMESTAMP (CASSANDRA-6649)
 * Replace index_interval with min/max_index_interval (CASSANDRA-6379)
 * Lift limitation that order by columns must be selected for IN queries (CASSANDRA-4911)


2.0.5
 * Reduce garbage generated by bloom filter lookups (CASSANDRA-6609)
 * Add ks.cf names to tombstone logging (CASSANDRA-6597)
 * Use LOCAL_QUORUM for LWT operations at LOCAL_SERIAL (CASSANDRA-6495)
 * Wait for gossip to settle before accepting client connections (CASSANDRA-4288)
 * Delete unfinished compaction incrementally (CASSANDRA-6086)
 * Allow specifying custom secondary index options in CQL3 (CASSANDRA-6480)
 * Improve replica pinning for cache efficiency in DES (CASSANDRA-6485)
 * Fix LOCAL_SERIAL from thrift (CASSANDRA-6584)
 * Don't special case received counts in CAS timeout exceptions (CASSANDRA-6595)
 * Add support for 2.1 global counter shards (CASSANDRA-6505)
 * Fix NPE when streaming connection is not yet established (CASSANDRA-6210)
 * Avoid rare duplicate read repair triggering (CASSANDRA-6606)
 * Fix paging discardFirst (CASSANDRA-6555)
 * Fix ArrayIndexOutOfBoundsException in 2ndary index query (CASSANDRA-6470)
 * Release sstables upon rebuilding 2i (CASSANDRA-6635)
 * Add AbstractCompactionStrategy.startup() method (CASSANDRA-6637)
 * SSTableScanner may skip rows during cleanup (CASSANDRA-6638)
 * sstables from stalled repair sessions can resurrect deleted data (CASSANDRA-6503)
 * Switch stress to use ITransportFactory (CASSANDRA-6641)
 * Fix IllegalArgumentException during prepare (CASSANDRA-6592)
 * Fix possible loss of 2ndary index entries during compaction (CASSANDRA-6517)
 * Fix direct Memory on architectures that do not support unaligned long access
   (CASSANDRA-6628)
 * Let scrub optionally skip broken counter partitions (CASSANDRA-5930)
Merged from 1.2:
 * fsync compression metadata (CASSANDRA-6531)
 * Validate CF existence on execution for prepared statement (CASSANDRA-6535)
 * Add ability to throttle batchlog replay (CASSANDRA-6550)
 * Fix executing LOCAL_QUORUM with SimpleStrategy (CASSANDRA-6545)
 * Avoid StackOverflow when using large IN queries (CASSANDRA-6567)
 * Nodetool upgradesstables includes secondary indexes (CASSANDRA-6598)
 * Paginate batchlog replay (CASSANDRA-6569)
 * skip blocking on streaming during drain (CASSANDRA-6603)
 * Improve error message when schema doesn't match loaded sstable (CASSANDRA-6262)
 * Add properties to adjust FD initial value and max interval (CASSANDRA-4375)
 * Fix preparing with batch and delete from collection (CASSANDRA-6607)
 * Fix ABSC reverse iterator's remove() method (CASSANDRA-6629)
 * Handle host ID conflicts properly (CASSANDRA-6615)
 * Move handling of migration event source to solve bootstrap race. (CASSANDRA-6648)
 * Make sure compaction throughput value doesn't overflow with int math (CASSANDRA-6647)


2.0.4
 * Allow removing snapshots of no-longer-existing CFs (CASSANDRA-6418)
 * add StorageService.stopDaemon() (CASSANDRA-4268)
 * add IRE for invalid CF supplied to get_count (CASSANDRA-5701)
 * add client encryption support to sstableloader (CASSANDRA-6378)
 * Fix accept() loop for SSL sockets post-shutdown (CASSANDRA-6468)
 * Fix size-tiered compaction in LCS L0 (CASSANDRA-6496)
 * Fix assertion failure in filterColdSSTables (CASSANDRA-6483)
 * Fix row tombstones in larger-than-memory compactions (CASSANDRA-6008)
 * Fix cleanup ClassCastException (CASSANDRA-6462)
 * Reduce gossip memory use by interning VersionedValue strings (CASSANDRA-6410)
 * Allow specifying datacenters to participate in a repair (CASSANDRA-6218)
 * Fix divide-by-zero in PCI (CASSANDRA-6403)
 * Fix setting last compacted key in the wrong level for LCS (CASSANDRA-6284)
 * Add millisecond precision formats to the timestamp parser (CASSANDRA-6395)
 * Expose a total memtable size metric for a CF (CASSANDRA-6391)
 * cqlsh: handle symlinks properly (CASSANDRA-6425)
 * Fix potential infinite loop when paging query with IN (CASSANDRA-6464)
 * Fix assertion error in AbstractQueryPager.discardFirst (CASSANDRA-6447)
 * Fix streaming older SSTable yields unnecessary tombstones (CASSANDRA-6527)
Merged from 1.2:
 * Improved error message on bad properties in DDL queries (CASSANDRA-6453)
 * Randomize batchlog candidates selection (CASSANDRA-6481)
 * Fix thundering herd on endpoint cache invalidation (CASSANDRA-6345, 6485)
 * Improve batchlog write performance with vnodes (CASSANDRA-6488)
 * cqlsh: quote single quotes in strings inside collections (CASSANDRA-6172)
 * Improve gossip performance for typical messages (CASSANDRA-6409)
 * Throw IRE if a prepared statement has more markers than supported 
   (CASSANDRA-5598)
 * Expose Thread metrics for the native protocol server (CASSANDRA-6234)
 * Change snapshot response message verb to INTERNAL to avoid dropping it 
   (CASSANDRA-6415)
 * Warn when collection read has > 65K elements (CASSANDRA-5428)
 * Fix cache persistence when both row and key cache are enabled 
   (CASSANDRA-6413)
 * (Hadoop) add describe_local_ring (CASSANDRA-6268)
 * Fix handling of concurrent directory creation failure (CASSANDRA-6459)
 * Allow executing CREATE statements multiple times (CASSANDRA-6471)
 * Don't send confusing info with timeouts (CASSANDRA-6491)
 * Don't resubmit counter mutation runnables internally (CASSANDRA-6427)
 * Don't drop local mutations without a hint (CASSANDRA-6510)
 * Don't allow null max_hint_window_in_ms (CASSANDRA-6419)
 * Validate SliceRange start and finish lengths (CASSANDRA-6521)


2.0.3
 * Fix FD leak on slice read path (CASSANDRA-6275)
 * Cancel read meter task when closing SSTR (CASSANDRA-6358)
 * free off-heap IndexSummary during bulk (CASSANDRA-6359)
 * Recover from IOException in accept() thread (CASSANDRA-6349)
 * Improve Gossip tolerance of abnormally slow tasks (CASSANDRA-6338)
 * Fix trying to hint timed out counter writes (CASSANDRA-6322)
 * Allow restoring specific columnfamilies from archived CL (CASSANDRA-4809)
 * Avoid flushing compaction_history after each operation (CASSANDRA-6287)
 * Fix repair assertion error when tombstones expire (CASSANDRA-6277)
 * Skip loading corrupt key cache (CASSANDRA-6260)
 * Fixes for compacting larger-than-memory rows (CASSANDRA-6274)
 * Compact hottest sstables first and optionally omit coldest from
   compaction entirely (CASSANDRA-6109)
 * Fix modifying column_metadata from thrift (CASSANDRA-6182)
 * cqlsh: fix LIST USERS output (CASSANDRA-6242)
 * Add IRequestSink interface (CASSANDRA-6248)
 * Update memtable size while flushing (CASSANDRA-6249)
 * Provide hooks around CQL2/CQL3 statement execution (CASSANDRA-6252)
 * Require Permission.SELECT for CAS updates (CASSANDRA-6247)
 * New CQL-aware SSTableWriter (CASSANDRA-5894)
 * Reject CAS operation when the protocol v1 is used (CASSANDRA-6270)
 * Correctly throw error when frame too large (CASSANDRA-5981)
 * Fix serialization bug in PagedRange with 2ndary indexes (CASSANDRA-6299)
 * Fix CQL3 table validation in Thrift (CASSANDRA-6140)
 * Fix bug missing results with IN clauses (CASSANDRA-6327)
 * Fix paging with reversed slices (CASSANDRA-6343)
 * Set minTimestamp correctly to be able to drop expired sstables (CASSANDRA-6337)
 * Support NaN and Infinity as float literals (CASSANDRA-6003)
 * Remove RF from nodetool ring output (CASSANDRA-6289)
 * Fix attempting to flush empty rows (CASSANDRA-6374)
 * Fix potential out of bounds exception when paging (CASSANDRA-6333)
Merged from 1.2:
 * Optimize FD phi calculation (CASSANDRA-6386)
 * Improve initial FD phi estimate when starting up (CASSANDRA-6385)
 * Don't list CQL3 table in CLI describe even if named explicitely 
   (CASSANDRA-5750)
 * Invalidate row cache when dropping CF (CASSANDRA-6351)
 * add non-jamm path for cached statements (CASSANDRA-6293)
 * add windows bat files for shell commands (CASSANDRA-6145)
 * Require logging in for Thrift CQL2/3 statement preparation (CASSANDRA-6254)
 * restrict max_num_tokens to 1536 (CASSANDRA-6267)
 * Nodetool gets default JMX port from cassandra-env.sh (CASSANDRA-6273)
 * make calculatePendingRanges asynchronous (CASSANDRA-6244)
 * Remove blocking flushes in gossip thread (CASSANDRA-6297)
 * Fix potential socket leak in connectionpool creation (CASSANDRA-6308)
 * Allow LOCAL_ONE/LOCAL_QUORUM to work with SimpleStrategy (CASSANDRA-6238)
 * cqlsh: handle 'null' as session duration (CASSANDRA-6317)
 * Fix json2sstable handling of range tombstones (CASSANDRA-6316)
 * Fix missing one row in reverse query (CASSANDRA-6330)
 * Fix reading expired row value from row cache (CASSANDRA-6325)
 * Fix AssertionError when doing set element deletion (CASSANDRA-6341)
 * Make CL code for the native protocol match the one in C* 2.0
   (CASSANDRA-6347)
 * Disallow altering CQL3 table from thrift (CASSANDRA-6370)
 * Fix size computation of prepared statement (CASSANDRA-6369)


2.0.2
 * Update FailureDetector to use nanontime (CASSANDRA-4925)
 * Fix FileCacheService regressions (CASSANDRA-6149)
 * Never return WriteTimeout for CL.ANY (CASSANDRA-6132)
 * Fix race conditions in bulk loader (CASSANDRA-6129)
 * Add configurable metrics reporting (CASSANDRA-4430)
 * drop queries exceeding a configurable number of tombstones (CASSANDRA-6117)
 * Track and persist sstable read activity (CASSANDRA-5515)
 * Fixes for speculative retry (CASSANDRA-5932, CASSANDRA-6194)
 * Improve memory usage of metadata min/max column names (CASSANDRA-6077)
 * Fix thrift validation refusing row markers on CQL3 tables (CASSANDRA-6081)
 * Fix insertion of collections with CAS (CASSANDRA-6069)
 * Correctly send metadata on SELECT COUNT (CASSANDRA-6080)
 * Track clients' remote addresses in ClientState (CASSANDRA-6070)
 * Create snapshot dir if it does not exist when migrating
   leveled manifest (CASSANDRA-6093)
 * make sequential nodetool repair the default (CASSANDRA-5950)
 * Add more hooks for compaction strategy implementations (CASSANDRA-6111)
 * Fix potential NPE on composite 2ndary indexes (CASSANDRA-6098)
 * Delete can potentially be skipped in batch (CASSANDRA-6115)
 * Allow alter keyspace on system_traces (CASSANDRA-6016)
 * Disallow empty column names in cql (CASSANDRA-6136)
 * Use Java7 file-handling APIs and fix file moving on Windows (CASSANDRA-5383)
 * Save compaction history to system keyspace (CASSANDRA-5078)
 * Fix NPE if StorageService.getOperationMode() is executed before full startup (CASSANDRA-6166)
 * CQL3: support pre-epoch longs for TimestampType (CASSANDRA-6212)
 * Add reloadtriggers command to nodetool (CASSANDRA-4949)
 * cqlsh: ignore empty 'value alias' in DESCRIBE (CASSANDRA-6139)
 * Fix sstable loader (CASSANDRA-6205)
 * Reject bootstrapping if the node already exists in gossip (CASSANDRA-5571)
 * Fix NPE while loading paxos state (CASSANDRA-6211)
 * cqlsh: add SHOW SESSION <tracing-session> command (CASSANDRA-6228)
Merged from 1.2:
 * (Hadoop) Require CFRR batchSize to be at least 2 (CASSANDRA-6114)
 * Add a warning for small LCS sstable size (CASSANDRA-6191)
 * Add ability to list specific KS/CF combinations in nodetool cfstats (CASSANDRA-4191)
 * Mark CF clean if a mutation raced the drop and got it marked dirty (CASSANDRA-5946)
 * Add a LOCAL_ONE consistency level (CASSANDRA-6202)
 * Limit CQL prepared statement cache by size instead of count (CASSANDRA-6107)
 * Tracing should log write failure rather than raw exceptions (CASSANDRA-6133)
 * lock access to TM.endpointToHostIdMap (CASSANDRA-6103)
 * Allow estimated memtable size to exceed slab allocator size (CASSANDRA-6078)
 * Start MeteredFlusher earlier to prevent OOM during CL replay (CASSANDRA-6087)
 * Avoid sending Truncate command to fat clients (CASSANDRA-6088)
 * Allow where clause conditions to be in parenthesis (CASSANDRA-6037)
 * Do not open non-ssl storage port if encryption option is all (CASSANDRA-3916)
 * Move batchlog replay to its own executor (CASSANDRA-6079)
 * Add tombstone debug threshold and histogram (CASSANDRA-6042, 6057)
 * Enable tcp keepalive on incoming connections (CASSANDRA-4053)
 * Fix fat client schema pull NPE (CASSANDRA-6089)
 * Fix memtable flushing for indexed tables (CASSANDRA-6112)
 * Fix skipping columns with multiple slices (CASSANDRA-6119)
 * Expose connected thrift + native client counts (CASSANDRA-5084)
 * Optimize auth setup (CASSANDRA-6122)
 * Trace index selection (CASSANDRA-6001)
 * Update sstablesPerReadHistogram to use biased sampling (CASSANDRA-6164)
 * Log UnknownColumnfamilyException when closing socket (CASSANDRA-5725)
 * Properly error out on CREATE INDEX for counters table (CASSANDRA-6160)
 * Handle JMX notification failure for repair (CASSANDRA-6097)
 * (Hadoop) Fetch no more than 128 splits in parallel (CASSANDRA-6169)
 * stress: add username/password authentication support (CASSANDRA-6068)
 * Fix indexed queries with row cache enabled on parent table (CASSANDRA-5732)
 * Fix compaction race during columnfamily drop (CASSANDRA-5957)
 * Fix validation of empty column names for compact tables (CASSANDRA-6152)
 * Skip replaying mutations that pass CRC but fail to deserialize (CASSANDRA-6183)
 * Rework token replacement to use replace_address (CASSANDRA-5916)
 * Fix altering column types (CASSANDRA-6185)
 * cqlsh: fix CREATE/ALTER WITH completion (CASSANDRA-6196)
 * add windows bat files for shell commands (CASSANDRA-6145)
 * Fix potential stack overflow during range tombstones insertion (CASSANDRA-6181)
 * (Hadoop) Make LOCAL_ONE the default consistency level (CASSANDRA-6214)


2.0.1
 * Fix bug that could allow reading deleted data temporarily (CASSANDRA-6025)
 * Improve memory use defaults (CASSANDRA-6059)
 * Make ThriftServer more easlly extensible (CASSANDRA-6058)
 * Remove Hadoop dependency from ITransportFactory (CASSANDRA-6062)
 * add file_cache_size_in_mb setting (CASSANDRA-5661)
 * Improve error message when yaml contains invalid properties (CASSANDRA-5958)
 * Improve leveled compaction's ability to find non-overlapping L0 compactions
   to work on concurrently (CASSANDRA-5921)
 * Notify indexer of columns shadowed by range tombstones (CASSANDRA-5614)
 * Log Merkle tree stats (CASSANDRA-2698)
 * Switch from crc32 to adler32 for compressed sstable checksums (CASSANDRA-5862)
 * Improve offheap memcpy performance (CASSANDRA-5884)
 * Use a range aware scanner for cleanup (CASSANDRA-2524)
 * Cleanup doesn't need to inspect sstables that contain only local data
   (CASSANDRA-5722)
 * Add ability for CQL3 to list partition keys (CASSANDRA-4536)
 * Improve native protocol serialization (CASSANDRA-5664)
 * Upgrade Thrift to 0.9.1 (CASSANDRA-5923)
 * Require superuser status for adding triggers (CASSANDRA-5963)
 * Make standalone scrubber handle old and new style leveled manifest
   (CASSANDRA-6005)
 * Fix paxos bugs (CASSANDRA-6012, 6013, 6023)
 * Fix paged ranges with multiple replicas (CASSANDRA-6004)
 * Fix potential AssertionError during tracing (CASSANDRA-6041)
 * Fix NPE in sstablesplit (CASSANDRA-6027)
 * Migrate pre-2.0 key/value/column aliases to system.schema_columns
   (CASSANDRA-6009)
 * Paging filter empty rows too agressively (CASSANDRA-6040)
 * Support variadic parameters for IN clauses (CASSANDRA-4210)
 * cqlsh: return the result of CAS writes (CASSANDRA-5796)
 * Fix validation of IN clauses with 2ndary indexes (CASSANDRA-6050)
 * Support named bind variables in CQL (CASSANDRA-6033)
Merged from 1.2:
 * Allow cache-keys-to-save to be set at runtime (CASSANDRA-5980)
 * Avoid second-guessing out-of-space state (CASSANDRA-5605)
 * Tuning knobs for dealing with large blobs and many CFs (CASSANDRA-5982)
 * (Hadoop) Fix CQLRW for thrift tables (CASSANDRA-6002)
 * Fix possible divide-by-zero in HHOM (CASSANDRA-5990)
 * Allow local batchlog writes for CL.ANY (CASSANDRA-5967)
 * Upgrade metrics-core to version 2.2.0 (CASSANDRA-5947)
 * Fix CqlRecordWriter with composite keys (CASSANDRA-5949)
 * Add snitch, schema version, cluster, partitioner to JMX (CASSANDRA-5881)
 * Allow disabling SlabAllocator (CASSANDRA-5935)
 * Make user-defined compaction JMX blocking (CASSANDRA-4952)
 * Fix streaming does not transfer wrapped range (CASSANDRA-5948)
 * Fix loading index summary containing empty key (CASSANDRA-5965)
 * Correctly handle limits in CompositesSearcher (CASSANDRA-5975)
 * Pig: handle CQL collections (CASSANDRA-5867)
 * Pass the updated cf to the PRSI index() method (CASSANDRA-5999)
 * Allow empty CQL3 batches (as no-op) (CASSANDRA-5994)
 * Support null in CQL3 functions (CASSANDRA-5910)
 * Replace the deprecated MapMaker with CacheLoader (CASSANDRA-6007)
 * Add SSTableDeletingNotification to DataTracker (CASSANDRA-6010)
 * Fix snapshots in use get deleted during snapshot repair (CASSANDRA-6011)
 * Move hints and exception count to o.a.c.metrics (CASSANDRA-6017)
 * Fix memory leak in snapshot repair (CASSANDRA-6047)
 * Fix sstable2sjon for CQL3 tables (CASSANDRA-5852)


2.0.0
 * Fix thrift validation when inserting into CQL3 tables (CASSANDRA-5138)
 * Fix periodic memtable flushing behavior with clean memtables (CASSANDRA-5931)
 * Fix dateOf() function for pre-2.0 timestamp columns (CASSANDRA-5928)
 * Fix SSTable unintentionally loads BF when opened for batch (CASSANDRA-5938)
 * Add stream session progress to JMX (CASSANDRA-4757)
 * Fix NPE during CAS operation (CASSANDRA-5925)
Merged from 1.2:
 * Fix getBloomFilterDiskSpaceUsed for AlwaysPresentFilter (CASSANDRA-5900)
 * Don't announce schema version until we've loaded the changes locally
   (CASSANDRA-5904)
 * Fix to support off heap bloom filters size greater than 2 GB (CASSANDRA-5903)
 * Properly handle parsing huge map and set literals (CASSANDRA-5893)


2.0.0-rc2
 * enable vnodes by default (CASSANDRA-5869)
 * fix CAS contention timeout (CASSANDRA-5830)
 * fix HsHa to respect max frame size (CASSANDRA-4573)
 * Fix (some) 2i on composite components omissions (CASSANDRA-5851)
 * cqlsh: add DESCRIBE FULL SCHEMA variant (CASSANDRA-5880)
Merged from 1.2:
 * Correctly validate sparse composite cells in scrub (CASSANDRA-5855)
 * Add KeyCacheHitRate metric to CF metrics (CASSANDRA-5868)
 * cqlsh: add support for multiline comments (CASSANDRA-5798)
 * Handle CQL3 SELECT duplicate IN restrictions on clustering columns
   (CASSANDRA-5856)


2.0.0-rc1
 * improve DecimalSerializer performance (CASSANDRA-5837)
 * fix potential spurious wakeup in AsyncOneResponse (CASSANDRA-5690)
 * fix schema-related trigger issues (CASSANDRA-5774)
 * Better validation when accessing CQL3 table from thrift (CASSANDRA-5138)
 * Fix assertion error during repair (CASSANDRA-5801)
 * Fix range tombstone bug (CASSANDRA-5805)
 * DC-local CAS (CASSANDRA-5797)
 * Add a native_protocol_version column to the system.local table (CASSANRDA-5819)
 * Use index_interval from cassandra.yaml when upgraded (CASSANDRA-5822)
 * Fix buffer underflow on socket close (CASSANDRA-5792)
Merged from 1.2:
 * Fix reading DeletionTime from 1.1-format sstables (CASSANDRA-5814)
 * cqlsh: add collections support to COPY (CASSANDRA-5698)
 * retry important messages for any IOException (CASSANDRA-5804)
 * Allow empty IN relations in SELECT/UPDATE/DELETE statements (CASSANDRA-5626)
 * cqlsh: fix crashing on Windows due to libedit detection (CASSANDRA-5812)
 * fix bulk-loading compressed sstables (CASSANDRA-5820)
 * (Hadoop) fix quoting in CqlPagingRecordReader and CqlRecordWriter 
   (CASSANDRA-5824)
 * update default LCS sstable size to 160MB (CASSANDRA-5727)
 * Allow compacting 2Is via nodetool (CASSANDRA-5670)
 * Hex-encode non-String keys in OPP (CASSANDRA-5793)
 * nodetool history logging (CASSANDRA-5823)
 * (Hadoop) fix support for Thrift tables in CqlPagingRecordReader 
   (CASSANDRA-5752)
 * add "all time blocked" to StatusLogger output (CASSANDRA-5825)
 * Future-proof inter-major-version schema migrations (CASSANDRA-5845)
 * (Hadoop) add CqlPagingRecordReader support for ReversedType in Thrift table
   (CASSANDRA-5718)
 * Add -no-snapshot option to scrub (CASSANDRA-5891)
 * Fix to support off heap bloom filters size greater than 2 GB (CASSANDRA-5903)
 * Properly handle parsing huge map and set literals (CASSANDRA-5893)
 * Fix LCS L0 compaction may overlap in L1 (CASSANDRA-5907)
 * New sstablesplit tool to split large sstables offline (CASSANDRA-4766)
 * Fix potential deadlock in native protocol server (CASSANDRA-5926)
 * Disallow incompatible type change in CQL3 (CASSANDRA-5882)
Merged from 1.1:
 * Correctly validate sparse composite cells in scrub (CASSANDRA-5855)


2.0.0-beta2
 * Replace countPendingHints with Hints Created metric (CASSANDRA-5746)
 * Allow nodetool with no args, and with help to run without a server (CASSANDRA-5734)
 * Cleanup AbstractType/TypeSerializer classes (CASSANDRA-5744)
 * Remove unimplemented cli option schema-mwt (CASSANDRA-5754)
 * Support range tombstones in thrift (CASSANDRA-5435)
 * Normalize table-manipulating CQL3 statements' class names (CASSANDRA-5759)
 * cqlsh: add missing table options to DESCRIBE output (CASSANDRA-5749)
 * Fix assertion error during repair (CASSANDRA-5757)
 * Fix bulkloader (CASSANDRA-5542)
 * Add LZ4 compression to the native protocol (CASSANDRA-5765)
 * Fix bugs in the native protocol v2 (CASSANDRA-5770)
 * CAS on 'primary key only' table (CASSANDRA-5715)
 * Support streaming SSTables of old versions (CASSANDRA-5772)
 * Always respect protocol version in native protocol (CASSANDRA-5778)
 * Fix ConcurrentModificationException during streaming (CASSANDRA-5782)
 * Update deletion timestamp in Commit#updatesWithPaxosTime (CASSANDRA-5787)
 * Thrift cas() method crashes if input columns are not sorted (CASSANDRA-5786)
 * Order columns names correctly when querying for CAS (CASSANDRA-5788)
 * Fix streaming retry (CASSANDRA-5775)
Merged from 1.2:
 * if no seeds can be a reached a node won't start in a ring by itself (CASSANDRA-5768)
 * add cassandra.unsafesystem property (CASSANDRA-5704)
 * (Hadoop) quote identifiers in CqlPagingRecordReader (CASSANDRA-5763)
 * Add replace_node functionality for vnodes (CASSANDRA-5337)
 * Add timeout events to query traces (CASSANDRA-5520)
 * Fix serialization of the LEFT gossip value (CASSANDRA-5696)
 * Pig: support for cql3 tables (CASSANDRA-5234)
 * Fix skipping range tombstones with reverse queries (CASSANDRA-5712)
 * Expire entries out of ThriftSessionManager (CASSANDRA-5719)
 * Don't keep ancestor information in memory (CASSANDRA-5342)
 * Expose native protocol server status in nodetool info (CASSANDRA-5735)
 * Fix pathetic performance of range tombstones (CASSANDRA-5677)
 * Fix querying with an empty (impossible) range (CASSANDRA-5573)
 * cqlsh: handle CUSTOM 2i in DESCRIBE output (CASSANDRA-5760)
 * Fix minor bug in Range.intersects(Bound) (CASSANDRA-5771)
 * cqlsh: handle disabled compression in DESCRIBE output (CASSANDRA-5766)
 * Ensure all UP events are notified on the native protocol (CASSANDRA-5769)
 * Fix formatting of sstable2json with multiple -k arguments (CASSANDRA-5781)
 * Don't rely on row marker for queries in general to hide lost markers
   after TTL expires (CASSANDRA-5762)
 * Sort nodetool help output (CASSANDRA-5776)
 * Fix column expiring during 2 phases compaction (CASSANDRA-5799)
 * now() is being rejected in INSERTs when inside collections (CASSANDRA-5795)


2.0.0-beta1
 * Add support for indexing clustered columns (CASSANDRA-5125)
 * Removed on-heap row cache (CASSANDRA-5348)
 * use nanotime consistently for node-local timeouts (CASSANDRA-5581)
 * Avoid unnecessary second pass on name-based queries (CASSANDRA-5577)
 * Experimental triggers (CASSANDRA-1311)
 * JEMalloc support for off-heap allocation (CASSANDRA-3997)
 * Single-pass compaction (CASSANDRA-4180)
 * Removed token range bisection (CASSANDRA-5518)
 * Removed compatibility with pre-1.2.5 sstables and network messages
   (CASSANDRA-5511)
 * removed PBSPredictor (CASSANDRA-5455)
 * CAS support (CASSANDRA-5062, 5441, 5442, 5443, 5619, 5667)
 * Leveled compaction performs size-tiered compactions in L0 
   (CASSANDRA-5371, 5439)
 * Add yaml network topology snitch for mixed ec2/other envs (CASSANDRA-5339)
 * Log when a node is down longer than the hint window (CASSANDRA-4554)
 * Optimize tombstone creation for ExpiringColumns (CASSANDRA-4917)
 * Improve LeveledScanner work estimation (CASSANDRA-5250, 5407)
 * Replace compaction lock with runWithCompactionsDisabled (CASSANDRA-3430)
 * Change Message IDs to ints (CASSANDRA-5307)
 * Move sstable level information into the Stats component, removing the
   need for a separate Manifest file (CASSANDRA-4872)
 * avoid serializing to byte[] on commitlog append (CASSANDRA-5199)
 * make index_interval configurable per columnfamily (CASSANDRA-3961, CASSANDRA-5650)
 * add default_time_to_live (CASSANDRA-3974)
 * add memtable_flush_period_in_ms (CASSANDRA-4237)
 * replace supercolumns internally by composites (CASSANDRA-3237, 5123)
 * upgrade thrift to 0.9.0 (CASSANDRA-3719)
 * drop unnecessary keyspace parameter from user-defined compaction API 
   (CASSANDRA-5139)
 * more robust solution to incomplete compactions + counters (CASSANDRA-5151)
 * Change order of directory searching for c*.in.sh (CASSANDRA-3983)
 * Add tool to reset SSTable compaction level for LCS (CASSANDRA-5271)
 * Allow custom configuration loader (CASSANDRA-5045)
 * Remove memory emergency pressure valve logic (CASSANDRA-3534)
 * Reduce request latency with eager retry (CASSANDRA-4705)
 * cqlsh: Remove ASSUME command (CASSANDRA-5331)
 * Rebuild BF when loading sstables if bloom_filter_fp_chance
   has changed since compaction (CASSANDRA-5015)
 * remove row-level bloom filters (CASSANDRA-4885)
 * Change Kernel Page Cache skipping into row preheating (disabled by default)
   (CASSANDRA-4937)
 * Improve repair by deciding on a gcBefore before sending
   out TreeRequests (CASSANDRA-4932)
 * Add an official way to disable compactions (CASSANDRA-5074)
 * Reenable ALTER TABLE DROP with new semantics (CASSANDRA-3919)
 * Add binary protocol versioning (CASSANDRA-5436)
 * Swap THshaServer for TThreadedSelectorServer (CASSANDRA-5530)
 * Add alias support to SELECT statement (CASSANDRA-5075)
 * Don't create empty RowMutations in CommitLogReplayer (CASSANDRA-5541)
 * Use range tombstones when dropping cfs/columns from schema (CASSANDRA-5579)
 * cqlsh: drop CQL2/CQL3-beta support (CASSANDRA-5585)
 * Track max/min column names in sstables to be able to optimize slice
   queries (CASSANDRA-5514, CASSANDRA-5595, CASSANDRA-5600)
 * Binary protocol: allow batching already prepared statements (CASSANDRA-4693)
 * Allow preparing timestamp, ttl and limit in CQL3 queries (CASSANDRA-4450)
 * Support native link w/o JNA in Java7 (CASSANDRA-3734)
 * Use SASL authentication in binary protocol v2 (CASSANDRA-5545)
 * Replace Thrift HsHa with LMAX Disruptor based implementation (CASSANDRA-5582)
 * cqlsh: Add row count to SELECT output (CASSANDRA-5636)
 * Include a timestamp with all read commands to determine column expiration
   (CASSANDRA-5149)
 * Streaming 2.0 (CASSANDRA-5286, 5699)
 * Conditional create/drop ks/table/index statements in CQL3 (CASSANDRA-2737)
 * more pre-table creation property validation (CASSANDRA-5693)
 * Redesign repair messages (CASSANDRA-5426)
 * Fix ALTER RENAME post-5125 (CASSANDRA-5702)
 * Disallow renaming a 2ndary indexed column (CASSANDRA-5705)
 * Rename Table to Keyspace (CASSANDRA-5613)
 * Ensure changing column_index_size_in_kb on different nodes don't corrupt the
   sstable (CASSANDRA-5454)
 * Move resultset type information into prepare, not execute (CASSANDRA-5649)
 * Auto paging in binary protocol (CASSANDRA-4415, 5714)
 * Don't tie client side use of AbstractType to JDBC (CASSANDRA-4495)
 * Adds new TimestampType to replace DateType (CASSANDRA-5723, CASSANDRA-5729)
Merged from 1.2:
 * make starting native protocol server idempotent (CASSANDRA-5728)
 * Fix loading key cache when a saved entry is no longer valid (CASSANDRA-5706)
 * Fix serialization of the LEFT gossip value (CASSANDRA-5696)
 * cqlsh: Don't show 'null' in place of empty values (CASSANDRA-5675)
 * Race condition in detecting version on a mixed 1.1/1.2 cluster
   (CASSANDRA-5692)
 * Fix skipping range tombstones with reverse queries (CASSANDRA-5712)
 * Expire entries out of ThriftSessionManager (CASSANRDA-5719)
 * Don't keep ancestor information in memory (CASSANDRA-5342)
 * cqlsh: fix handling of semicolons inside BATCH queries (CASSANDRA-5697)


1.2.6
 * Fix tracing when operation completes before all responses arrive 
   (CASSANDRA-5668)
 * Fix cross-DC mutation forwarding (CASSANDRA-5632)
 * Reduce SSTableLoader memory usage (CASSANDRA-5555)
 * Scale hinted_handoff_throttle_in_kb to cluster size (CASSANDRA-5272)
 * (Hadoop) Add CQL3 input/output formats (CASSANDRA-4421, 5622)
 * (Hadoop) Fix InputKeyRange in CFIF (CASSANDRA-5536)
 * Fix dealing with ridiculously large max sstable sizes in LCS (CASSANDRA-5589)
 * Ignore pre-truncate hints (CASSANDRA-4655)
 * Move System.exit on OOM into a separate thread (CASSANDRA-5273)
 * Write row markers when serializing schema (CASSANDRA-5572)
 * Check only SSTables for the requested range when streaming (CASSANDRA-5569)
 * Improve batchlog replay behavior and hint ttl handling (CASSANDRA-5314)
 * Exclude localTimestamp from validation for tombstones (CASSANDRA-5398)
 * cqlsh: add custom prompt support (CASSANDRA-5539)
 * Reuse prepared statements in hot auth queries (CASSANDRA-5594)
 * cqlsh: add vertical output option (see EXPAND) (CASSANDRA-5597)
 * Add a rate limit option to stress (CASSANDRA-5004)
 * have BulkLoader ignore snapshots directories (CASSANDRA-5587) 
 * fix SnitchProperties logging context (CASSANDRA-5602)
 * Expose whether jna is enabled and memory is locked via JMX (CASSANDRA-5508)
 * cqlsh: fix COPY FROM with ReversedType (CASSANDRA-5610)
 * Allow creating CUSTOM indexes on collections (CASSANDRA-5615)
 * Evaluate now() function at execution time (CASSANDRA-5616)
 * Expose detailed read repair metrics (CASSANDRA-5618)
 * Correct blob literal + ReversedType parsing (CASSANDRA-5629)
 * Allow GPFS to prefer the internal IP like EC2MRS (CASSANDRA-5630)
 * fix help text for -tspw cassandra-cli (CASSANDRA-5643)
 * don't throw away initial causes exceptions for internode encryption issues 
   (CASSANDRA-5644)
 * Fix message spelling errors for cql select statements (CASSANDRA-5647)
 * Suppress custom exceptions thru jmx (CASSANDRA-5652)
 * Update CREATE CUSTOM INDEX syntax (CASSANDRA-5639)
 * Fix PermissionDetails.equals() method (CASSANDRA-5655)
 * Never allow partition key ranges in CQL3 without token() (CASSANDRA-5666)
 * Gossiper incorrectly drops AppState for an upgrading node (CASSANDRA-5660)
 * Connection thrashing during multi-region ec2 during upgrade, due to 
   messaging version (CASSANDRA-5669)
 * Avoid over reconnecting in EC2MRS (CASSANDRA-5678)
 * Fix ReadResponseSerializer.serializedSize() for digest reads (CASSANDRA-5476)
 * allow sstable2json on 2i CFs (CASSANDRA-5694)
Merged from 1.1:
 * Remove buggy thrift max message length option (CASSANDRA-5529)
 * Fix NPE in Pig's widerow mode (CASSANDRA-5488)
 * Add split size parameter to Pig and disable split combination (CASSANDRA-5544)


1.2.5
 * make BytesToken.toString only return hex bytes (CASSANDRA-5566)
 * Ensure that submitBackground enqueues at least one task (CASSANDRA-5554)
 * fix 2i updates with identical values and timestamps (CASSANDRA-5540)
 * fix compaction throttling bursty-ness (CASSANDRA-4316)
 * reduce memory consumption of IndexSummary (CASSANDRA-5506)
 * remove per-row column name bloom filters (CASSANDRA-5492)
 * Include fatal errors in trace events (CASSANDRA-5447)
 * Ensure that PerRowSecondaryIndex is notified of row-level deletes
   (CASSANDRA-5445)
 * Allow empty blob literals in CQL3 (CASSANDRA-5452)
 * Fix streaming RangeTombstones at column index boundary (CASSANDRA-5418)
 * Fix preparing statements when current keyspace is not set (CASSANDRA-5468)
 * Fix SemanticVersion.isSupportedBy minor/patch handling (CASSANDRA-5496)
 * Don't provide oldCfId for post-1.1 system cfs (CASSANDRA-5490)
 * Fix primary range ignores replication strategy (CASSANDRA-5424)
 * Fix shutdown of binary protocol server (CASSANDRA-5507)
 * Fix repair -snapshot not working (CASSANDRA-5512)
 * Set isRunning flag later in binary protocol server (CASSANDRA-5467)
 * Fix use of CQL3 functions with descending clustering order (CASSANDRA-5472)
 * Disallow renaming columns one at a time for thrift table in CQL3
   (CASSANDRA-5531)
 * cqlsh: add CLUSTERING ORDER BY support to DESCRIBE (CASSANDRA-5528)
 * Add custom secondary index support to CQL3 (CASSANDRA-5484)
 * Fix repair hanging silently on unexpected error (CASSANDRA-5229)
 * Fix Ec2Snitch regression introduced by CASSANDRA-5171 (CASSANDRA-5432)
 * Add nodetool enablebackup/disablebackup (CASSANDRA-5556)
 * cqlsh: fix DESCRIBE after case insensitive USE (CASSANDRA-5567)
Merged from 1.1
 * Add retry mechanism to OTC for non-droppable_verbs (CASSANDRA-5393)
 * Use allocator information to improve memtable memory usage estimate
   (CASSANDRA-5497)
 * Fix trying to load deleted row into row cache on startup (CASSANDRA-4463)
 * fsync leveled manifest to avoid corruption (CASSANDRA-5535)
 * Fix Bound intersection computation (CASSANDRA-5551)
 * sstablescrub now respects max memory size in cassandra.in.sh (CASSANDRA-5562)


1.2.4
 * Ensure that PerRowSecondaryIndex updates see the most recent values
   (CASSANDRA-5397)
 * avoid duplicate index entries ind PrecompactedRow and 
   ParallelCompactionIterable (CASSANDRA-5395)
 * remove the index entry on oldColumn when new column is a tombstone 
   (CASSANDRA-5395)
 * Change default stream throughput from 400 to 200 mbps (CASSANDRA-5036)
 * Gossiper logs DOWN for symmetry with UP (CASSANDRA-5187)
 * Fix mixing prepared statements between keyspaces (CASSANDRA-5352)
 * Fix consistency level during bootstrap - strike 3 (CASSANDRA-5354)
 * Fix transposed arguments in AlreadyExistsException (CASSANDRA-5362)
 * Improve asynchronous hint delivery (CASSANDRA-5179)
 * Fix Guava dependency version (12.0 -> 13.0.1) for Maven (CASSANDRA-5364)
 * Validate that provided CQL3 collection value are < 64K (CASSANDRA-5355)
 * Make upgradeSSTable skip current version sstables by default (CASSANDRA-5366)
 * Optimize min/max timestamp collection (CASSANDRA-5373)
 * Invalid streamId in cql binary protocol when using invalid CL 
   (CASSANDRA-5164)
 * Fix validation for IN where clauses with collections (CASSANDRA-5376)
 * Copy resultSet on count query to avoid ConcurrentModificationException 
   (CASSANDRA-5382)
 * Correctly typecheck in CQL3 even with ReversedType (CASSANDRA-5386)
 * Fix streaming compressed files when using encryption (CASSANDRA-5391)
 * cassandra-all 1.2.0 pom missing netty dependency (CASSANDRA-5392)
 * Fix writetime/ttl functions on null values (CASSANDRA-5341)
 * Fix NPE during cql3 select with token() (CASSANDRA-5404)
 * IndexHelper.skipBloomFilters won't skip non-SHA filters (CASSANDRA-5385)
 * cqlsh: Print maps ordered by key, sort sets (CASSANDRA-5413)
 * Add null syntax support in CQL3 for inserts (CASSANDRA-3783)
 * Allow unauthenticated set_keyspace() calls (CASSANDRA-5423)
 * Fix potential incremental backups race (CASSANDRA-5410)
 * Fix prepared BATCH statements with batch-level timestamps (CASSANDRA-5415)
 * Allow overriding superuser setup delay (CASSANDRA-5430)
 * cassandra-shuffle with JMX usernames and passwords (CASSANDRA-5431)
Merged from 1.1:
 * cli: Quote ks and cf names in schema output when needed (CASSANDRA-5052)
 * Fix bad default for min/max timestamp in SSTableMetadata (CASSANDRA-5372)
 * Fix cf name extraction from manifest in Directories.migrateFile() 
   (CASSANDRA-5242)
 * Support pluggable internode authentication (CASSANDRA-5401)


1.2.3
 * add check for sstable overlap within a level on startup (CASSANDRA-5327)
 * replace ipv6 colons in jmx object names (CASSANDRA-5298, 5328)
 * Avoid allocating SSTableBoundedScanner during repair when the range does 
   not intersect the sstable (CASSANDRA-5249)
 * Don't lowercase property map keys (this breaks NTS) (CASSANDRA-5292)
 * Fix composite comparator with super columns (CASSANDRA-5287)
 * Fix insufficient validation of UPDATE queries against counter cfs
   (CASSANDRA-5300)
 * Fix PropertyFileSnitch default DC/Rack behavior (CASSANDRA-5285)
 * Handle null values when executing prepared statement (CASSANDRA-5081)
 * Add netty to pom dependencies (CASSANDRA-5181)
 * Include type arguments in Thrift CQLPreparedResult (CASSANDRA-5311)
 * Fix compaction not removing columns when bf_fp_ratio is 1 (CASSANDRA-5182)
 * cli: Warn about missing CQL3 tables in schema descriptions (CASSANDRA-5309)
 * Re-enable unknown option in replication/compaction strategies option for
   backward compatibility (CASSANDRA-4795)
 * Add binary protocol support to stress (CASSANDRA-4993)
 * cqlsh: Fix COPY FROM value quoting and null handling (CASSANDRA-5305)
 * Fix repair -pr for vnodes (CASSANDRA-5329)
 * Relax CL for auth queries for non-default users (CASSANDRA-5310)
 * Fix AssertionError during repair (CASSANDRA-5245)
 * Don't announce migrations to pre-1.2 nodes (CASSANDRA-5334)
Merged from 1.1:
 * Update offline scrub for 1.0 -> 1.1 directory structure (CASSANDRA-5195)
 * add tmp flag to Descriptor hashcode (CASSANDRA-4021)
 * fix logging of "Found table data in data directories" when only system tables
   are present (CASSANDRA-5289)
 * cli: Add JMX authentication support (CASSANDRA-5080)
 * nodetool: ability to repair specific range (CASSANDRA-5280)
 * Fix possible assertion triggered in SliceFromReadCommand (CASSANDRA-5284)
 * cqlsh: Add inet type support on Windows (ipv4-only) (CASSANDRA-4801)
 * Fix race when initializing ColumnFamilyStore (CASSANDRA-5350)
 * Add UseTLAB JVM flag (CASSANDRA-5361)


1.2.2
 * fix potential for multiple concurrent compactions of the same sstables
   (CASSANDRA-5256)
 * avoid no-op caching of byte[] on commitlog append (CASSANDRA-5199)
 * fix symlinks under data dir not working (CASSANDRA-5185)
 * fix bug in compact storage metadata handling (CASSANDRA-5189)
 * Validate login for USE queries (CASSANDRA-5207)
 * cli: remove default username and password (CASSANDRA-5208)
 * configure populate_io_cache_on_flush per-CF (CASSANDRA-4694)
 * allow configuration of internode socket buffer (CASSANDRA-3378)
 * Make sstable directory picking blacklist-aware again (CASSANDRA-5193)
 * Correctly expire gossip states for edge cases (CASSANDRA-5216)
 * Improve handling of directory creation failures (CASSANDRA-5196)
 * Expose secondary indicies to the rest of nodetool (CASSANDRA-4464)
 * Binary protocol: avoid sending notification for 0.0.0.0 (CASSANDRA-5227)
 * add UseCondCardMark XX jvm settings on jdk 1.7 (CASSANDRA-4366)
 * CQL3 refactor to allow conversion function (CASSANDRA-5226)
 * Fix drop of sstables in some circumstance (CASSANDRA-5232)
 * Implement caching of authorization results (CASSANDRA-4295)
 * Add support for LZ4 compression (CASSANDRA-5038)
 * Fix missing columns in wide rows queries (CASSANDRA-5225)
 * Simplify auth setup and make system_auth ks alterable (CASSANDRA-5112)
 * Stop compactions from hanging during bootstrap (CASSANDRA-5244)
 * fix compressed streaming sending extra chunk (CASSANDRA-5105)
 * Add CQL3-based implementations of IAuthenticator and IAuthorizer
   (CASSANDRA-4898)
 * Fix timestamp-based tomstone removal logic (CASSANDRA-5248)
 * cli: Add JMX authentication support (CASSANDRA-5080)
 * Fix forceFlush behavior (CASSANDRA-5241)
 * cqlsh: Add username autocompletion (CASSANDRA-5231)
 * Fix CQL3 composite partition key error (CASSANDRA-5240)
 * Allow IN clause on last clustering key (CASSANDRA-5230)
Merged from 1.1:
 * fix start key/end token validation for wide row iteration (CASSANDRA-5168)
 * add ConfigHelper support for Thrift frame and max message sizes (CASSANDRA-5188)
 * fix nodetool repair not fail on node down (CASSANDRA-5203)
 * always collect tombstone hints (CASSANDRA-5068)
 * Fix error when sourcing file in cqlsh (CASSANDRA-5235)


1.2.1
 * stream undelivered hints on decommission (CASSANDRA-5128)
 * GossipingPropertyFileSnitch loads saved dc/rack info if needed (CASSANDRA-5133)
 * drain should flush system CFs too (CASSANDRA-4446)
 * add inter_dc_tcp_nodelay setting (CASSANDRA-5148)
 * re-allow wrapping ranges for start_token/end_token range pairitspwng (CASSANDRA-5106)
 * fix validation compaction of empty rows (CASSANDRA-5136)
 * nodetool methods to enable/disable hint storage/delivery (CASSANDRA-4750)
 * disallow bloom filter false positive chance of 0 (CASSANDRA-5013)
 * add threadpool size adjustment methods to JMXEnabledThreadPoolExecutor and 
   CompactionManagerMBean (CASSANDRA-5044)
 * fix hinting for dropped local writes (CASSANDRA-4753)
 * off-heap cache doesn't need mutable column container (CASSANDRA-5057)
 * apply disk_failure_policy to bad disks on initial directory creation 
   (CASSANDRA-4847)
 * Optimize name-based queries to use ArrayBackedSortedColumns (CASSANDRA-5043)
 * Fall back to old manifest if most recent is unparseable (CASSANDRA-5041)
 * pool [Compressed]RandomAccessReader objects on the partitioned read path
   (CASSANDRA-4942)
 * Add debug logging to list filenames processed by Directories.migrateFile 
   method (CASSANDRA-4939)
 * Expose black-listed directories via JMX (CASSANDRA-4848)
 * Log compaction merge counts (CASSANDRA-4894)
 * Minimize byte array allocation by AbstractData{Input,Output} (CASSANDRA-5090)
 * Add SSL support for the binary protocol (CASSANDRA-5031)
 * Allow non-schema system ks modification for shuffle to work (CASSANDRA-5097)
 * cqlsh: Add default limit to SELECT statements (CASSANDRA-4972)
 * cqlsh: fix DESCRIBE for 1.1 cfs in CQL3 (CASSANDRA-5101)
 * Correctly gossip with nodes >= 1.1.7 (CASSANDRA-5102)
 * Ensure CL guarantees on digest mismatch (CASSANDRA-5113)
 * Validate correctly selects on composite partition key (CASSANDRA-5122)
 * Fix exception when adding collection (CASSANDRA-5117)
 * Handle states for non-vnode clusters correctly (CASSANDRA-5127)
 * Refuse unrecognized replication and compaction strategy options (CASSANDRA-4795)
 * Pick the correct value validator in sstable2json for cql3 tables (CASSANDRA-5134)
 * Validate login for describe_keyspace, describe_keyspaces and set_keyspace
   (CASSANDRA-5144)
 * Fix inserting empty maps (CASSANDRA-5141)
 * Don't remove tokens from System table for node we know (CASSANDRA-5121)
 * fix streaming progress report for compresed files (CASSANDRA-5130)
 * Coverage analysis for low-CL queries (CASSANDRA-4858)
 * Stop interpreting dates as valid timeUUID value (CASSANDRA-4936)
 * Adds E notation for floating point numbers (CASSANDRA-4927)
 * Detect (and warn) unintentional use of the cql2 thrift methods when cql3 was
   intended (CASSANDRA-5172)
 * cli: Quote ks and cf names in schema output when needed (CASSANDRA-5052)
 * Fix cf name extraction from manifest in Directories.migrateFile() (CASSANDRA-5242)
 * Replace mistaken usage of commons-logging with slf4j (CASSANDRA-5464)
 * Ensure Jackson dependency matches lib (CASSANDRA-5126)
 * Expose droppable tombstone ratio stats over JMX (CASSANDRA-5159)
Merged from 1.1:
 * Simplify CompressedRandomAccessReader to work around JDK FD bug (CASSANDRA-5088)
 * Improve handling a changing target throttle rate mid-compaction (CASSANDRA-5087)
 * Pig: correctly decode row keys in widerow mode (CASSANDRA-5098)
 * nodetool repair command now prints progress (CASSANDRA-4767)
 * fix user defined compaction to run against 1.1 data directory (CASSANDRA-5118)
 * Fix CQL3 BATCH authorization caching (CASSANDRA-5145)
 * fix get_count returns incorrect value with TTL (CASSANDRA-5099)
 * better handling for mid-compaction failure (CASSANDRA-5137)
 * convert default marshallers list to map for better readability (CASSANDRA-5109)
 * fix ConcurrentModificationException in getBootstrapSource (CASSANDRA-5170)
 * fix sstable maxtimestamp for row deletes and pre-1.1.1 sstables (CASSANDRA-5153)
 * Fix thread growth on node removal (CASSANDRA-5175)
 * Make Ec2Region's datacenter name configurable (CASSANDRA-5155)


1.2.0
 * Disallow counters in collections (CASSANDRA-5082)
 * cqlsh: add unit tests (CASSANDRA-3920)
 * fix default bloom_filter_fp_chance for LeveledCompactionStrategy (CASSANDRA-5093)
Merged from 1.1:
 * add validation for get_range_slices with start_key and end_token (CASSANDRA-5089)


1.2.0-rc2
 * fix nodetool ownership display with vnodes (CASSANDRA-5065)
 * cqlsh: add DESCRIBE KEYSPACES command (CASSANDRA-5060)
 * Fix potential infinite loop when reloading CFS (CASSANDRA-5064)
 * Fix SimpleAuthorizer example (CASSANDRA-5072)
 * cqlsh: force CL.ONE for tracing and system.schema* queries (CASSANDRA-5070)
 * Includes cassandra-shuffle in the debian package (CASSANDRA-5058)
Merged from 1.1:
 * fix multithreaded compaction deadlock (CASSANDRA-4492)
 * fix temporarily missing schema after upgrade from pre-1.1.5 (CASSANDRA-5061)
 * Fix ALTER TABLE overriding compression options with defaults
   (CASSANDRA-4996, 5066)
 * fix specifying and altering crc_check_chance (CASSANDRA-5053)
 * fix Murmur3Partitioner ownership% calculation (CASSANDRA-5076)
 * Don't expire columns sooner than they should in 2ndary indexes (CASSANDRA-5079)


1.2-rc1
 * rename rpc_timeout settings to request_timeout (CASSANDRA-5027)
 * add BF with 0.1 FP to LCS by default (CASSANDRA-5029)
 * Fix preparing insert queries (CASSANDRA-5016)
 * Fix preparing queries with counter increment (CASSANDRA-5022)
 * Fix preparing updates with collections (CASSANDRA-5017)
 * Don't generate UUID based on other node address (CASSANDRA-5002)
 * Fix message when trying to alter a clustering key type (CASSANDRA-5012)
 * Update IAuthenticator to match the new IAuthorizer (CASSANDRA-5003)
 * Fix inserting only a key in CQL3 (CASSANDRA-5040)
 * Fix CQL3 token() function when used with strings (CASSANDRA-5050)
Merged from 1.1:
 * reduce log spam from invalid counter shards (CASSANDRA-5026)
 * Improve schema propagation performance (CASSANDRA-5025)
 * Fix for IndexHelper.IndexFor throws OOB Exception (CASSANDRA-5030)
 * cqlsh: make it possible to describe thrift CFs (CASSANDRA-4827)
 * cqlsh: fix timestamp formatting on some platforms (CASSANDRA-5046)


1.2-beta3
 * make consistency level configurable in cqlsh (CASSANDRA-4829)
 * fix cqlsh rendering of blob fields (CASSANDRA-4970)
 * fix cqlsh DESCRIBE command (CASSANDRA-4913)
 * save truncation position in system table (CASSANDRA-4906)
 * Move CompressionMetadata off-heap (CASSANDRA-4937)
 * allow CLI to GET cql3 columnfamily data (CASSANDRA-4924)
 * Fix rare race condition in getExpireTimeForEndpoint (CASSANDRA-4402)
 * acquire references to overlapping sstables during compaction so bloom filter
   doesn't get free'd prematurely (CASSANDRA-4934)
 * Don't share slice query filter in CQL3 SelectStatement (CASSANDRA-4928)
 * Separate tracing from Log4J (CASSANDRA-4861)
 * Exclude gcable tombstones from merkle-tree computation (CASSANDRA-4905)
 * Better printing of AbstractBounds for tracing (CASSANDRA-4931)
 * Optimize mostRecentTombstone check in CC.collectAllData (CASSANDRA-4883)
 * Change stream session ID to UUID to avoid collision from same node (CASSANDRA-4813)
 * Use Stats.db when bulk loading if present (CASSANDRA-4957)
 * Skip repair on system_trace and keyspaces with RF=1 (CASSANDRA-4956)
 * (cql3) Remove arbitrary SELECT limit (CASSANDRA-4918)
 * Correctly handle prepared operation on collections (CASSANDRA-4945)
 * Fix CQL3 LIMIT (CASSANDRA-4877)
 * Fix Stress for CQL3 (CASSANDRA-4979)
 * Remove cassandra specific exceptions from JMX interface (CASSANDRA-4893)
 * (CQL3) Force using ALLOW FILTERING on potentially inefficient queries (CASSANDRA-4915)
 * (cql3) Fix adding column when the table has collections (CASSANDRA-4982)
 * (cql3) Fix allowing collections with compact storage (CASSANDRA-4990)
 * (cql3) Refuse ttl/writetime function on collections (CASSANDRA-4992)
 * Replace IAuthority with new IAuthorizer (CASSANDRA-4874)
 * clqsh: fix KEY pseudocolumn escaping when describing Thrift tables
   in CQL3 mode (CASSANDRA-4955)
 * add basic authentication support for Pig CassandraStorage (CASSANDRA-3042)
 * fix CQL2 ALTER TABLE compaction_strategy_class altering (CASSANDRA-4965)
Merged from 1.1:
 * Fall back to old describe_splits if d_s_ex is not available (CASSANDRA-4803)
 * Improve error reporting when streaming ranges fail (CASSANDRA-5009)
 * Fix cqlsh timestamp formatting of timezone info (CASSANDRA-4746)
 * Fix assertion failure with leveled compaction (CASSANDRA-4799)
 * Check for null end_token in get_range_slice (CASSANDRA-4804)
 * Remove all remnants of removed nodes (CASSANDRA-4840)
 * Add aut-reloading of the log4j file in debian package (CASSANDRA-4855)
 * Fix estimated row cache entry size (CASSANDRA-4860)
 * reset getRangeSlice filter after finishing a row for get_paged_slice
   (CASSANDRA-4919)
 * expunge row cache post-truncate (CASSANDRA-4940)
 * Allow static CF definition with compact storage (CASSANDRA-4910)
 * Fix endless loop/compaction of schema_* CFs due to broken timestamps (CASSANDRA-4880)
 * Fix 'wrong class type' assertion in CounterColumn (CASSANDRA-4976)


1.2-beta2
 * fp rate of 1.0 disables BF entirely; LCS defaults to 1.0 (CASSANDRA-4876)
 * off-heap bloom filters for row keys (CASSANDRA_4865)
 * add extension point for sstable components (CASSANDRA-4049)
 * improve tracing output (CASSANDRA-4852, 4862)
 * make TRACE verb droppable (CASSANDRA-4672)
 * fix BulkLoader recognition of CQL3 columnfamilies (CASSANDRA-4755)
 * Sort commitlog segments for replay by id instead of mtime (CASSANDRA-4793)
 * Make hint delivery asynchronous (CASSANDRA-4761)
 * Pluggable Thrift transport factories for CLI and cqlsh (CASSANDRA-4609, 4610)
 * cassandra-cli: allow Double value type to be inserted to a column (CASSANDRA-4661)
 * Add ability to use custom TServerFactory implementations (CASSANDRA-4608)
 * optimize batchlog flushing to skip successful batches (CASSANDRA-4667)
 * include metadata for system keyspace itself in schema tables (CASSANDRA-4416)
 * add check to PropertyFileSnitch to verify presence of location for
   local node (CASSANDRA-4728)
 * add PBSPredictor consistency modeler (CASSANDRA-4261)
 * remove vestiges of Thrift unframed mode (CASSANDRA-4729)
 * optimize single-row PK lookups (CASSANDRA-4710)
 * adjust blockFor calculation to account for pending ranges due to node 
   movement (CASSANDRA-833)
 * Change CQL version to 3.0.0 and stop accepting 3.0.0-beta1 (CASSANDRA-4649)
 * (CQL3) Make prepared statement global instead of per connection 
   (CASSANDRA-4449)
 * Fix scrubbing of CQL3 created tables (CASSANDRA-4685)
 * (CQL3) Fix validation when using counter and regular columns in the same 
   table (CASSANDRA-4706)
 * Fix bug starting Cassandra with simple authentication (CASSANDRA-4648)
 * Add support for batchlog in CQL3 (CASSANDRA-4545, 4738)
 * Add support for multiple column family outputs in CFOF (CASSANDRA-4208)
 * Support repairing only the local DC nodes (CASSANDRA-4747)
 * Use rpc_address for binary protocol and change default port (CASSANDRA-4751)
 * Fix use of collections in prepared statements (CASSANDRA-4739)
 * Store more information into peers table (CASSANDRA-4351, 4814)
 * Configurable bucket size for size tiered compaction (CASSANDRA-4704)
 * Run leveled compaction in parallel (CASSANDRA-4310)
 * Fix potential NPE during CFS reload (CASSANDRA-4786)
 * Composite indexes may miss results (CASSANDRA-4796)
 * Move consistency level to the protocol level (CASSANDRA-4734, 4824)
 * Fix Subcolumn slice ends not respected (CASSANDRA-4826)
 * Fix Assertion error in cql3 select (CASSANDRA-4783)
 * Fix list prepend logic (CQL3) (CASSANDRA-4835)
 * Add booleans as literals in CQL3 (CASSANDRA-4776)
 * Allow renaming PK columns in CQL3 (CASSANDRA-4822)
 * Fix binary protocol NEW_NODE event (CASSANDRA-4679)
 * Fix potential infinite loop in tombstone compaction (CASSANDRA-4781)
 * Remove system tables accounting from schema (CASSANDRA-4850)
 * (cql3) Force provided columns in clustering key order in 
   'CLUSTERING ORDER BY' (CASSANDRA-4881)
 * Fix composite index bug (CASSANDRA-4884)
 * Fix short read protection for CQL3 (CASSANDRA-4882)
 * Add tracing support to the binary protocol (CASSANDRA-4699)
 * (cql3) Don't allow prepared marker inside collections (CASSANDRA-4890)
 * Re-allow order by on non-selected columns (CASSANDRA-4645)
 * Bug when composite index is created in a table having collections (CASSANDRA-4909)
 * log index scan subject in CompositesSearcher (CASSANDRA-4904)
Merged from 1.1:
 * add get[Row|Key]CacheEntries to CacheServiceMBean (CASSANDRA-4859)
 * fix get_paged_slice to wrap to next row correctly (CASSANDRA-4816)
 * fix indexing empty column values (CASSANDRA-4832)
 * allow JdbcDate to compose null Date objects (CASSANDRA-4830)
 * fix possible stackoverflow when compacting 1000s of sstables
   (CASSANDRA-4765)
 * fix wrong leveled compaction progress calculation (CASSANDRA-4807)
 * add a close() method to CRAR to prevent leaking file descriptors (CASSANDRA-4820)
 * fix potential infinite loop in get_count (CASSANDRA-4833)
 * fix compositeType.{get/from}String methods (CASSANDRA-4842)
 * (CQL) fix CREATE COLUMNFAMILY permissions check (CASSANDRA-4864)
 * Fix DynamicCompositeType same type comparison (CASSANDRA-4711)
 * Fix duplicate SSTable reference when stream session failed (CASSANDRA-3306)
 * Allow static CF definition with compact storage (CASSANDRA-4910)
 * Fix endless loop/compaction of schema_* CFs due to broken timestamps (CASSANDRA-4880)
 * Fix 'wrong class type' assertion in CounterColumn (CASSANDRA-4976)


1.2-beta1
 * add atomic_batch_mutate (CASSANDRA-4542, -4635)
 * increase default max_hint_window_in_ms to 3h (CASSANDRA-4632)
 * include message initiation time to replicas so they can more
   accurately drop timed-out requests (CASSANDRA-2858)
 * fix clientutil.jar dependencies (CASSANDRA-4566)
 * optimize WriteResponse (CASSANDRA-4548)
 * new metrics (CASSANDRA-4009)
 * redesign KEYS indexes to avoid read-before-write (CASSANDRA-2897)
 * debug tracing (CASSANDRA-1123)
 * parallelize row cache loading (CASSANDRA-4282)
 * Make compaction, flush JBOD-aware (CASSANDRA-4292)
 * run local range scans on the read stage (CASSANDRA-3687)
 * clean up ioexceptions (CASSANDRA-2116)
 * add disk_failure_policy (CASSANDRA-2118)
 * Introduce new json format with row level deletion (CASSANDRA-4054)
 * remove redundant "name" column from schema_keyspaces (CASSANDRA-4433)
 * improve "nodetool ring" handling of multi-dc clusters (CASSANDRA-3047)
 * update NTS calculateNaturalEndpoints to be O(N log N) (CASSANDRA-3881)
 * split up rpc timeout by operation type (CASSANDRA-2819)
 * rewrite key cache save/load to use only sequential i/o (CASSANDRA-3762)
 * update MS protocol with a version handshake + broadcast address id
   (CASSANDRA-4311)
 * multithreaded hint replay (CASSANDRA-4189)
 * add inter-node message compression (CASSANDRA-3127)
 * remove COPP (CASSANDRA-2479)
 * Track tombstone expiration and compact when tombstone content is
   higher than a configurable threshold, default 20% (CASSANDRA-3442, 4234)
 * update MurmurHash to version 3 (CASSANDRA-2975)
 * (CLI) track elapsed time for `delete' operation (CASSANDRA-4060)
 * (CLI) jline version is bumped to 1.0 to properly  support
   'delete' key function (CASSANDRA-4132)
 * Save IndexSummary into new SSTable 'Summary' component (CASSANDRA-2392, 4289)
 * Add support for range tombstones (CASSANDRA-3708)
 * Improve MessagingService efficiency (CASSANDRA-3617)
 * Avoid ID conflicts from concurrent schema changes (CASSANDRA-3794)
 * Set thrift HSHA server thread limit to unlimited by default (CASSANDRA-4277)
 * Avoids double serialization of CF id in RowMutation messages
   (CASSANDRA-4293)
 * stream compressed sstables directly with java nio (CASSANDRA-4297)
 * Support multiple ranges in SliceQueryFilter (CASSANDRA-3885)
 * Add column metadata to system column families (CASSANDRA-4018)
 * (cql3) Always use composite types by default (CASSANDRA-4329)
 * (cql3) Add support for set, map and list (CASSANDRA-3647)
 * Validate date type correctly (CASSANDRA-4441)
 * (cql3) Allow definitions with only a PK (CASSANDRA-4361)
 * (cql3) Add support for row key composites (CASSANDRA-4179)
 * improve DynamicEndpointSnitch by using reservoir sampling (CASSANDRA-4038)
 * (cql3) Add support for 2ndary indexes (CASSANDRA-3680)
 * (cql3) fix defining more than one PK to be invalid (CASSANDRA-4477)
 * remove schema agreement checking from all external APIs (Thrift, CQL and CQL3) (CASSANDRA-4487)
 * add Murmur3Partitioner and make it default for new installations (CASSANDRA-3772, 4621)
 * (cql3) update pseudo-map syntax to use map syntax (CASSANDRA-4497)
 * Finer grained exceptions hierarchy and provides error code with exceptions (CASSANDRA-3979)
 * Adds events push to binary protocol (CASSANDRA-4480)
 * Rewrite nodetool help (CASSANDRA-2293)
 * Make CQL3 the default for CQL (CASSANDRA-4640)
 * update stress tool to be able to use CQL3 (CASSANDRA-4406)
 * Accept all thrift update on CQL3 cf but don't expose their metadata (CASSANDRA-4377)
 * Replace Throttle with Guava's RateLimiter for HintedHandOff (CASSANDRA-4541)
 * fix counter add/get using CQL2 and CQL3 in stress tool (CASSANDRA-4633)
 * Add sstable count per level to cfstats (CASSANDRA-4537)
 * (cql3) Add ALTER KEYSPACE statement (CASSANDRA-4611)
 * (cql3) Allow defining default consistency levels (CASSANDRA-4448)
 * (cql3) Fix queries using LIMIT missing results (CASSANDRA-4579)
 * fix cross-version gossip messaging (CASSANDRA-4576)
 * added inet data type (CASSANDRA-4627)


1.1.6
 * Wait for writes on synchronous read digest mismatch (CASSANDRA-4792)
 * fix commitlog replay for nanotime-infected sstables (CASSANDRA-4782)
 * preflight check ttl for maximum of 20 years (CASSANDRA-4771)
 * (Pig) fix widerow input with single column rows (CASSANDRA-4789)
 * Fix HH to compact with correct gcBefore, which avoids wiping out
   undelivered hints (CASSANDRA-4772)
 * LCS will merge up to 32 L0 sstables as intended (CASSANDRA-4778)
 * NTS will default unconfigured DC replicas to zero (CASSANDRA-4675)
 * use default consistency level in counter validation if none is
   explicitly provide (CASSANDRA-4700)
 * Improve IAuthority interface by introducing fine-grained
   access permissions and grant/revoke commands (CASSANDRA-4490, 4644)
 * fix assumption error in CLI when updating/describing keyspace 
   (CASSANDRA-4322)
 * Adds offline sstablescrub to debian packaging (CASSANDRA-4642)
 * Automatic fixing of overlapping leveled sstables (CASSANDRA-4644)
 * fix error when using ORDER BY with extended selections (CASSANDRA-4689)
 * (CQL3) Fix validation for IN queries for non-PK cols (CASSANDRA-4709)
 * fix re-created keyspace disappering after 1.1.5 upgrade 
   (CASSANDRA-4698, 4752)
 * (CLI) display elapsed time in 2 fraction digits (CASSANDRA-3460)
 * add authentication support to sstableloader (CASSANDRA-4712)
 * Fix CQL3 'is reversed' logic (CASSANDRA-4716, 4759)
 * (CQL3) Don't return ReversedType in result set metadata (CASSANDRA-4717)
 * Backport adding AlterKeyspace statement (CASSANDRA-4611)
 * (CQL3) Correcty accept upper-case data types (CASSANDRA-4770)
 * Add binary protocol events for schema changes (CASSANDRA-4684)
Merged from 1.0:
 * Switch from NBHM to CHM in MessagingService's callback map, which
   prevents OOM in long-running instances (CASSANDRA-4708)


1.1.5
 * add SecondaryIndex.reload API (CASSANDRA-4581)
 * use millis + atomicint for commitlog segment creation instead of
   nanotime, which has issues under some hypervisors (CASSANDRA-4601)
 * fix FD leak in slice queries (CASSANDRA-4571)
 * avoid recursion in leveled compaction (CASSANDRA-4587)
 * increase stack size under Java7 to 180K
 * Log(info) schema changes (CASSANDRA-4547)
 * Change nodetool setcachecapcity to manipulate global caches (CASSANDRA-4563)
 * (cql3) fix setting compaction strategy (CASSANDRA-4597)
 * fix broken system.schema_* timestamps on system startup (CASSANDRA-4561)
 * fix wrong skip of cache saving (CASSANDRA-4533)
 * Avoid NPE when lost+found is in data dir (CASSANDRA-4572)
 * Respect five-minute flush moratorium after initial CL replay (CASSANDRA-4474)
 * Adds ntp as recommended in debian packaging (CASSANDRA-4606)
 * Configurable transport in CF Record{Reader|Writer} (CASSANDRA-4558)
 * (cql3) fix potential NPE with both equal and unequal restriction (CASSANDRA-4532)
 * (cql3) improves ORDER BY validation (CASSANDRA-4624)
 * Fix potential deadlock during counter writes (CASSANDRA-4578)
 * Fix cql error with ORDER BY when using IN (CASSANDRA-4612)
Merged from 1.0:
 * increase Xss to 160k to accomodate latest 1.6 JVMs (CASSANDRA-4602)
 * fix toString of hint destination tokens (CASSANDRA-4568)
 * Fix multiple values for CurrentLocal NodeID (CASSANDRA-4626)


1.1.4
 * fix offline scrub to catch >= out of order rows (CASSANDRA-4411)
 * fix cassandra-env.sh on RHEL and other non-dash-based systems 
   (CASSANDRA-4494)
Merged from 1.0:
 * (Hadoop) fix setting key length for old-style mapred api (CASSANDRA-4534)
 * (Hadoop) fix iterating through a resultset consisting entirely
   of tombstoned rows (CASSANDRA-4466)


1.1.3
 * (cqlsh) add COPY TO (CASSANDRA-4434)
 * munmap commitlog segments before rename (CASSANDRA-4337)
 * (JMX) rename getRangeKeySample to sampleKeyRange to avoid returning
   multi-MB results as an attribute (CASSANDRA-4452)
 * flush based on data size, not throughput; overwritten columns no 
   longer artificially inflate liveRatio (CASSANDRA-4399)
 * update default commitlog segment size to 32MB and total commitlog
   size to 32/1024 MB for 32/64 bit JVMs, respectively (CASSANDRA-4422)
 * avoid using global partitioner to estimate ranges in index sstables
   (CASSANDRA-4403)
 * restore pre-CASSANDRA-3862 approach to removing expired tombstones
   from row cache during compaction (CASSANDRA-4364)
 * (stress) support for CQL prepared statements (CASSANDRA-3633)
 * Correctly catch exception when Snappy cannot be loaded (CASSANDRA-4400)
 * (cql3) Support ORDER BY when IN condition is given in WHERE clause (CASSANDRA-4327)
 * (cql3) delete "component_index" column on DROP TABLE call (CASSANDRA-4420)
 * change nanoTime() to currentTimeInMillis() in schema related code (CASSANDRA-4432)
 * add a token generation tool (CASSANDRA-3709)
 * Fix LCS bug with sstable containing only 1 row (CASSANDRA-4411)
 * fix "Can't Modify Index Name" problem on CF update (CASSANDRA-4439)
 * Fix assertion error in getOverlappingSSTables during repair (CASSANDRA-4456)
 * fix nodetool's setcompactionthreshold command (CASSANDRA-4455)
 * Ensure compacted files are never used, to avoid counter overcount (CASSANDRA-4436)
Merged from 1.0:
 * Push the validation of secondary index values to the SecondaryIndexManager (CASSANDRA-4240)
 * allow dropping columns shadowed by not-yet-expired supercolumn or row
   tombstones in PrecompactedRow (CASSANDRA-4396)


1.1.2
 * Fix cleanup not deleting index entries (CASSANDRA-4379)
 * Use correct partitioner when saving + loading caches (CASSANDRA-4331)
 * Check schema before trying to export sstable (CASSANDRA-2760)
 * Raise a meaningful exception instead of NPE when PFS encounters
   an unconfigured node + no default (CASSANDRA-4349)
 * fix bug in sstable blacklisting with LCS (CASSANDRA-4343)
 * LCS no longer promotes tiny sstables out of L0 (CASSANDRA-4341)
 * skip tombstones during hint replay (CASSANDRA-4320)
 * fix NPE in compactionstats (CASSANDRA-4318)
 * enforce 1m min keycache for auto (CASSANDRA-4306)
 * Have DeletedColumn.isMFD always return true (CASSANDRA-4307)
 * (cql3) exeption message for ORDER BY constraints said primary filter can be
    an IN clause, which is misleading (CASSANDRA-4319)
 * (cql3) Reject (not yet supported) creation of 2ndardy indexes on tables with
   composite primary keys (CASSANDRA-4328)
 * Set JVM stack size to 160k for java 7 (CASSANDRA-4275)
 * cqlsh: add COPY command to load data from CSV flat files (CASSANDRA-4012)
 * CFMetaData.fromThrift to throw ConfigurationException upon error (CASSANDRA-4353)
 * Use CF comparator to sort indexed columns in SecondaryIndexManager
   (CASSANDRA-4365)
 * add strategy_options to the KSMetaData.toString() output (CASSANDRA-4248)
 * (cql3) fix range queries containing unqueried results (CASSANDRA-4372)
 * (cql3) allow updating column_alias types (CASSANDRA-4041)
 * (cql3) Fix deletion bug (CASSANDRA-4193)
 * Fix computation of overlapping sstable for leveled compaction (CASSANDRA-4321)
 * Improve scrub and allow to run it offline (CASSANDRA-4321)
 * Fix assertionError in StorageService.bulkLoad (CASSANDRA-4368)
 * (cqlsh) add option to authenticate to a keyspace at startup (CASSANDRA-4108)
 * (cqlsh) fix ASSUME functionality (CASSANDRA-4352)
 * Fix ColumnFamilyRecordReader to not return progress > 100% (CASSANDRA-3942)
Merged from 1.0:
 * Set gc_grace on index CF to 0 (CASSANDRA-4314)


1.1.1
 * add populate_io_cache_on_flush option (CASSANDRA-2635)
 * allow larger cache capacities than 2GB (CASSANDRA-4150)
 * add getsstables command to nodetool (CASSANDRA-4199)
 * apply parent CF compaction settings to secondary index CFs (CASSANDRA-4280)
 * preserve commitlog size cap when recycling segments at startup
   (CASSANDRA-4201)
 * (Hadoop) fix split generation regression (CASSANDRA-4259)
 * ignore min/max compactions settings in LCS, while preserving
   behavior that min=max=0 disables autocompaction (CASSANDRA-4233)
 * log number of rows read from saved cache (CASSANDRA-4249)
 * calculate exact size required for cleanup operations (CASSANDRA-1404)
 * avoid blocking additional writes during flush when the commitlog
   gets behind temporarily (CASSANDRA-1991)
 * enable caching on index CFs based on data CF cache setting (CASSANDRA-4197)
 * warn on invalid replication strategy creation options (CASSANDRA-4046)
 * remove [Freeable]Memory finalizers (CASSANDRA-4222)
 * include tombstone size in ColumnFamily.size, which can prevent OOM
   during sudden mass delete operations by yielding a nonzero liveRatio
   (CASSANDRA-3741)
 * Open 1 sstableScanner per level for leveled compaction (CASSANDRA-4142)
 * Optimize reads when row deletion timestamps allow us to restrict
   the set of sstables we check (CASSANDRA-4116)
 * add support for commitlog archiving and point-in-time recovery
   (CASSANDRA-3690)
 * avoid generating redundant compaction tasks during streaming
   (CASSANDRA-4174)
 * add -cf option to nodetool snapshot, and takeColumnFamilySnapshot to
   StorageService mbean (CASSANDRA-556)
 * optimize cleanup to drop entire sstables where possible (CASSANDRA-4079)
 * optimize truncate when autosnapshot is disabled (CASSANDRA-4153)
 * update caches to use byte[] keys to reduce memory overhead (CASSANDRA-3966)
 * add column limit to cli (CASSANDRA-3012, 4098)
 * clean up and optimize DataOutputBuffer, used by CQL compression and
   CompositeType (CASSANDRA-4072)
 * optimize commitlog checksumming (CASSANDRA-3610)
 * identify and blacklist corrupted SSTables from future compactions 
   (CASSANDRA-2261)
 * Move CfDef and KsDef validation out of thrift (CASSANDRA-4037)
 * Expose API to repair a user provided range (CASSANDRA-3912)
 * Add way to force the cassandra-cli to refresh its schema (CASSANDRA-4052)
 * Avoid having replicate on write tasks stacking up at CL.ONE (CASSANDRA-2889)
 * (cql3) Backwards compatibility for composite comparators in non-cql3-aware
   clients (CASSANDRA-4093)
 * (cql3) Fix order by for reversed queries (CASSANDRA-4160)
 * (cql3) Add ReversedType support (CASSANDRA-4004)
 * (cql3) Add timeuuid type (CASSANDRA-4194)
 * (cql3) Minor fixes (CASSANDRA-4185)
 * (cql3) Fix prepared statement in BATCH (CASSANDRA-4202)
 * (cql3) Reduce the list of reserved keywords (CASSANDRA-4186)
 * (cql3) Move max/min compaction thresholds to compaction strategy options
   (CASSANDRA-4187)
 * Fix exception during move when localhost is the only source (CASSANDRA-4200)
 * (cql3) Allow paging through non-ordered partitioner results (CASSANDRA-3771)
 * (cql3) Fix drop index (CASSANDRA-4192)
 * (cql3) Don't return range ghosts anymore (CASSANDRA-3982)
 * fix re-creating Keyspaces/ColumnFamilies with the same name as dropped
   ones (CASSANDRA-4219)
 * fix SecondaryIndex LeveledManifest save upon snapshot (CASSANDRA-4230)
 * fix missing arrayOffset in FBUtilities.hash (CASSANDRA-4250)
 * (cql3) Add name of parameters in CqlResultSet (CASSANDRA-4242)
 * (cql3) Correctly validate order by queries (CASSANDRA-4246)
 * rename stress to cassandra-stress for saner packaging (CASSANDRA-4256)
 * Fix exception on colum metadata with non-string comparator (CASSANDRA-4269)
 * Check for unknown/invalid compression options (CASSANDRA-4266)
 * (cql3) Adds simple access to column timestamp and ttl (CASSANDRA-4217)
 * (cql3) Fix range queries with secondary indexes (CASSANDRA-4257)
 * Better error messages from improper input in cli (CASSANDRA-3865)
 * Try to stop all compaction upon Keyspace or ColumnFamily drop (CASSANDRA-4221)
 * (cql3) Allow keyspace properties to contain hyphens (CASSANDRA-4278)
 * (cql3) Correctly validate keyspace access in create table (CASSANDRA-4296)
 * Avoid deadlock in migration stage (CASSANDRA-3882)
 * Take supercolumn names and deletion info into account in memtable throughput
   (CASSANDRA-4264)
 * Add back backward compatibility for old style replication factor (CASSANDRA-4294)
 * Preserve compatibility with pre-1.1 index queries (CASSANDRA-4262)
Merged from 1.0:
 * Fix super columns bug where cache is not updated (CASSANDRA-4190)
 * fix maxTimestamp to include row tombstones (CASSANDRA-4116)
 * (CLI) properly handle quotes in create/update keyspace commands (CASSANDRA-4129)
 * Avoids possible deadlock during bootstrap (CASSANDRA-4159)
 * fix stress tool that hangs forever on timeout or error (CASSANDRA-4128)
 * stress tool to return appropriate exit code on failure (CASSANDRA-4188)
 * fix compaction NPE when out of disk space and assertions disabled
   (CASSANDRA-3985)
 * synchronize LCS getEstimatedTasks to avoid CME (CASSANDRA-4255)
 * ensure unique streaming session id's (CASSANDRA-4223)
 * kick off background compaction when min/max thresholds change 
   (CASSANDRA-4279)
 * improve ability of STCS.getBuckets to deal with 100s of 1000s of
   sstables, such as when convertinb back from LCS (CASSANDRA-4287)
 * Oversize integer in CQL throws NumberFormatException (CASSANDRA-4291)
 * fix 1.0.x node join to mixed version cluster, other nodes >= 1.1 (CASSANDRA-4195)
 * Fix LCS splitting sstable base on uncompressed size (CASSANDRA-4419)
 * Push the validation of secondary index values to the SecondaryIndexManager (CASSANDRA-4240)
 * Don't purge columns during upgradesstables (CASSANDRA-4462)
 * Make cqlsh work with piping (CASSANDRA-4113)
 * Validate arguments for nodetool decommission (CASSANDRA-4061)
 * Report thrift status in nodetool info (CASSANDRA-4010)


1.1.0-final
 * average a reduced liveRatio estimate with the previous one (CASSANDRA-4065)
 * Allow KS and CF names up to 48 characters (CASSANDRA-4157)
 * fix stress build (CASSANDRA-4140)
 * add time remaining estimate to nodetool compactionstats (CASSANDRA-4167)
 * (cql) fix NPE in cql3 ALTER TABLE (CASSANDRA-4163)
 * (cql) Add support for CL.TWO and CL.THREE in CQL (CASSANDRA-4156)
 * (cql) Fix type in CQL3 ALTER TABLE preventing update (CASSANDRA-4170)
 * (cql) Throw invalid exception from CQL3 on obsolete options (CASSANDRA-4171)
 * (cqlsh) fix recognizing uppercase SELECT keyword (CASSANDRA-4161)
 * Pig: wide row support (CASSANDRA-3909)
Merged from 1.0:
 * avoid streaming empty files with bulk loader if sstablewriter errors out
   (CASSANDRA-3946)


1.1-rc1
 * Include stress tool in binary builds (CASSANDRA-4103)
 * (Hadoop) fix wide row iteration when last row read was deleted
   (CASSANDRA-4154)
 * fix read_repair_chance to really default to 0.1 in the cli (CASSANDRA-4114)
 * Adds caching and bloomFilterFpChange to CQL options (CASSANDRA-4042)
 * Adds posibility to autoconfigure size of the KeyCache (CASSANDRA-4087)
 * fix KEYS index from skipping results (CASSANDRA-3996)
 * Remove sliced_buffer_size_in_kb dead option (CASSANDRA-4076)
 * make loadNewSStable preserve sstable version (CASSANDRA-4077)
 * Respect 1.0 cache settings as much as possible when upgrading 
   (CASSANDRA-4088)
 * relax path length requirement for sstable files when upgrading on 
   non-Windows platforms (CASSANDRA-4110)
 * fix terminination of the stress.java when errors were encountered
   (CASSANDRA-4128)
 * Move CfDef and KsDef validation out of thrift (CASSANDRA-4037)
 * Fix get_paged_slice (CASSANDRA-4136)
 * CQL3: Support slice with exclusive start and stop (CASSANDRA-3785)
Merged from 1.0:
 * support PropertyFileSnitch in bulk loader (CASSANDRA-4145)
 * add auto_snapshot option allowing disabling snapshot before drop/truncate
   (CASSANDRA-3710)
 * allow short snitch names (CASSANDRA-4130)


1.1-beta2
 * rename loaded sstables to avoid conflicts with local snapshots
   (CASSANDRA-3967)
 * start hint replay as soon as FD notifies that the target is back up
   (CASSANDRA-3958)
 * avoid unproductive deserializing of cached rows during compaction
   (CASSANDRA-3921)
 * fix concurrency issues with CQL keyspace creation (CASSANDRA-3903)
 * Show Effective Owership via Nodetool ring <keyspace> (CASSANDRA-3412)
 * Update ORDER BY syntax for CQL3 (CASSANDRA-3925)
 * Fix BulkRecordWriter to not throw NPE if reducer gets no map data from Hadoop (CASSANDRA-3944)
 * Fix bug with counters in super columns (CASSANDRA-3821)
 * Remove deprecated merge_shard_chance (CASSANDRA-3940)
 * add a convenient way to reset a node's schema (CASSANDRA-2963)
 * fix for intermittent SchemaDisagreementException (CASSANDRA-3884)
 * CLI `list <CF>` to limit number of columns and their order (CASSANDRA-3012)
 * ignore deprecated KsDef/CfDef/ColumnDef fields in native schema (CASSANDRA-3963)
 * CLI to report when unsupported column_metadata pair was given (CASSANDRA-3959)
 * reincarnate removed and deprecated KsDef/CfDef attributes (CASSANDRA-3953)
 * Fix race between writes and read for cache (CASSANDRA-3862)
 * perform static initialization of StorageProxy on start-up (CASSANDRA-3797)
 * support trickling fsync() on writes (CASSANDRA-3950)
 * expose counters for unavailable/timeout exceptions given to thrift clients (CASSANDRA-3671)
 * avoid quadratic startup time in LeveledManifest (CASSANDRA-3952)
 * Add type information to new schema_ columnfamilies and remove thrift
   serialization for schema (CASSANDRA-3792)
 * add missing column validator options to the CLI help (CASSANDRA-3926)
 * skip reading saved key cache if CF's caching strategy is NONE or ROWS_ONLY (CASSANDRA-3954)
 * Unify migration code (CASSANDRA-4017)
Merged from 1.0:
 * cqlsh: guess correct version of Python for Arch Linux (CASSANDRA-4090)
 * (CLI) properly handle quotes in create/update keyspace commands (CASSANDRA-4129)
 * Avoids possible deadlock during bootstrap (CASSANDRA-4159)
 * fix stress tool that hangs forever on timeout or error (CASSANDRA-4128)
 * Fix super columns bug where cache is not updated (CASSANDRA-4190)
 * stress tool to return appropriate exit code on failure (CASSANDRA-4188)


1.0.9
 * improve index sampling performance (CASSANDRA-4023)
 * always compact away deleted hints immediately after handoff (CASSANDRA-3955)
 * delete hints from dropped ColumnFamilies on handoff instead of
   erroring out (CASSANDRA-3975)
 * add CompositeType ref to the CLI doc for create/update column family (CASSANDRA-3980)
 * Pig: support Counter ColumnFamilies (CASSANDRA-3973)
 * Pig: Composite column support (CASSANDRA-3684)
 * Avoid NPE during repair when a keyspace has no CFs (CASSANDRA-3988)
 * Fix division-by-zero error on get_slice (CASSANDRA-4000)
 * don't change manifest level for cleanup, scrub, and upgradesstables
   operations under LeveledCompactionStrategy (CASSANDRA-3989, 4112)
 * fix race leading to super columns assertion failure (CASSANDRA-3957)
 * fix NPE on invalid CQL delete command (CASSANDRA-3755)
 * allow custom types in CLI's assume command (CASSANDRA-4081)
 * fix totalBytes count for parallel compactions (CASSANDRA-3758)
 * fix intermittent NPE in get_slice (CASSANDRA-4095)
 * remove unnecessary asserts in native code interfaces (CASSANDRA-4096)
 * Validate blank keys in CQL to avoid assertion errors (CASSANDRA-3612)
 * cqlsh: fix bad decoding of some column names (CASSANDRA-4003)
 * cqlsh: fix incorrect padding with unicode chars (CASSANDRA-4033)
 * Fix EC2 snitch incorrectly reporting region (CASSANDRA-4026)
 * Shut down thrift during decommission (CASSANDRA-4086)
 * Expose nodetool cfhistograms for 2ndary indexes (CASSANDRA-4063)
Merged from 0.8:
 * Fix ConcurrentModificationException in gossiper (CASSANDRA-4019)


1.1-beta1
 * (cqlsh)
   + add SOURCE and CAPTURE commands, and --file option (CASSANDRA-3479)
   + add ALTER COLUMNFAMILY WITH (CASSANDRA-3523)
   + bundle Python dependencies with Cassandra (CASSANDRA-3507)
   + added to Debian package (CASSANDRA-3458)
   + display byte data instead of erroring out on decode failure 
     (CASSANDRA-3874)
 * add nodetool rebuild_index (CASSANDRA-3583)
 * add nodetool rangekeysample (CASSANDRA-2917)
 * Fix streaming too much data during move operations (CASSANDRA-3639)
 * Nodetool and CLI connect to localhost by default (CASSANDRA-3568)
 * Reduce memory used by primary index sample (CASSANDRA-3743)
 * (Hadoop) separate input/output configurations (CASSANDRA-3197, 3765)
 * avoid returning internal Cassandra classes over JMX (CASSANDRA-2805)
 * add row-level isolation via SnapTree (CASSANDRA-2893)
 * Optimize key count estimation when opening sstable on startup
   (CASSANDRA-2988)
 * multi-dc replication optimization supporting CL > ONE (CASSANDRA-3577)
 * add command to stop compactions (CASSANDRA-1740, 3566, 3582)
 * multithreaded streaming (CASSANDRA-3494)
 * removed in-tree redhat spec (CASSANDRA-3567)
 * "defragment" rows for name-based queries under STCS, again (CASSANDRA-2503)
 * Recycle commitlog segments for improved performance 
   (CASSANDRA-3411, 3543, 3557, 3615)
 * update size-tiered compaction to prioritize small tiers (CASSANDRA-2407)
 * add message expiration logic to OutboundTcpConnection (CASSANDRA-3005)
 * off-heap cache to use sun.misc.Unsafe instead of JNA (CASSANDRA-3271)
 * EACH_QUORUM is only supported for writes (CASSANDRA-3272)
 * replace compactionlock use in schema migration by checking CFS.isValid
   (CASSANDRA-3116)
 * recognize that "SELECT first ... *" isn't really "SELECT *" (CASSANDRA-3445)
 * Use faster bytes comparison (CASSANDRA-3434)
 * Bulk loader is no longer a fat client, (HADOOP) bulk load output format
   (CASSANDRA-3045)
 * (Hadoop) add support for KeyRange.filter
 * remove assumption that keys and token are in bijection
   (CASSANDRA-1034, 3574, 3604)
 * always remove endpoints from delevery queue in HH (CASSANDRA-3546)
 * fix race between cf flush and its 2ndary indexes flush (CASSANDRA-3547)
 * fix potential race in AES when a repair fails (CASSANDRA-3548)
 * Remove columns shadowed by a deleted container even when we cannot purge
   (CASSANDRA-3538)
 * Improve memtable slice iteration performance (CASSANDRA-3545)
 * more efficient allocation of small bloom filters (CASSANDRA-3618)
 * Use separate writer thread in SSTableSimpleUnsortedWriter (CASSANDRA-3619)
 * fsync the directory after new sstable or commitlog segment are created (CASSANDRA-3250)
 * fix minor issues reported by FindBugs (CASSANDRA-3658)
 * global key/row caches (CASSANDRA-3143, 3849)
 * optimize memtable iteration during range scan (CASSANDRA-3638)
 * introduce 'crc_check_chance' in CompressionParameters to support
   a checksum percentage checking chance similarly to read-repair (CASSANDRA-3611)
 * a way to deactivate global key/row cache on per-CF basis (CASSANDRA-3667)
 * fix LeveledCompactionStrategy broken because of generation pre-allocation
   in LeveledManifest (CASSANDRA-3691)
 * finer-grained control over data directories (CASSANDRA-2749)
 * Fix ClassCastException during hinted handoff (CASSANDRA-3694)
 * Upgrade Thrift to 0.7 (CASSANDRA-3213)
 * Make stress.java insert operation to use microseconds (CASSANDRA-3725)
 * Allows (internally) doing a range query with a limit of columns instead of
   rows (CASSANDRA-3742)
 * Allow rangeSlice queries to be start/end inclusive/exclusive (CASSANDRA-3749)
 * Fix BulkLoader to support new SSTable layout and add stream
   throttling to prevent an NPE when there is no yaml config (CASSANDRA-3752)
 * Allow concurrent schema migrations (CASSANDRA-1391, 3832)
 * Add SnapshotCommand to trigger snapshot on remote node (CASSANDRA-3721)
 * Make CFMetaData conversions to/from thrift/native schema inverses
   (CASSANDRA_3559)
 * Add initial code for CQL 3.0-beta (CASSANDRA-2474, 3781, 3753)
 * Add wide row support for ColumnFamilyInputFormat (CASSANDRA-3264)
 * Allow extending CompositeType comparator (CASSANDRA-3657)
 * Avoids over-paging during get_count (CASSANDRA-3798)
 * Add new command to rebuild a node without (repair) merkle tree calculations
   (CASSANDRA-3483, 3922)
 * respect not only row cache capacity but caching mode when
   trying to read data (CASSANDRA-3812)
 * fix system tests (CASSANDRA-3827)
 * CQL support for altering row key type in ALTER TABLE (CASSANDRA-3781)
 * turn compression on by default (CASSANDRA-3871)
 * make hexToBytes refuse invalid input (CASSANDRA-2851)
 * Make secondary indexes CF inherit compression and compaction from their
   parent CF (CASSANDRA-3877)
 * Finish cleanup up tombstone purge code (CASSANDRA-3872)
 * Avoid NPE on aboarted stream-out sessions (CASSANDRA-3904)
 * BulkRecordWriter throws NPE for counter columns (CASSANDRA-3906)
 * Support compression using BulkWriter (CASSANDRA-3907)


1.0.8
 * fix race between cleanup and flush on secondary index CFSes (CASSANDRA-3712)
 * avoid including non-queried nodes in rangeslice read repair
   (CASSANDRA-3843)
 * Only snapshot CF being compacted for snapshot_before_compaction 
   (CASSANDRA-3803)
 * Log active compactions in StatusLogger (CASSANDRA-3703)
 * Compute more accurate compaction score per level (CASSANDRA-3790)
 * Return InvalidRequest when using a keyspace that doesn't exist
   (CASSANDRA-3764)
 * disallow user modification of System keyspace (CASSANDRA-3738)
 * allow using sstable2json on secondary index data (CASSANDRA-3738)
 * (cqlsh) add DESCRIBE COLUMNFAMILIES (CASSANDRA-3586)
 * (cqlsh) format blobs correctly and use colors to improve output
   readability (CASSANDRA-3726)
 * synchronize BiMap of bootstrapping tokens (CASSANDRA-3417)
 * show index options in CLI (CASSANDRA-3809)
 * add optional socket timeout for streaming (CASSANDRA-3838)
 * fix truncate not to leave behind non-CFS backed secondary indexes
   (CASSANDRA-3844)
 * make CLI `show schema` to use output stream directly instead
   of StringBuilder (CASSANDRA-3842)
 * remove the wait on hint future during write (CASSANDRA-3870)
 * (cqlsh) ignore missing CfDef opts (CASSANDRA-3933)
 * (cqlsh) look for cqlshlib relative to realpath (CASSANDRA-3767)
 * Fix short read protection (CASSANDRA-3934)
 * Make sure infered and actual schema match (CASSANDRA-3371)
 * Fix NPE during HH delivery (CASSANDRA-3677)
 * Don't put boostrapping node in 'hibernate' status (CASSANDRA-3737)
 * Fix double quotes in windows bat files (CASSANDRA-3744)
 * Fix bad validator lookup (CASSANDRA-3789)
 * Fix soft reset in EC2MultiRegionSnitch (CASSANDRA-3835)
 * Don't leave zombie connections with THSHA thrift server (CASSANDRA-3867)
 * (cqlsh) fix deserialization of data (CASSANDRA-3874)
 * Fix removetoken force causing an inconsistent state (CASSANDRA-3876)
 * Fix ahndling of some types with Pig (CASSANDRA-3886)
 * Don't allow to drop the system keyspace (CASSANDRA-3759)
 * Make Pig deletes disabled by default and configurable (CASSANDRA-3628)
Merged from 0.8:
 * (Pig) fix CassandraStorage to use correct comparator in Super ColumnFamily
   case (CASSANDRA-3251)
 * fix thread safety issues in commitlog replay, primarily affecting
   systems with many (100s) of CF definitions (CASSANDRA-3751)
 * Fix relevant tombstone ignored with super columns (CASSANDRA-3875)


1.0.7
 * fix regression in HH page size calculation (CASSANDRA-3624)
 * retry failed stream on IOException (CASSANDRA-3686)
 * allow configuring bloom_filter_fp_chance (CASSANDRA-3497)
 * attempt hint delivery every ten minutes, or when failure detector
   notifies us that a node is back up, whichever comes first.  hint
   handoff throttle delay default changed to 1ms, from 50 (CASSANDRA-3554)
 * add nodetool setstreamthroughput (CASSANDRA-3571)
 * fix assertion when dropping a columnfamily with no sstables (CASSANDRA-3614)
 * more efficient allocation of small bloom filters (CASSANDRA-3618)
 * CLibrary.createHardLinkWithExec() to check for errors (CASSANDRA-3101)
 * Avoid creating empty and non cleaned writer during compaction (CASSANDRA-3616)
 * stop thrift service in shutdown hook so we can quiesce MessagingService
   (CASSANDRA-3335)
 * (CQL) compaction_strategy_options and compression_parameters for
   CREATE COLUMNFAMILY statement (CASSANDRA-3374)
 * Reset min/max compaction threshold when creating size tiered compaction
   strategy (CASSANDRA-3666)
 * Don't ignore IOException during compaction (CASSANDRA-3655)
 * Fix assertion error for CF with gc_grace=0 (CASSANDRA-3579)
 * Shutdown ParallelCompaction reducer executor after use (CASSANDRA-3711)
 * Avoid < 0 value for pending tasks in leveled compaction (CASSANDRA-3693)
 * (Hadoop) Support TimeUUID in Pig CassandraStorage (CASSANDRA-3327)
 * Check schema is ready before continuing boostrapping (CASSANDRA-3629)
 * Catch overflows during parsing of chunk_length_kb (CASSANDRA-3644)
 * Improve stream protocol mismatch errors (CASSANDRA-3652)
 * Avoid multiple thread doing HH to the same target (CASSANDRA-3681)
 * Add JMX property for rp_timeout_in_ms (CASSANDRA-2940)
 * Allow DynamicCompositeType to compare component of different types
   (CASSANDRA-3625)
 * Flush non-cfs backed secondary indexes (CASSANDRA-3659)
 * Secondary Indexes should report memory consumption (CASSANDRA-3155)
 * fix for SelectStatement start/end key are not set correctly
   when a key alias is involved (CASSANDRA-3700)
 * fix CLI `show schema` command insert of an extra comma in
   column_metadata (CASSANDRA-3714)
Merged from 0.8:
 * avoid logging (harmless) exception when GC takes < 1ms (CASSANDRA-3656)
 * prevent new nodes from thinking down nodes are up forever (CASSANDRA-3626)
 * use correct list of replicas for LOCAL_QUORUM reads when read repair
   is disabled (CASSANDRA-3696)
 * block on flush before compacting hints (may prevent OOM) (CASSANDRA-3733)


1.0.6
 * (CQL) fix cqlsh support for replicate_on_write (CASSANDRA-3596)
 * fix adding to leveled manifest after streaming (CASSANDRA-3536)
 * filter out unavailable cipher suites when using encryption (CASSANDRA-3178)
 * (HADOOP) add old-style api support for CFIF and CFRR (CASSANDRA-2799)
 * Support TimeUUIDType column names in Stress.java tool (CASSANDRA-3541)
 * (CQL) INSERT/UPDATE/DELETE/TRUNCATE commands should allow CF names to
   be qualified by keyspace (CASSANDRA-3419)
 * always remove endpoints from delevery queue in HH (CASSANDRA-3546)
 * fix race between cf flush and its 2ndary indexes flush (CASSANDRA-3547)
 * fix potential race in AES when a repair fails (CASSANDRA-3548)
 * fix default value validation usage in CLI SET command (CASSANDRA-3553)
 * Optimize componentsFor method for compaction and startup time
   (CASSANDRA-3532)
 * (CQL) Proper ColumnFamily metadata validation on CREATE COLUMNFAMILY 
   (CASSANDRA-3565)
 * fix compression "chunk_length_kb" option to set correct kb value for 
   thrift/avro (CASSANDRA-3558)
 * fix missing response during range slice repair (CASSANDRA-3551)
 * 'describe ring' moved from CLI to nodetool and available through JMX (CASSANDRA-3220)
 * add back partitioner to sstable metadata (CASSANDRA-3540)
 * fix NPE in get_count for counters (CASSANDRA-3601)
Merged from 0.8:
 * remove invalid assertion that table was opened before dropping it
   (CASSANDRA-3580)
 * range and index scans now only send requests to enough replicas to
   satisfy requested CL + RR (CASSANDRA-3598)
 * use cannonical host for local node in nodetool info (CASSANDRA-3556)
 * remove nonlocal DC write optimization since it only worked with
   CL.ONE or CL.LOCAL_QUORUM (CASSANDRA-3577, 3585)
 * detect misuses of CounterColumnType (CASSANDRA-3422)
 * turn off string interning in json2sstable, take 2 (CASSANDRA-2189)
 * validate compression parameters on add/update of the ColumnFamily 
   (CASSANDRA-3573)
 * Check for 0.0.0.0 is incorrect in CFIF (CASSANDRA-3584)
 * Increase vm.max_map_count in debian packaging (CASSANDRA-3563)
 * gossiper will never add itself to saved endpoints (CASSANDRA-3485)


1.0.5
 * revert CASSANDRA-3407 (see CASSANDRA-3540)
 * fix assertion error while forwarding writes to local nodes (CASSANDRA-3539)


1.0.4
 * fix self-hinting of timed out read repair updates and make hinted handoff
   less prone to OOMing a coordinator (CASSANDRA-3440)
 * expose bloom filter sizes via JMX (CASSANDRA-3495)
 * enforce RP tokens 0..2**127 (CASSANDRA-3501)
 * canonicalize paths exposed through JMX (CASSANDRA-3504)
 * fix "liveSize" stat when sstables are removed (CASSANDRA-3496)
 * add bloom filter FP rates to nodetool cfstats (CASSANDRA-3347)
 * record partitioner in sstable metadata component (CASSANDRA-3407)
 * add new upgradesstables nodetool command (CASSANDRA-3406)
 * skip --debug requirement to see common exceptions in CLI (CASSANDRA-3508)
 * fix incorrect query results due to invalid max timestamp (CASSANDRA-3510)
 * make sstableloader recognize compressed sstables (CASSANDRA-3521)
 * avoids race in OutboundTcpConnection in multi-DC setups (CASSANDRA-3530)
 * use SETLOCAL in cassandra.bat (CASSANDRA-3506)
 * fix ConcurrentModificationException in Table.all() (CASSANDRA-3529)
Merged from 0.8:
 * fix concurrence issue in the FailureDetector (CASSANDRA-3519)
 * fix array out of bounds error in counter shard removal (CASSANDRA-3514)
 * avoid dropping tombstones when they might still be needed to shadow
   data in a different sstable (CASSANDRA-2786)


1.0.3
 * revert name-based query defragmentation aka CASSANDRA-2503 (CASSANDRA-3491)
 * fix invalidate-related test failures (CASSANDRA-3437)
 * add next-gen cqlsh to bin/ (CASSANDRA-3188, 3131, 3493)
 * (CQL) fix handling of rows with no columns (CASSANDRA-3424, 3473)
 * fix querying supercolumns by name returning only a subset of
   subcolumns or old subcolumn versions (CASSANDRA-3446)
 * automatically compute sha1 sum for uncompressed data files (CASSANDRA-3456)
 * fix reading metadata/statistics component for version < h (CASSANDRA-3474)
 * add sstable forward-compatibility (CASSANDRA-3478)
 * report compression ratio in CFSMBean (CASSANDRA-3393)
 * fix incorrect size exception during streaming of counters (CASSANDRA-3481)
 * (CQL) fix for counter decrement syntax (CASSANDRA-3418)
 * Fix race introduced by CASSANDRA-2503 (CASSANDRA-3482)
 * Fix incomplete deletion of delivered hints (CASSANDRA-3466)
 * Avoid rescheduling compactions when no compaction was executed 
   (CASSANDRA-3484)
 * fix handling of the chunk_length_kb compression options (CASSANDRA-3492)
Merged from 0.8:
 * fix updating CF row_cache_provider (CASSANDRA-3414)
 * CFMetaData.convertToThrift method to set RowCacheProvider (CASSANDRA-3405)
 * acquire compactionlock during truncate (CASSANDRA-3399)
 * fix displaying cfdef entries for super columnfamilies (CASSANDRA-3415)
 * Make counter shard merging thread safe (CASSANDRA-3178)
 * Revert CASSANDRA-2855
 * Fix bug preventing the use of efficient cross-DC writes (CASSANDRA-3472)
 * `describe ring` command for CLI (CASSANDRA-3220)
 * (Hadoop) skip empty rows when entire row is requested, redux (CASSANDRA-2855)


1.0.2
 * "defragment" rows for name-based queries under STCS (CASSANDRA-2503)
 * Add timing information to cassandra-cli GET/SET/LIST queries (CASSANDRA-3326)
 * Only create one CompressionMetadata object per sstable (CASSANDRA-3427)
 * cleanup usage of StorageService.setMode() (CASSANDRA-3388)
 * Avoid large array allocation for compressed chunk offsets (CASSANDRA-3432)
 * fix DecimalType bytebuffer marshalling (CASSANDRA-3421)
 * fix bug that caused first column in per row indexes to be ignored 
   (CASSANDRA-3441)
 * add JMX call to clean (failed) repair sessions (CASSANDRA-3316)
 * fix sstableloader reference acquisition bug (CASSANDRA-3438)
 * fix estimated row size regression (CASSANDRA-3451)
 * make sure we don't return more columns than asked (CASSANDRA-3303, 3395)
Merged from 0.8:
 * acquire compactionlock during truncate (CASSANDRA-3399)
 * fix displaying cfdef entries for super columnfamilies (CASSANDRA-3415)


1.0.1
 * acquire references during index build to prevent delete problems
   on Windows (CASSANDRA-3314)
 * describe_ring should include datacenter/topology information (CASSANDRA-2882)
 * Thrift sockets are not properly buffered (CASSANDRA-3261)
 * performance improvement for bytebufferutil compare function (CASSANDRA-3286)
 * add system.versions ColumnFamily (CASSANDRA-3140)
 * reduce network copies (CASSANDRA-3333, 3373)
 * limit nodetool to 32MB of heap (CASSANDRA-3124)
 * (CQL) update parser to accept "timestamp" instead of "date" (CASSANDRA-3149)
 * Fix CLI `show schema` to include "compression_options" (CASSANDRA-3368)
 * Snapshot to include manifest under LeveledCompactionStrategy (CASSANDRA-3359)
 * (CQL) SELECT query should allow CF name to be qualified by keyspace (CASSANDRA-3130)
 * (CQL) Fix internal application error specifying 'using consistency ...'
   in lower case (CASSANDRA-3366)
 * fix Deflate compression when compression actually makes the data bigger
   (CASSANDRA-3370)
 * optimize UUIDGen to avoid lock contention on InetAddress.getLocalHost 
   (CASSANDRA-3387)
 * tolerate index being dropped mid-mutation (CASSANDRA-3334, 3313)
 * CompactionManager is now responsible for checking for new candidates
   post-task execution, enabling more consistent leveled compaction 
   (CASSANDRA-3391)
 * Cache HSHA threads (CASSANDRA-3372)
 * use CF/KS names as snapshot prefix for drop + truncate operations
   (CASSANDRA-2997)
 * Break bloom filters up to avoid heap fragmentation (CASSANDRA-2466)
 * fix cassandra hanging on jsvc stop (CASSANDRA-3302)
 * Avoid leveled compaction getting blocked on errors (CASSANDRA-3408)
 * Make reloading the compaction strategy safe (CASSANDRA-3409)
 * ignore 0.8 hints even if compaction begins before we try to purge
   them (CASSANDRA-3385)
 * remove procrun (bin\daemon) from Cassandra source tree and 
   artifacts (CASSANDRA-3331)
 * make cassandra compile under JDK7 (CASSANDRA-3275)
 * remove dependency of clientutil.jar to FBUtilities (CASSANDRA-3299)
 * avoid truncation errors by using long math on long values (CASSANDRA-3364)
 * avoid clock drift on some Windows machine (CASSANDRA-3375)
 * display cache provider in cli 'describe keyspace' command (CASSANDRA-3384)
 * fix incomplete topology information in describe_ring (CASSANDRA-3403)
 * expire dead gossip states based on time (CASSANDRA-2961)
 * improve CompactionTask extensibility (CASSANDRA-3330)
 * Allow one leveled compaction task to kick off another (CASSANDRA-3363)
 * allow encryption only between datacenters (CASSANDRA-2802)
Merged from 0.8:
 * fix truncate allowing data to be replayed post-restart (CASSANDRA-3297)
 * make iwriter final in IndexWriter to avoid NPE (CASSANDRA-2863)
 * (CQL) update grammar to require key clause in DELETE statement
   (CASSANDRA-3349)
 * (CQL) allow numeric keyspace names in USE statement (CASSANDRA-3350)
 * (Hadoop) skip empty rows when slicing the entire row (CASSANDRA-2855)
 * Fix handling of tombstone by SSTableExport/Import (CASSANDRA-3357)
 * fix ColumnIndexer to use long offsets (CASSANDRA-3358)
 * Improved CLI exceptions (CASSANDRA-3312)
 * Fix handling of tombstone by SSTableExport/Import (CASSANDRA-3357)
 * Only count compaction as active (for throttling) when they have
   successfully acquired the compaction lock (CASSANDRA-3344)
 * Display CLI version string on startup (CASSANDRA-3196)
 * (Hadoop) make CFIF try rpc_address or fallback to listen_address
   (CASSANDRA-3214)
 * (Hadoop) accept comma delimited lists of initial thrift connections
   (CASSANDRA-3185)
 * ColumnFamily min_compaction_threshold should be >= 2 (CASSANDRA-3342)
 * (Pig) add 0.8+ types and key validation type in schema (CASSANDRA-3280)
 * Fix completely removing column metadata using CLI (CASSANDRA-3126)
 * CLI `describe cluster;` output should be on separate lines for separate versions
   (CASSANDRA-3170)
 * fix changing durable_writes keyspace option during CF creation
   (CASSANDRA-3292)
 * avoid locking on update when no indexes are involved (CASSANDRA-3386)
 * fix assertionError during repair with ordered partitioners (CASSANDRA-3369)
 * correctly serialize key_validation_class for avro (CASSANDRA-3391)
 * don't expire counter tombstone after streaming (CASSANDRA-3394)
 * prevent nodes that failed to join from hanging around forever 
   (CASSANDRA-3351)
 * remove incorrect optimization from slice read path (CASSANDRA-3390)
 * Fix race in AntiEntropyService (CASSANDRA-3400)


1.0.0-final
 * close scrubbed sstable fd before deleting it (CASSANDRA-3318)
 * fix bug preventing obsolete commitlog segments from being removed
   (CASSANDRA-3269)
 * tolerate whitespace in seed CDL (CASSANDRA-3263)
 * Change default heap thresholds to max(min(1/2 ram, 1G), min(1/4 ram, 8GB))
   (CASSANDRA-3295)
 * Fix broken CompressedRandomAccessReaderTest (CASSANDRA-3298)
 * (CQL) fix type information returned for wildcard queries (CASSANDRA-3311)
 * add estimated tasks to LeveledCompactionStrategy (CASSANDRA-3322)
 * avoid including compaction cache-warming in keycache stats (CASSANDRA-3325)
 * run compaction and hinted handoff threads at MIN_PRIORITY (CASSANDRA-3308)
 * default hsha thrift server to cpu core count in rpc pool (CASSANDRA-3329)
 * add bin\daemon to binary tarball for Windows service (CASSANDRA-3331)
 * Fix places where uncompressed size of sstables was use in place of the
   compressed one (CASSANDRA-3338)
 * Fix hsha thrift server (CASSANDRA-3346)
 * Make sure repair only stream needed sstables (CASSANDRA-3345)


1.0.0-rc2
 * Log a meaningful warning when a node receives a message for a repair session
   that doesn't exist anymore (CASSANDRA-3256)
 * test for NUMA policy support as well as numactl presence (CASSANDRA-3245)
 * Fix FD leak when internode encryption is enabled (CASSANDRA-3257)
 * Remove incorrect assertion in mergeIterator (CASSANDRA-3260)
 * FBUtilities.hexToBytes(String) to throw NumberFormatException when string
   contains non-hex characters (CASSANDRA-3231)
 * Keep SimpleSnitch proximity ordering unchanged from what the Strategy
   generates, as intended (CASSANDRA-3262)
 * remove Scrub from compactionstats when finished (CASSANDRA-3255)
 * fix counter entry in jdbc TypesMap (CASSANDRA-3268)
 * fix full queue scenario for ParallelCompactionIterator (CASSANDRA-3270)
 * fix bootstrap process (CASSANDRA-3285)
 * don't try delivering hints if when there isn't any (CASSANDRA-3176)
 * CLI documentation change for ColumnFamily `compression_options` (CASSANDRA-3282)
 * ignore any CF ids sent by client for adding CF/KS (CASSANDRA-3288)
 * remove obsolete hints on first startup (CASSANDRA-3291)
 * use correct ISortedColumns for time-optimized reads (CASSANDRA-3289)
 * Evict gossip state immediately when a token is taken over by a new IP 
   (CASSANDRA-3259)


1.0.0-rc1
 * Update CQL to generate microsecond timestamps by default (CASSANDRA-3227)
 * Fix counting CFMetadata towards Memtable liveRatio (CASSANDRA-3023)
 * Kill server on wrapped OOME such as from FileChannel.map (CASSANDRA-3201)
 * remove unnecessary copy when adding to row cache (CASSANDRA-3223)
 * Log message when a full repair operation completes (CASSANDRA-3207)
 * Fix streamOutSession keeping sstables references forever if the remote end
   dies (CASSANDRA-3216)
 * Remove dynamic_snitch boolean from example configuration (defaulting to 
   true) and set default badness threshold to 0.1 (CASSANDRA-3229)
 * Base choice of random or "balanced" token on bootstrap on whether
   schema definitions were found (CASSANDRA-3219)
 * Fixes for LeveledCompactionStrategy score computation, prioritization,
   scheduling, and performance (CASSANDRA-3224, 3234)
 * parallelize sstable open at server startup (CASSANDRA-2988)
 * fix handling of exceptions writing to OutboundTcpConnection (CASSANDRA-3235)
 * Allow using quotes in "USE <keyspace>;" CLI command (CASSANDRA-3208)
 * Don't allow any cache loading exceptions to halt startup (CASSANDRA-3218)
 * Fix sstableloader --ignores option (CASSANDRA-3247)
 * File descriptor limit increased in packaging (CASSANDRA-3206)
 * Fix deadlock in commit log during flush (CASSANDRA-3253) 


1.0.0-beta1
 * removed binarymemtable (CASSANDRA-2692)
 * add commitlog_total_space_in_mb to prevent fragmented logs (CASSANDRA-2427)
 * removed commitlog_rotation_threshold_in_mb configuration (CASSANDRA-2771)
 * make AbstractBounds.normalize de-overlapp overlapping ranges (CASSANDRA-2641)
 * replace CollatingIterator, ReducingIterator with MergeIterator 
   (CASSANDRA-2062)
 * Fixed the ability to set compaction strategy in cli using create column 
   family command (CASSANDRA-2778)
 * clean up tmp files after failed compaction (CASSANDRA-2468)
 * restrict repair streaming to specific columnfamilies (CASSANDRA-2280)
 * don't bother persisting columns shadowed by a row tombstone (CASSANDRA-2589)
 * reset CF and SC deletion times after gc_grace (CASSANDRA-2317)
 * optimize away seek when compacting wide rows (CASSANDRA-2879)
 * single-pass streaming (CASSANDRA-2677, 2906, 2916, 3003)
 * use reference counting for deleting sstables instead of relying on GC
   (CASSANDRA-2521, 3179)
 * store hints as serialized mutations instead of pointers to data row
   (CASSANDRA-2045)
 * store hints in the coordinator node instead of in the closest replica 
   (CASSANDRA-2914)
 * add row_cache_keys_to_save CF option (CASSANDRA-1966)
 * check column family validity in nodetool repair (CASSANDRA-2933)
 * use lazy initialization instead of class initialization in NodeId
   (CASSANDRA-2953)
 * add paging to get_count (CASSANDRA-2894)
 * fix "short reads" in [multi]get (CASSANDRA-2643, 3157, 3192)
 * add optional compression for sstables (CASSANDRA-47, 2994, 3001, 3128)
 * add scheduler JMX metrics (CASSANDRA-2962)
 * add block level checksum for compressed data (CASSANDRA-1717)
 * make column family backed column map pluggable and introduce unsynchronized
   ArrayList backed one to speedup reads (CASSANDRA-2843, 3165, 3205)
 * refactoring of the secondary index api (CASSANDRA-2982)
 * make CL > ONE reads wait for digest reconciliation before returning
   (CASSANDRA-2494)
 * fix missing logging for some exceptions (CASSANDRA-2061)
 * refactor and optimize ColumnFamilyStore.files(...) and Descriptor.fromFilename(String)
   and few other places responsible for work with SSTable files (CASSANDRA-3040)
 * Stop reading from sstables once we know we have the most recent columns,
   for query-by-name requests (CASSANDRA-2498)
 * Add query-by-column mode to stress.java (CASSANDRA-3064)
 * Add "install" command to cassandra.bat (CASSANDRA-292)
 * clean up KSMetadata, CFMetadata from unnecessary
   Thrift<->Avro conversion methods (CASSANDRA-3032)
 * Add timeouts to client request schedulers (CASSANDRA-3079, 3096)
 * Cli to use hashes rather than array of hashes for strategy options (CASSANDRA-3081)
 * LeveledCompactionStrategy (CASSANDRA-1608, 3085, 3110, 3087, 3145, 3154, 3182)
 * Improvements of the CLI `describe` command (CASSANDRA-2630)
 * reduce window where dropped CF sstables may not be deleted (CASSANDRA-2942)
 * Expose gossip/FD info to JMX (CASSANDRA-2806)
 * Fix streaming over SSL when compressed SSTable involved (CASSANDRA-3051)
 * Add support for pluggable secondary index implementations (CASSANDRA-3078)
 * remove compaction_thread_priority setting (CASSANDRA-3104)
 * generate hints for replicas that timeout, not just replicas that are known
   to be down before starting (CASSANDRA-2034)
 * Add throttling for internode streaming (CASSANDRA-3080)
 * make the repair of a range repair all replica (CASSANDRA-2610, 3194)
 * expose the ability to repair the first range (as returned by the
   partitioner) of a node (CASSANDRA-2606)
 * Streams Compression (CASSANDRA-3015)
 * add ability to use multiple threads during a single compaction
   (CASSANDRA-2901)
 * make AbstractBounds.normalize support overlapping ranges (CASSANDRA-2641)
 * fix of the CQL count() behavior (CASSANDRA-3068)
 * use TreeMap backed column families for the SSTable simple writers
   (CASSANDRA-3148)
 * fix inconsistency of the CLI syntax when {} should be used instead of [{}]
   (CASSANDRA-3119)
 * rename CQL type names to match expected SQL behavior (CASSANDRA-3149, 3031)
 * Arena-based allocation for memtables (CASSANDRA-2252, 3162, 3163, 3168)
 * Default RR chance to 0.1 (CASSANDRA-3169)
 * Add RowLevel support to secondary index API (CASSANDRA-3147)
 * Make SerializingCacheProvider the default if JNA is available (CASSANDRA-3183)
 * Fix backwards compatibilty for CQL memtable properties (CASSANDRA-3190)
 * Add five-minute delay before starting compactions on a restarted server
   (CASSANDRA-3181)
 * Reduce copies done for intra-host messages (CASSANDRA-1788, 3144)
 * support of compaction strategy option for stress.java (CASSANDRA-3204)
 * make memtable throughput and column count thresholds no-ops (CASSANDRA-2449)
 * Return schema information along with the resultSet in CQL (CASSANDRA-2734)
 * Add new DecimalType (CASSANDRA-2883)
 * Fix assertion error in RowRepairResolver (CASSANDRA-3156)
 * Reduce unnecessary high buffer sizes (CASSANDRA-3171)
 * Pluggable compaction strategy (CASSANDRA-1610)
 * Add new broadcast_address config option (CASSANDRA-2491)


0.8.7
 * Kill server on wrapped OOME such as from FileChannel.map (CASSANDRA-3201)
 * Allow using quotes in "USE <keyspace>;" CLI command (CASSANDRA-3208)
 * Log message when a full repair operation completes (CASSANDRA-3207)
 * Don't allow any cache loading exceptions to halt startup (CASSANDRA-3218)
 * Fix sstableloader --ignores option (CASSANDRA-3247)
 * File descriptor limit increased in packaging (CASSANDRA-3206)
 * Log a meaningfull warning when a node receive a message for a repair session
   that doesn't exist anymore (CASSANDRA-3256)
 * Fix FD leak when internode encryption is enabled (CASSANDRA-3257)
 * FBUtilities.hexToBytes(String) to throw NumberFormatException when string
   contains non-hex characters (CASSANDRA-3231)
 * Keep SimpleSnitch proximity ordering unchanged from what the Strategy
   generates, as intended (CASSANDRA-3262)
 * remove Scrub from compactionstats when finished (CASSANDRA-3255)
 * Fix tool .bat files when CASSANDRA_HOME contains spaces (CASSANDRA-3258)
 * Force flush of status table when removing/updating token (CASSANDRA-3243)
 * Evict gossip state immediately when a token is taken over by a new IP (CASSANDRA-3259)
 * Fix bug where the failure detector can take too long to mark a host
   down (CASSANDRA-3273)
 * (Hadoop) allow wrapping ranges in queries (CASSANDRA-3137)
 * (Hadoop) check all interfaces for a match with split location
   before falling back to random replica (CASSANDRA-3211)
 * (Hadoop) Make Pig storage handle implements LoadMetadata (CASSANDRA-2777)
 * (Hadoop) Fix exception during PIG 'dump' (CASSANDRA-2810)
 * Fix stress COUNTER_GET option (CASSANDRA-3301)
 * Fix missing fields in CLI `show schema` output (CASSANDRA-3304)
 * Nodetool no longer leaks threads and closes JMX connections (CASSANDRA-3309)
 * fix truncate allowing data to be replayed post-restart (CASSANDRA-3297)
 * Move SimpleAuthority and SimpleAuthenticator to examples (CASSANDRA-2922)
 * Fix handling of tombstone by SSTableExport/Import (CASSANDRA-3357)
 * Fix transposition in cfHistograms (CASSANDRA-3222)
 * Allow using number as DC name when creating keyspace in CQL (CASSANDRA-3239)
 * Force flush of system table after updating/removing a token (CASSANDRA-3243)


0.8.6
 * revert CASSANDRA-2388
 * change TokenRange.endpoints back to listen/broadcast address to match
   pre-1777 behavior, and add TokenRange.rpc_endpoints instead (CASSANDRA-3187)
 * avoid trying to watch cassandra-topology.properties when loaded from jar
   (CASSANDRA-3138)
 * prevent users from creating keyspaces with LocalStrategy replication
   (CASSANDRA-3139)
 * fix CLI `show schema;` to output correct keyspace definition statement
   (CASSANDRA-3129)
 * CustomTThreadPoolServer to log TTransportException at DEBUG level
   (CASSANDRA-3142)
 * allow topology sort to work with non-unique rack names between 
   datacenters (CASSANDRA-3152)
 * Improve caching of same-version Messages on digest and repair paths
   (CASSANDRA-3158)
 * Randomize choice of first replica for counter increment (CASSANDRA-2890)
 * Fix using read_repair_chance instead of merge_shard_change (CASSANDRA-3202)
 * Avoid streaming data to nodes that already have it, on move as well as
   decommission (CASSANDRA-3041)
 * Fix divide by zero error in GCInspector (CASSANDRA-3164)
 * allow quoting of the ColumnFamily name in CLI `create column family`
   statement (CASSANDRA-3195)
 * Fix rolling upgrade from 0.7 to 0.8 problem (CASSANDRA-3166)
 * Accomodate missing encryption_options in IncomingTcpConnection.stream
   (CASSANDRA-3212)


0.8.5
 * fix NPE when encryption_options is unspecified (CASSANDRA-3007)
 * include column name in validation failure exceptions (CASSANDRA-2849)
 * make sure truncate clears out the commitlog so replay won't re-
   populate with truncated data (CASSANDRA-2950)
 * fix NPE when debug logging is enabled and dropped CF is present
   in a commitlog segment (CASSANDRA-3021)
 * fix cassandra.bat when CASSANDRA_HOME contains spaces (CASSANDRA-2952)
 * fix to SSTableSimpleUnsortedWriter bufferSize calculation (CASSANDRA-3027)
 * make cleanup and normal compaction able to skip empty rows
   (rows containing nothing but expired tombstones) (CASSANDRA-3039)
 * work around native memory leak in com.sun.management.GarbageCollectorMXBean
   (CASSANDRA-2868)
 * validate that column names in column_metadata are not equal to key_alias
   on create/update of the ColumnFamily and CQL 'ALTER' statement (CASSANDRA-3036)
 * return an InvalidRequestException if an indexed column is assigned
   a value larger than 64KB (CASSANDRA-3057)
 * fix of numeric-only and string column names handling in CLI "drop index" 
   (CASSANDRA-3054)
 * prune index scan resultset back to original request for lazy
   resultset expansion case (CASSANDRA-2964)
 * (Hadoop) fail jobs when Cassandra node has failed but TaskTracker
   has not (CASSANDRA-2388)
 * fix dynamic snitch ignoring nodes when read_repair_chance is zero
   (CASSANDRA-2662)
 * avoid retaining references to dropped CFS objects in 
   CompactionManager.estimatedCompactions (CASSANDRA-2708)
 * expose rpc timeouts per host in MessagingServiceMBean (CASSANDRA-2941)
 * avoid including cwd in classpath for deb and rpm packages (CASSANDRA-2881)
 * remove gossip state when a new IP takes over a token (CASSANDRA-3071)
 * allow sstable2json to work on index sstable files (CASSANDRA-3059)
 * always hint counters (CASSANDRA-3099)
 * fix log4j initialization in EmbeddedCassandraService (CASSANDRA-2857)
 * remove gossip state when a new IP takes over a token (CASSANDRA-3071)
 * work around native memory leak in com.sun.management.GarbageCollectorMXBean
    (CASSANDRA-2868)
 * fix UnavailableException with writes at CL.EACH_QUORM (CASSANDRA-3084)
 * fix parsing of the Keyspace and ColumnFamily names in numeric
   and string representations in CLI (CASSANDRA-3075)
 * fix corner cases in Range.differenceToFetch (CASSANDRA-3084)
 * fix ip address String representation in the ring cache (CASSANDRA-3044)
 * fix ring cache compatibility when mixing pre-0.8.4 nodes with post-
   in the same cluster (CASSANDRA-3023)
 * make repair report failure when a node participating dies (instead of
   hanging forever) (CASSANDRA-2433)
 * fix handling of the empty byte buffer by ReversedType (CASSANDRA-3111)
 * Add validation that Keyspace names are case-insensitively unique (CASSANDRA-3066)
 * catch invalid key_validation_class before instantiating UpdateColumnFamily (CASSANDRA-3102)
 * make Range and Bounds objects client-safe (CASSANDRA-3108)
 * optionally skip log4j configuration (CASSANDRA-3061)
 * bundle sstableloader with the debian package (CASSANDRA-3113)
 * don't try to build secondary indexes when there is none (CASSANDRA-3123)
 * improve SSTableSimpleUnsortedWriter speed for large rows (CASSANDRA-3122)
 * handle keyspace arguments correctly in nodetool snapshot (CASSANDRA-3038)
 * Fix SSTableImportTest on windows (CASSANDRA-3043)
 * expose compactionThroughputMbPerSec through JMX (CASSANDRA-3117)
 * log keyspace and CF of large rows being compacted


0.8.4
 * change TokenRing.endpoints to be a list of rpc addresses instead of 
   listen/broadcast addresses (CASSANDRA-1777)
 * include files-to-be-streamed in StreamInSession.getSources (CASSANDRA-2972)
 * use JAVA env var in cassandra-env.sh (CASSANDRA-2785, 2992)
 * avoid doing read for no-op replicate-on-write at CL=1 (CASSANDRA-2892)
 * refuse counter write for CL.ANY (CASSANDRA-2990)
 * switch back to only logging recent dropped messages (CASSANDRA-3004)
 * always deserialize RowMutation for counters (CASSANDRA-3006)
 * ignore saved replication_factor strategy_option for NTS (CASSANDRA-3011)
 * make sure pre-truncate CL segments are discarded (CASSANDRA-2950)


0.8.3
 * add ability to drop local reads/writes that are going to timeout
   (CASSANDRA-2943)
 * revamp token removal process, keep gossip states for 3 days (CASSANDRA-2496)
 * don't accept extra args for 0-arg nodetool commands (CASSANDRA-2740)
 * log unavailableexception details at debug level (CASSANDRA-2856)
 * expose data_dir though jmx (CASSANDRA-2770)
 * don't include tmp files as sstable when create cfs (CASSANDRA-2929)
 * log Java classpath on startup (CASSANDRA-2895)
 * keep gossipped version in sync with actual on migration coordinator 
   (CASSANDRA-2946)
 * use lazy initialization instead of class initialization in NodeId
   (CASSANDRA-2953)
 * check column family validity in nodetool repair (CASSANDRA-2933)
 * speedup bytes to hex conversions dramatically (CASSANDRA-2850)
 * Flush memtables on shutdown when durable writes are disabled 
   (CASSANDRA-2958)
 * improved POSIX compatibility of start scripts (CASsANDRA-2965)
 * add counter support to Hadoop InputFormat (CASSANDRA-2981)
 * fix bug where dirty commitlog segments were removed (and avoid keeping 
   segments with no post-flush activity permanently dirty) (CASSANDRA-2829)
 * fix throwing exception with batch mutation of counter super columns
   (CASSANDRA-2949)
 * ignore system tables during repair (CASSANDRA-2979)
 * throw exception when NTS is given replication_factor as an option
   (CASSANDRA-2960)
 * fix assertion error during compaction of counter CFs (CASSANDRA-2968)
 * avoid trying to create index names, when no index exists (CASSANDRA-2867)
 * don't sample the system table when choosing a bootstrap token
   (CASSANDRA-2825)
 * gossiper notifies of local state changes (CASSANDRA-2948)
 * add asynchronous and half-sync/half-async (hsha) thrift servers 
   (CASSANDRA-1405)
 * fix potential use of free'd native memory in SerializingCache 
   (CASSANDRA-2951)
 * prune index scan resultset back to original request for lazy
   resultset expansion case (CASSANDRA-2964)
 * (Hadoop) fail jobs when Cassandra node has failed but TaskTracker
    has not (CASSANDRA-2388)


0.8.2
 * CQL: 
   - include only one row per unique key for IN queries (CASSANDRA-2717)
   - respect client timestamp on full row deletions (CASSANDRA-2912)
 * improve thread-safety in StreamOutSession (CASSANDRA-2792)
 * allow deleting a row and updating indexed columns in it in the
   same mutation (CASSANDRA-2773)
 * Expose number of threads blocked on submitting memtable to flush
   in JMX (CASSANDRA-2817)
 * add ability to return "endpoints" to nodetool (CASSANDRA-2776)
 * Add support for multiple (comma-delimited) coordinator addresses
   to ColumnFamilyInputFormat (CASSANDRA-2807)
 * fix potential NPE while scheduling read repair for range slice
   (CASSANDRA-2823)
 * Fix race in SystemTable.getCurrentLocalNodeId (CASSANDRA-2824)
 * Correctly set default for replicate_on_write (CASSANDRA-2835)
 * improve nodetool compactionstats formatting (CASSANDRA-2844)
 * fix index-building status display (CASSANDRA-2853)
 * fix CLI perpetuating obsolete KsDef.replication_factor (CASSANDRA-2846)
 * improve cli treatment of multiline comments (CASSANDRA-2852)
 * handle row tombstones correctly in EchoedRow (CASSANDRA-2786)
 * add MessagingService.get[Recently]DroppedMessages and
   StorageService.getExceptionCount (CASSANDRA-2804)
 * fix possibility of spurious UnavailableException for LOCAL_QUORUM
   reads with dynamic snitch + read repair disabled (CASSANDRA-2870)
 * add ant-optional as dependence for the debian package (CASSANDRA-2164)
 * add option to specify limit for get_slice in the CLI (CASSANDRA-2646)
 * decrease HH page size (CASSANDRA-2832)
 * reset cli keyspace after dropping the current one (CASSANDRA-2763)
 * add KeyRange option to Hadoop inputformat (CASSANDRA-1125)
 * fix protocol versioning (CASSANDRA-2818, 2860)
 * support spaces in path to log4j configuration (CASSANDRA-2383)
 * avoid including inferred types in CF update (CASSANDRA-2809)
 * fix JMX bulkload call (CASSANDRA-2908)
 * fix updating KS with durable_writes=false (CASSANDRA-2907)
 * add simplified facade to SSTableWriter for bulk loading use
   (CASSANDRA-2911)
 * fix re-using index CF sstable names after drop/recreate (CASSANDRA-2872)
 * prepend CF to default index names (CASSANDRA-2903)
 * fix hint replay (CASSANDRA-2928)
 * Properly synchronize repair's merkle tree computation (CASSANDRA-2816)


0.8.1
 * CQL:
   - support for insert, delete in BATCH (CASSANDRA-2537)
   - support for IN to SELECT, UPDATE (CASSANDRA-2553)
   - timestamp support for INSERT, UPDATE, and BATCH (CASSANDRA-2555)
   - TTL support (CASSANDRA-2476)
   - counter support (CASSANDRA-2473)
   - ALTER COLUMNFAMILY (CASSANDRA-1709)
   - DROP INDEX (CASSANDRA-2617)
   - add SCHEMA/TABLE as aliases for KS/CF (CASSANDRA-2743)
   - server handles wait-for-schema-agreement (CASSANDRA-2756)
   - key alias support (CASSANDRA-2480)
 * add support for comparator parameters and a generic ReverseType
   (CASSANDRA-2355)
 * add CompositeType and DynamicCompositeType (CASSANDRA-2231)
 * optimize batches containing multiple updates to the same row
   (CASSANDRA-2583)
 * adjust hinted handoff page size to avoid OOM with large columns 
   (CASSANDRA-2652)
 * mark BRAF buffer invalid post-flush so we don't re-flush partial
   buffers again, especially on CL writes (CASSANDRA-2660)
 * add DROP INDEX support to CLI (CASSANDRA-2616)
 * don't perform HH to client-mode [storageproxy] nodes (CASSANDRA-2668)
 * Improve forceDeserialize/getCompactedRow encapsulation (CASSANDRA-2659)
 * Don't write CounterUpdateColumn to disk in tests (CASSANDRA-2650)
 * Add sstable bulk loading utility (CASSANDRA-1278)
 * avoid replaying hints to dropped columnfamilies (CASSANDRA-2685)
 * add placeholders for missing rows in range query pseudo-RR (CASSANDRA-2680)
 * remove no-op HHOM.renameHints (CASSANDRA-2693)
 * clone super columns to avoid modifying them during flush (CASSANDRA-2675)
 * allow writes to bypass the commitlog for certain keyspaces (CASSANDRA-2683)
 * avoid NPE when bypassing commitlog during memtable flush (CASSANDRA-2781)
 * Added support for making bootstrap retry if nodes flap (CASSANDRA-2644)
 * Added statusthrift to nodetool to report if thrift server is running (CASSANDRA-2722)
 * Fixed rows being cached if they do not exist (CASSANDRA-2723)
 * Support passing tableName and cfName to RowCacheProviders (CASSANDRA-2702)
 * close scrub file handles (CASSANDRA-2669)
 * throttle migration replay (CASSANDRA-2714)
 * optimize column serializer creation (CASSANDRA-2716)
 * Added support for making bootstrap retry if nodes flap (CASSANDRA-2644)
 * Added statusthrift to nodetool to report if thrift server is running
   (CASSANDRA-2722)
 * Fixed rows being cached if they do not exist (CASSANDRA-2723)
 * fix truncate/compaction race (CASSANDRA-2673)
 * workaround large resultsets causing large allocation retention
   by nio sockets (CASSANDRA-2654)
 * fix nodetool ring use with Ec2Snitch (CASSANDRA-2733)
 * fix removing columns and subcolumns that are supressed by a row or
   supercolumn tombstone during replica resolution (CASSANDRA-2590)
 * support sstable2json against snapshot sstables (CASSANDRA-2386)
 * remove active-pull schema requests (CASSANDRA-2715)
 * avoid marking entire list of sstables as actively being compacted
   in multithreaded compaction (CASSANDRA-2765)
 * seek back after deserializing a row to update cache with (CASSANDRA-2752)
 * avoid skipping rows in scrub for counter column family (CASSANDRA-2759)
 * fix ConcurrentModificationException in repair when dealing with 0.7 node
   (CASSANDRA-2767)
 * use threadsafe collections for StreamInSession (CASSANDRA-2766)
 * avoid infinite loop when creating merkle tree (CASSANDRA-2758)
 * avoids unmarking compacting sstable prematurely in cleanup (CASSANDRA-2769)
 * fix NPE when the commit log is bypassed (CASSANDRA-2718)
 * don't throw an exception in SS.isRPCServerRunning (CASSANDRA-2721)
 * make stress.jar executable (CASSANDRA-2744)
 * add daemon mode to java stress (CASSANDRA-2267)
 * expose the DC and rack of a node through JMX and nodetool ring (CASSANDRA-2531)
 * fix cache mbean getSize (CASSANDRA-2781)
 * Add Date, Float, Double, and Boolean types (CASSANDRA-2530)
 * Add startup flag to renew counter node id (CASSANDRA-2788)
 * add jamm agent to cassandra.bat (CASSANDRA-2787)
 * fix repair hanging if a neighbor has nothing to send (CASSANDRA-2797)
 * purge tombstone even if row is in only one sstable (CASSANDRA-2801)
 * Fix wrong purge of deleted cf during compaction (CASSANDRA-2786)
 * fix race that could result in Hadoop writer failing to throw an
   exception encountered after close() (CASSANDRA-2755)
 * fix scan wrongly throwing assertion error (CASSANDRA-2653)
 * Always use even distribution for merkle tree with RandomPartitionner
   (CASSANDRA-2841)
 * fix describeOwnership for OPP (CASSANDRA-2800)
 * ensure that string tokens do not contain commas (CASSANDRA-2762)


0.8.0-final
 * fix CQL grammar warning and cqlsh regression from CASSANDRA-2622
 * add ant generate-cql-html target (CASSANDRA-2526)
 * update CQL consistency levels (CASSANDRA-2566)
 * debian packaging fixes (CASSANDRA-2481, 2647)
 * fix UUIDType, IntegerType for direct buffers (CASSANDRA-2682, 2684)
 * switch to native Thrift for Hadoop map/reduce (CASSANDRA-2667)
 * fix StackOverflowError when building from eclipse (CASSANDRA-2687)
 * only provide replication_factor to strategy_options "help" for
   SimpleStrategy, OldNetworkTopologyStrategy (CASSANDRA-2678, 2713)
 * fix exception adding validators to non-string columns (CASSANDRA-2696)
 * avoid instantiating DatabaseDescriptor in JDBC (CASSANDRA-2694)
 * fix potential stack overflow during compaction (CASSANDRA-2626)
 * clone super columns to avoid modifying them during flush (CASSANDRA-2675)
 * reset underlying iterator in EchoedRow constructor (CASSANDRA-2653)


0.8.0-rc1
 * faster flushes and compaction from fixing excessively pessimistic 
   rebuffering in BRAF (CASSANDRA-2581)
 * fix returning null column values in the python cql driver (CASSANDRA-2593)
 * fix merkle tree splitting exiting early (CASSANDRA-2605)
 * snapshot_before_compaction directory name fix (CASSANDRA-2598)
 * Disable compaction throttling during bootstrap (CASSANDRA-2612) 
 * fix CQL treatment of > and < operators in range slices (CASSANDRA-2592)
 * fix potential double-application of counter updates on commitlog replay
   by moving replay position from header to sstable metadata (CASSANDRA-2419)
 * JDBC CQL driver exposes getColumn for access to timestamp
 * JDBC ResultSetMetadata properties added to AbstractType
 * r/m clustertool (CASSANDRA-2607)
 * add support for presenting row key as a column in CQL result sets 
   (CASSANDRA-2622)
 * Don't allow {LOCAL|EACH}_QUORUM unless strategy is NTS (CASSANDRA-2627)
 * validate keyspace strategy_options during CQL create (CASSANDRA-2624)
 * fix empty Result with secondary index when limit=1 (CASSANDRA-2628)
 * Fix regression where bootstrapping a node with no schema fails
   (CASSANDRA-2625)
 * Allow removing LocationInfo sstables (CASSANDRA-2632)
 * avoid attempting to replay mutations from dropped keyspaces (CASSANDRA-2631)
 * avoid using cached position of a key when GT is requested (CASSANDRA-2633)
 * fix counting bloom filter true positives (CASSANDRA-2637)
 * initialize local ep state prior to gossip startup if needed (CASSANDRA-2638)
 * fix counter increment lost after restart (CASSANDRA-2642)
 * add quote-escaping via backslash to CLI (CASSANDRA-2623)
 * fix pig example script (CASSANDRA-2487)
 * fix dynamic snitch race in adding latencies (CASSANDRA-2618)
 * Start/stop cassandra after more important services such as mdadm in
   debian packaging (CASSANDRA-2481)


0.8.0-beta2
 * fix NPE compacting index CFs (CASSANDRA-2528)
 * Remove checking all column families on startup for compaction candidates 
   (CASSANDRA-2444)
 * validate CQL create keyspace options (CASSANDRA-2525)
 * fix nodetool setcompactionthroughput (CASSANDRA-2550)
 * move	gossip heartbeat back to its own thread (CASSANDRA-2554)
 * validate cql TRUNCATE columnfamily before truncating (CASSANDRA-2570)
 * fix batch_mutate for mixed standard-counter mutations (CASSANDRA-2457)
 * disallow making schema changes to system keyspace (CASSANDRA-2563)
 * fix sending mutation messages multiple times (CASSANDRA-2557)
 * fix incorrect use of NBHM.size in ReadCallback that could cause
   reads to time out even when responses were received (CASSANDRA-2552)
 * trigger read repair correctly for LOCAL_QUORUM reads (CASSANDRA-2556)
 * Allow configuring the number of compaction thread (CASSANDRA-2558)
 * forceUserDefinedCompaction will attempt to compact what it is given
   even if the pessimistic estimate is that there is not enough disk space;
   automatic compactions will only compact 2 or more sstables (CASSANDRA-2575)
 * refuse to apply migrations with older timestamps than the current 
   schema (CASSANDRA-2536)
 * remove unframed Thrift transport option
 * include indexes in snapshots (CASSANDRA-2596)
 * improve ignoring of obsolete mutations in index maintenance (CASSANDRA-2401)
 * recognize attempt to drop just the index while leaving the column
   definition alone (CASSANDRA-2619)
  

0.8.0-beta1
 * remove Avro RPC support (CASSANDRA-926)
 * support for columns that act as incr/decr counters 
   (CASSANDRA-1072, 1937, 1944, 1936, 2101, 2093, 2288, 2105, 2384, 2236, 2342,
   2454)
 * CQL (CASSANDRA-1703, 1704, 1705, 1706, 1707, 1708, 1710, 1711, 1940, 
   2124, 2302, 2277, 2493)
 * avoid double RowMutation serialization on write path (CASSANDRA-1800)
 * make NetworkTopologyStrategy the default (CASSANDRA-1960)
 * configurable internode encryption (CASSANDRA-1567, 2152)
 * human readable column names in sstable2json output (CASSANDRA-1933)
 * change default JMX port to 7199 (CASSANDRA-2027)
 * backwards compatible internal messaging (CASSANDRA-1015)
 * atomic switch of memtables and sstables (CASSANDRA-2284)
 * add pluggable SeedProvider (CASSANDRA-1669)
 * Fix clustertool to not throw exception when calling get_endpoints (CASSANDRA-2437)
 * upgrade to thrift 0.6 (CASSANDRA-2412) 
 * repair works on a token range instead of full ring (CASSANDRA-2324)
 * purge tombstones from row cache (CASSANDRA-2305)
 * push replication_factor into strategy_options (CASSANDRA-1263)
 * give snapshots the same name on each node (CASSANDRA-1791)
 * remove "nodetool loadbalance" (CASSANDRA-2448)
 * multithreaded compaction (CASSANDRA-2191)
 * compaction throttling (CASSANDRA-2156)
 * add key type information and alias (CASSANDRA-2311, 2396)
 * cli no longer divides read_repair_chance by 100 (CASSANDRA-2458)
 * made CompactionInfo.getTaskType return an enum (CASSANDRA-2482)
 * add a server-wide cap on measured memtable memory usage and aggressively
   flush to keep under that threshold (CASSANDRA-2006)
 * add unified UUIDType (CASSANDRA-2233)
 * add off-heap row cache support (CASSANDRA-1969)


0.7.5
 * improvements/fixes to PIG driver (CASSANDRA-1618, CASSANDRA-2387,
   CASSANDRA-2465, CASSANDRA-2484)
 * validate index names (CASSANDRA-1761)
 * reduce contention on Table.flusherLock (CASSANDRA-1954)
 * try harder to detect failures during streaming, cleaning up temporary
   files more reliably (CASSANDRA-2088)
 * shut down server for OOM on a Thrift thread (CASSANDRA-2269)
 * fix tombstone handling in repair and sstable2json (CASSANDRA-2279)
 * preserve version when streaming data from old sstables (CASSANDRA-2283)
 * don't start repair if a neighboring node is marked as dead (CASSANDRA-2290)
 * purge tombstones from row cache (CASSANDRA-2305)
 * Avoid seeking when sstable2json exports the entire file (CASSANDRA-2318)
 * clear Built flag in system table when dropping an index (CASSANDRA-2320)
 * don't allow arbitrary argument for stress.java (CASSANDRA-2323)
 * validate values for index predicates in get_indexed_slice (CASSANDRA-2328)
 * queue secondary indexes for flush before the parent (CASSANDRA-2330)
 * allow job configuration to set the CL used in Hadoop jobs (CASSANDRA-2331)
 * add memtable_flush_queue_size defaulting to 4 (CASSANDRA-2333)
 * Allow overriding of initial_token, storage_port and rpc_port from system
   properties (CASSANDRA-2343)
 * fix comparator used for non-indexed secondary expressions in index scan
   (CASSANDRA-2347)
 * ensure size calculation and write phase of large-row compaction use
   the same threshold for TTL expiration (CASSANDRA-2349)
 * fix race when iterating CFs during add/drop (CASSANDRA-2350)
 * add ConsistencyLevel command to CLI (CASSANDRA-2354)
 * allow negative numbers in the cli (CASSANDRA-2358)
 * hard code serialVersionUID for tokens class (CASSANDRA-2361)
 * fix potential infinite loop in ByteBufferUtil.inputStream (CASSANDRA-2365)
 * fix encoding bugs in HintedHandoffManager, SystemTable when default
   charset is not UTF8 (CASSANDRA-2367)
 * avoids having removed node reappearing in Gossip (CASSANDRA-2371)
 * fix incorrect truncation of long to int when reading columns via block
   index (CASSANDRA-2376)
 * fix NPE during stream session (CASSANDRA-2377)
 * fix race condition that could leave orphaned data files when dropping CF or
   KS (CASSANDRA-2381)
 * fsync statistics component on write (CASSANDRA-2382)
 * fix duplicate results from CFS.scan (CASSANDRA-2406)
 * add IntegerType to CLI help (CASSANDRA-2414)
 * avoid caching token-only decoratedkeys (CASSANDRA-2416)
 * convert mmap assertion to if/throw so scrub can catch it (CASSANDRA-2417)
 * don't overwrite gc log (CASSANDR-2418)
 * invalidate row cache for streamed row to avoid inconsitencies
   (CASSANDRA-2420)
 * avoid copies in range/index scans (CASSANDRA-2425)
 * make sure we don't wipe data during cleanup if the node has not join
   the ring (CASSANDRA-2428)
 * Try harder to close files after compaction (CASSANDRA-2431)
 * re-set bootstrapped flag after move finishes (CASSANDRA-2435)
 * display validation_class in CLI 'describe keyspace' (CASSANDRA-2442)
 * make cleanup compactions cleanup the row cache (CASSANDRA-2451)
 * add column fields validation to scrub (CASSANDRA-2460)
 * use 64KB flush buffer instead of in_memory_compaction_limit (CASSANDRA-2463)
 * fix backslash substitutions in CLI (CASSANDRA-2492)
 * disable cache saving for system CFS (CASSANDRA-2502)
 * fixes for verifying destination availability under hinted conditions
   so UE can be thrown intead of timing out (CASSANDRA-2514)
 * fix update of validation class in column metadata (CASSANDRA-2512)
 * support LOCAL_QUORUM, EACH_QUORUM CLs outside of NTS (CASSANDRA-2516)
 * preserve version when streaming data from old sstables (CASSANDRA-2283)
 * fix backslash substitutions in CLI (CASSANDRA-2492)
 * count a row deletion as one operation towards memtable threshold 
   (CASSANDRA-2519)
 * support LOCAL_QUORUM, EACH_QUORUM CLs outside of NTS (CASSANDRA-2516)


0.7.4
 * add nodetool join command (CASSANDRA-2160)
 * fix secondary indexes on pre-existing or streamed data (CASSANDRA-2244)
 * initialize endpoint in gossiper earlier (CASSANDRA-2228)
 * add ability to write to Cassandra from Pig (CASSANDRA-1828)
 * add rpc_[min|max]_threads (CASSANDRA-2176)
 * add CL.TWO, CL.THREE (CASSANDRA-2013)
 * avoid exporting an un-requested row in sstable2json, when exporting 
   a key that does not exist (CASSANDRA-2168)
 * add incremental_backups option (CASSANDRA-1872)
 * add configurable row limit to Pig loadfunc (CASSANDRA-2276)
 * validate column values in batches as well as single-Column inserts
   (CASSANDRA-2259)
 * move sample schema from cassandra.yaml to schema-sample.txt,
   a cli scripts (CASSANDRA-2007)
 * avoid writing empty rows when scrubbing tombstoned rows (CASSANDRA-2296)
 * fix assertion error in range and index scans for CL < ALL
   (CASSANDRA-2282)
 * fix commitlog replay when flush position refers to data that didn't
   get synced before server died (CASSANDRA-2285)
 * fix fd leak in sstable2json with non-mmap'd i/o (CASSANDRA-2304)
 * reduce memory use during streaming of multiple sstables (CASSANDRA-2301)
 * purge tombstoned rows from cache after GCGraceSeconds (CASSANDRA-2305)
 * allow zero replicas in a NTS datacenter (CASSANDRA-1924)
 * make range queries respect snitch for local replicas (CASSANDRA-2286)
 * fix HH delivery when column index is larger than 2GB (CASSANDRA-2297)
 * make 2ary indexes use parent CF flush thresholds during initial build
   (CASSANDRA-2294)
 * update memtable_throughput to be a long (CASSANDRA-2158)


0.7.3
 * Keep endpoint state until aVeryLongTime (CASSANDRA-2115)
 * lower-latency read repair (CASSANDRA-2069)
 * add hinted_handoff_throttle_delay_in_ms option (CASSANDRA-2161)
 * fixes for cache save/load (CASSANDRA-2172, -2174)
 * Handle whole-row deletions in CFOutputFormat (CASSANDRA-2014)
 * Make memtable_flush_writers flush in parallel (CASSANDRA-2178)
 * Add compaction_preheat_key_cache option (CASSANDRA-2175)
 * refactor stress.py to have only one copy of the format string 
   used for creating row keys (CASSANDRA-2108)
 * validate index names for \w+ (CASSANDRA-2196)
 * Fix Cassandra cli to respect timeout if schema does not settle 
   (CASSANDRA-2187)
 * fix for compaction and cleanup writing old-format data into new-version 
   sstable (CASSANDRA-2211, -2216)
 * add nodetool scrub (CASSANDRA-2217, -2240)
 * fix sstable2json large-row pagination (CASSANDRA-2188)
 * fix EOFing on requests for the last bytes in a file (CASSANDRA-2213)
 * fix BufferedRandomAccessFile bugs (CASSANDRA-2218, -2241)
 * check for memtable flush_after_mins exceeded every 10s (CASSANDRA-2183)
 * fix cache saving on Windows (CASSANDRA-2207)
 * add validateSchemaAgreement call + synchronization to schema
   modification operations (CASSANDRA-2222)
 * fix for reversed slice queries on large rows (CASSANDRA-2212)
 * fat clients were writing local data (CASSANDRA-2223)
 * set DEFAULT_MEMTABLE_LIFETIME_IN_MINS to 24h
 * improve detection and cleanup of partially-written sstables 
   (CASSANDRA-2206)
 * fix supercolumn de/serialization when subcolumn comparator is different
   from supercolumn's (CASSANDRA-2104)
 * fix starting up on Windows when CASSANDRA_HOME contains whitespace
   (CASSANDRA-2237)
 * add [get|set][row|key]cacheSavePeriod to JMX (CASSANDRA-2100)
 * fix Hadoop ColumnFamilyOutputFormat dropping of mutations
   when batch fills up (CASSANDRA-2255)
 * move file deletions off of scheduledtasks executor (CASSANDRA-2253)


0.7.2
 * copy DecoratedKey.key when inserting into caches to avoid retaining
   a reference to the underlying buffer (CASSANDRA-2102)
 * format subcolumn names with subcomparator (CASSANDRA-2136)
 * fix column bloom filter deserialization (CASSANDRA-2165)


0.7.1
 * refactor MessageDigest creation code. (CASSANDRA-2107)
 * buffer network stack to avoid inefficient small TCP messages while avoiding
   the nagle/delayed ack problem (CASSANDRA-1896)
 * check log4j configuration for changes every 10s (CASSANDRA-1525, 1907)
 * more-efficient cross-DC replication (CASSANDRA-1530, -2051, -2138)
 * avoid polluting page cache with commitlog or sstable writes
   and seq scan operations (CASSANDRA-1470)
 * add RMI authentication options to nodetool (CASSANDRA-1921)
 * make snitches configurable at runtime (CASSANDRA-1374)
 * retry hadoop split requests on connection failure (CASSANDRA-1927)
 * implement describeOwnership for BOP, COPP (CASSANDRA-1928)
 * make read repair behave as expected for ConsistencyLevel > ONE
   (CASSANDRA-982, 2038)
 * distributed test harness (CASSANDRA-1859, 1964)
 * reduce flush lock contention (CASSANDRA-1930)
 * optimize supercolumn deserialization (CASSANDRA-1891)
 * fix CFMetaData.apply to only compare objects of the same class 
   (CASSANDRA-1962)
 * allow specifying specific SSTables to compact from JMX (CASSANDRA-1963)
 * fix race condition in MessagingService.targets (CASSANDRA-1959, 2094, 2081)
 * refuse to open sstables from a future version (CASSANDRA-1935)
 * zero-copy reads (CASSANDRA-1714)
 * fix copy bounds for word Text in wordcount demo (CASSANDRA-1993)
 * fixes for contrib/javautils (CASSANDRA-1979)
 * check more frequently for memtable expiration (CASSANDRA-2000)
 * fix writing SSTable column count statistics (CASSANDRA-1976)
 * fix streaming of multiple CFs during bootstrap (CASSANDRA-1992)
 * explicitly set JVM GC new generation size with -Xmn (CASSANDRA-1968)
 * add short options for CLI flags (CASSANDRA-1565)
 * make keyspace argument to "describe keyspace" in CLI optional
   when authenticated to keyspace already (CASSANDRA-2029)
 * added option to specify -Dcassandra.join_ring=false on startup
   to allow "warm spare" nodes or performing JMX maintenance before
   joining the ring (CASSANDRA-526)
 * log migrations at INFO (CASSANDRA-2028)
 * add CLI verbose option in file mode (CASSANDRA-2030)
 * add single-line "--" comments to CLI (CASSANDRA-2032)
 * message serialization tests (CASSANDRA-1923)
 * switch from ivy to maven-ant-tasks (CASSANDRA-2017)
 * CLI attempts to block for new schema to propagate (CASSANDRA-2044)
 * fix potential overflow in nodetool cfstats (CASSANDRA-2057)
 * add JVM shutdownhook to sync commitlog (CASSANDRA-1919)
 * allow nodes to be up without being part of  normal traffic (CASSANDRA-1951)
 * fix CLI "show keyspaces" with null options on NTS (CASSANDRA-2049)
 * fix possible ByteBuffer race conditions (CASSANDRA-2066)
 * reduce garbage generated by MessagingService to prevent load spikes
   (CASSANDRA-2058)
 * fix math in RandomPartitioner.describeOwnership (CASSANDRA-2071)
 * fix deletion of sstable non-data components (CASSANDRA-2059)
 * avoid blocking gossip while deleting handoff hints (CASSANDRA-2073)
 * ignore messages from newer versions, keep track of nodes in gossip 
   regardless of version (CASSANDRA-1970)
 * cache writing moved to CompactionManager to reduce i/o contention and
   updated to use non-cache-polluting writes (CASSANDRA-2053)
 * page through large rows when exporting to JSON (CASSANDRA-2041)
 * add flush_largest_memtables_at and reduce_cache_sizes_at options
   (CASSANDRA-2142)
 * add cli 'describe cluster' command (CASSANDRA-2127)
 * add cli support for setting username/password at 'connect' command 
   (CASSANDRA-2111)
 * add -D option to Stress.java to allow reading hosts from a file 
   (CASSANDRA-2149)
 * bound hints CF throughput between 32M and 256M (CASSANDRA-2148)
 * continue starting when invalid saved cache entries are encountered
   (CASSANDRA-2076)
 * add max_hint_window_in_ms option (CASSANDRA-1459)


0.7.0-final
 * fix offsets to ByteBuffer.get (CASSANDRA-1939)


0.7.0-rc4
 * fix cli crash after backgrounding (CASSANDRA-1875)
 * count timeouts in storageproxy latencies, and include latency 
   histograms in StorageProxyMBean (CASSANDRA-1893)
 * fix CLI get recognition of supercolumns (CASSANDRA-1899)
 * enable keepalive on intra-cluster sockets (CASSANDRA-1766)
 * count timeouts towards dynamicsnitch latencies (CASSANDRA-1905)
 * Expose index-building status in JMX + cli schema description
   (CASSANDRA-1871)
 * allow [LOCAL|EACH]_QUORUM to be used with non-NetworkTopology 
   replication Strategies
 * increased amount of index locks for faster commitlog replay
 * collect secondary index tombstones immediately (CASSANDRA-1914)
 * revert commitlog changes from #1780 (CASSANDRA-1917)
 * change RandomPartitioner min token to -1 to avoid collision w/
   tokens on actual nodes (CASSANDRA-1901)
 * examine the right nibble when validating TimeUUID (CASSANDRA-1910)
 * include secondary indexes in cleanup (CASSANDRA-1916)
 * CFS.scrubDataDirectories should also cleanup invalid secondary indexes
   (CASSANDRA-1904)
 * ability to disable/enable gossip on nodes to force them down
   (CASSANDRA-1108)


0.7.0-rc3
 * expose getNaturalEndpoints in StorageServiceMBean taking byte[]
   key; RMI cannot serialize ByteBuffer (CASSANDRA-1833)
 * infer org.apache.cassandra.locator for replication strategy classes
   when not otherwise specified
 * validation that generates less garbage (CASSANDRA-1814)
 * add TTL support to CLI (CASSANDRA-1838)
 * cli defaults to bytestype for subcomparator when creating
   column families (CASSANDRA-1835)
 * unregister index MBeans when index is dropped (CASSANDRA-1843)
 * make ByteBufferUtil.clone thread-safe (CASSANDRA-1847)
 * change exception for read requests during bootstrap from 
   InvalidRequest to Unavailable (CASSANDRA-1862)
 * respect row-level tombstones post-flush in range scans
   (CASSANDRA-1837)
 * ReadResponseResolver check digests against each other (CASSANDRA-1830)
 * return InvalidRequest when remove of subcolumn without supercolumn
   is requested (CASSANDRA-1866)
 * flush before repair (CASSANDRA-1748)
 * SSTableExport validates key order (CASSANDRA-1884)
 * large row support for SSTableExport (CASSANDRA-1867)
 * Re-cache hot keys post-compaction without hitting disk (CASSANDRA-1878)
 * manage read repair in coordinator instead of data source, to
   provide latency information to dynamic snitch (CASSANDRA-1873)


0.7.0-rc2
 * fix live-column-count of slice ranges including tombstoned supercolumn 
   with live subcolumn (CASSANDRA-1591)
 * rename o.a.c.internal.AntientropyStage -> AntiEntropyStage,
   o.a.c.request.Request_responseStage -> RequestResponseStage,
   o.a.c.internal.Internal_responseStage -> InternalResponseStage
 * add AbstractType.fromString (CASSANDRA-1767)
 * require index_type to be present when specifying index_name
   on ColumnDef (CASSANDRA-1759)
 * fix add/remove index bugs in CFMetadata (CASSANDRA-1768)
 * rebuild Strategy during system_update_keyspace (CASSANDRA-1762)
 * cli updates prompt to ... in continuation lines (CASSANDRA-1770)
 * support multiple Mutations per key in hadoop ColumnFamilyOutputFormat
   (CASSANDRA-1774)
 * improvements to Debian init script (CASSANDRA-1772)
 * use local classloader to check for version.properties (CASSANDRA-1778)
 * Validate that column names in column_metadata are valid for the
   defined comparator, and decode properly in cli (CASSANDRA-1773)
 * use cross-platform newlines in cli (CASSANDRA-1786)
 * add ExpiringColumn support to sstable import/export (CASSANDRA-1754)
 * add flush for each append to periodic commitlog mode; added
   periodic_without_flush option to disable this (CASSANDRA-1780)
 * close file handle used for post-flush truncate (CASSANDRA-1790)
 * various code cleanup (CASSANDRA-1793, -1794, -1795)
 * fix range queries against wrapped range (CASSANDRA-1781)
 * fix consistencylevel calculations for NetworkTopologyStrategy
   (CASSANDRA-1804)
 * cli support index type enum names (CASSANDRA-1810)
 * improved validation of column_metadata (CASSANDRA-1813)
 * reads at ConsistencyLevel > 1 throw UnavailableException
   immediately if insufficient live nodes exist (CASSANDRA-1803)
 * copy bytebuffers for local writes to avoid retaining the entire
   Thrift frame (CASSANDRA-1801)
 * fix NPE adding index to column w/o prior metadata (CASSANDRA-1764)
 * reduce fat client timeout (CASSANDRA-1730)
 * fix botched merge of CASSANDRA-1316


0.7.0-rc1
 * fix compaction and flush races with schema updates (CASSANDRA-1715)
 * add clustertool, config-converter, sstablekeys, and schematool 
   Windows .bat files (CASSANDRA-1723)
 * reject range queries received during bootstrap (CASSANDRA-1739)
 * fix wrapping-range queries on non-minimum token (CASSANDRA-1700)
 * add nodetool cfhistogram (CASSANDRA-1698)
 * limit repaired ranges to what the nodes have in common (CASSANDRA-1674)
 * index scan treats missing columns as not matching secondary
   expressions (CASSANDRA-1745)
 * Fix misuse of DataOutputBuffer.getData in AntiEntropyService
   (CASSANDRA-1729)
 * detect and warn when obsolete version of JNA is present (CASSANDRA-1760)
 * reduce fat client timeout (CASSANDRA-1730)
 * cleanup smallest CFs first to increase free temp space for larger ones
   (CASSANDRA-1811)
 * Update windows .bat files to work outside of main Cassandra
   directory (CASSANDRA-1713)
 * fix read repair regression from 0.6.7 (CASSANDRA-1727)
 * more-efficient read repair (CASSANDRA-1719)
 * fix hinted handoff replay (CASSANDRA-1656)
 * log type of dropped messages (CASSANDRA-1677)
 * upgrade to SLF4J 1.6.1
 * fix ByteBuffer bug in ExpiringColumn.updateDigest (CASSANDRA-1679)
 * fix IntegerType.getString (CASSANDRA-1681)
 * make -Djava.net.preferIPv4Stack=true the default (CASSANDRA-628)
 * add INTERNAL_RESPONSE verb to differentiate from responses related
   to client requests (CASSANDRA-1685)
 * log tpstats when dropping messages (CASSANDRA-1660)
 * include unreachable nodes in describeSchemaVersions (CASSANDRA-1678)
 * Avoid dropping messages off the client request path (CASSANDRA-1676)
 * fix jna errno reporting (CASSANDRA-1694)
 * add friendlier error for UnknownHostException on startup (CASSANDRA-1697)
 * include jna dependency in RPM package (CASSANDRA-1690)
 * add --skip-keys option to stress.py (CASSANDRA-1696)
 * improve cli handling of non-string keys and column names 
   (CASSANDRA-1701, -1693)
 * r/m extra subcomparator line in cli keyspaces output (CASSANDRA-1712)
 * add read repair chance to cli "show keyspaces"
 * upgrade to ConcurrentLinkedHashMap 1.1 (CASSANDRA-975)
 * fix index scan routing (CASSANDRA-1722)
 * fix tombstoning of supercolumns in range queries (CASSANDRA-1734)
 * clear endpoint cache after updating keyspace metadata (CASSANDRA-1741)
 * fix wrapping-range queries on non-minimum token (CASSANDRA-1700)
 * truncate includes secondary indexes (CASSANDRA-1747)
 * retain reference to PendingFile sstables (CASSANDRA-1749)
 * fix sstableimport regression (CASSANDRA-1753)
 * fix for bootstrap when no non-system tables are defined (CASSANDRA-1732)
 * handle replica unavailability in index scan (CASSANDRA-1755)
 * fix service initialization order deadlock (CASSANDRA-1756)
 * multi-line cli commands (CASSANDRA-1742)
 * fix race between snapshot and compaction (CASSANDRA-1736)
 * add listEndpointsPendingHints, deleteHintsForEndpoint JMX methods 
   (CASSANDRA-1551)


0.7.0-beta3
 * add strategy options to describe_keyspace output (CASSANDRA-1560)
 * log warning when using randomly generated token (CASSANDRA-1552)
 * re-organize JMX into .db, .net, .internal, .request (CASSANDRA-1217)
 * allow nodes to change IPs between restarts (CASSANDRA-1518)
 * remember ring state between restarts by default (CASSANDRA-1518)
 * flush index built flag so we can read it before log replay (CASSANDRA-1541)
 * lock row cache updates to prevent race condition (CASSANDRA-1293)
 * remove assertion causing rare (and harmless) error messages in
   commitlog (CASSANDRA-1330)
 * fix moving nodes with no keyspaces defined (CASSANDRA-1574)
 * fix unbootstrap when no data is present in a transfer range (CASSANDRA-1573)
 * take advantage of AVRO-495 to simplify our avro IDL (CASSANDRA-1436)
 * extend authorization hierarchy to column family (CASSANDRA-1554)
 * deletion support in secondary indexes (CASSANDRA-1571)
 * meaningful error message for invalid replication strategy class 
   (CASSANDRA-1566)
 * allow keyspace creation with RF > N (CASSANDRA-1428)
 * improve cli error handling (CASSANDRA-1580)
 * add cache save/load ability (CASSANDRA-1417, 1606, 1647)
 * add StorageService.getDrainProgress (CASSANDRA-1588)
 * Disallow bootstrap to an in-use token (CASSANDRA-1561)
 * Allow dynamic secondary index creation and destruction (CASSANDRA-1532)
 * log auto-guessed memtable thresholds (CASSANDRA-1595)
 * add ColumnDef support to cli (CASSANDRA-1583)
 * reduce index sample time by 75% (CASSANDRA-1572)
 * add cli support for column, strategy metadata (CASSANDRA-1578, 1612)
 * add cli support for schema modification (CASSANDRA-1584)
 * delete temp files on failed compactions (CASSANDRA-1596)
 * avoid blocking for dead nodes during removetoken (CASSANDRA-1605)
 * remove ConsistencyLevel.ZERO (CASSANDRA-1607)
 * expose in-progress compaction type in jmx (CASSANDRA-1586)
 * removed IClock & related classes from internals (CASSANDRA-1502)
 * fix removing tokens from SystemTable on decommission and removetoken
   (CASSANDRA-1609)
 * include CF metadata in cli 'show keyspaces' (CASSANDRA-1613)
 * switch from Properties to HashMap in PropertyFileSnitch to
   avoid synchronization bottleneck (CASSANDRA-1481)
 * PropertyFileSnitch configuration file renamed to 
   cassandra-topology.properties
 * add cli support for get_range_slices (CASSANDRA-1088, CASSANDRA-1619)
 * Make memtable flush thresholds per-CF instead of global 
   (CASSANDRA-1007, 1637)
 * add cli support for binary data without CfDef hints (CASSANDRA-1603)
 * fix building SSTable statistics post-stream (CASSANDRA-1620)
 * fix potential infinite loop in 2ary index queries (CASSANDRA-1623)
 * allow creating NTS keyspaces with no replicas configured (CASSANDRA-1626)
 * add jmx histogram of sstables accessed per read (CASSANDRA-1624)
 * remove system_rename_column_family and system_rename_keyspace from the
   client API until races can be fixed (CASSANDRA-1630, CASSANDRA-1585)
 * add cli sanity tests (CASSANDRA-1582)
 * update GC settings in cassandra.bat (CASSANDRA-1636)
 * cli support for index queries (CASSANDRA-1635)
 * cli support for updating schema memtable settings (CASSANDRA-1634)
 * cli --file option (CASSANDRA-1616)
 * reduce automatically chosen memtable sizes by 50% (CASSANDRA-1641)
 * move endpoint cache from snitch to strategy (CASSANDRA-1643)
 * fix commitlog recovery deleting the newly-created segment as well as
   the old ones (CASSANDRA-1644)
 * upgrade to Thrift 0.5 (CASSANDRA-1367)
 * renamed CL.DCQUORUM to LOCAL_QUORUM and DCQUORUMSYNC to EACH_QUORUM
 * cli truncate support (CASSANDRA-1653)
 * update GC settings in cassandra.bat (CASSANDRA-1636)
 * avoid logging when a node's ip/token is gossipped back to it (CASSANDRA-1666)


0.7-beta2
 * always use UTF-8 for hint keys (CASSANDRA-1439)
 * remove cassandra.yaml dependency from Hadoop and Pig (CASSADRA-1322)
 * expose CfDef metadata in describe_keyspaces (CASSANDRA-1363)
 * restore use of mmap_index_only option (CASSANDRA-1241)
 * dropping a keyspace with no column families generated an error 
   (CASSANDRA-1378)
 * rename RackAwareStrategy to OldNetworkTopologyStrategy, RackUnawareStrategy 
   to SimpleStrategy, DatacenterShardStrategy to NetworkTopologyStrategy,
   AbstractRackAwareSnitch to AbstractNetworkTopologySnitch (CASSANDRA-1392)
 * merge StorageProxy.mutate, mutateBlocking (CASSANDRA-1396)
 * faster UUIDType, LongType comparisons (CASSANDRA-1386, 1393)
 * fix setting read_repair_chance from CLI addColumnFamily (CASSANDRA-1399)
 * fix updates to indexed columns (CASSANDRA-1373)
 * fix race condition leaving to FileNotFoundException (CASSANDRA-1382)
 * fix sharded lock hash on index write path (CASSANDRA-1402)
 * add support for GT/E, LT/E in subordinate index clauses (CASSANDRA-1401)
 * cfId counter got out of sync when CFs were added (CASSANDRA-1403)
 * less chatty schema updates (CASSANDRA-1389)
 * rename column family mbeans. 'type' will now include either 
   'IndexColumnFamilies' or 'ColumnFamilies' depending on the CFS type.
   (CASSANDRA-1385)
 * disallow invalid keyspace and column family names. This includes name that
   matches a '^\w+' regex. (CASSANDRA-1377)
 * use JNA, if present, to take snapshots (CASSANDRA-1371)
 * truncate hints if starting 0.7 for the first time (CASSANDRA-1414)
 * fix FD leak in single-row slicepredicate queries (CASSANDRA-1416)
 * allow index expressions against columns that are not part of the 
   SlicePredicate (CASSANDRA-1410)
 * config-converter properly handles snitches and framed support 
   (CASSANDRA-1420)
 * remove keyspace argument from multiget_count (CASSANDRA-1422)
 * allow specifying cassandra.yaml location as (local or remote) URL
   (CASSANDRA-1126)
 * fix using DynamicEndpointSnitch with NetworkTopologyStrategy
   (CASSANDRA-1429)
 * Add CfDef.default_validation_class (CASSANDRA-891)
 * fix EstimatedHistogram.max (CASSANDRA-1413)
 * quorum read optimization (CASSANDRA-1622)
 * handle zero-length (or missing) rows during HH paging (CASSANDRA-1432)
 * include secondary indexes during schema migrations (CASSANDRA-1406)
 * fix commitlog header race during schema change (CASSANDRA-1435)
 * fix ColumnFamilyStoreMBeanIterator to use new type name (CASSANDRA-1433)
 * correct filename generated by xml->yaml converter (CASSANDRA-1419)
 * add CMSInitiatingOccupancyFraction=75 and UseCMSInitiatingOccupancyOnly
   to default JVM options
 * decrease jvm heap for cassandra-cli (CASSANDRA-1446)
 * ability to modify keyspaces and column family definitions on a live cluster
   (CASSANDRA-1285)
 * support for Hadoop Streaming [non-jvm map/reduce via stdin/out]
   (CASSANDRA-1368)
 * Move persistent sstable stats from the system table to an sstable component
   (CASSANDRA-1430)
 * remove failed bootstrap attempt from pending ranges when gossip times
   it out after 1h (CASSANDRA-1463)
 * eager-create tcp connections to other cluster members (CASSANDRA-1465)
 * enumerate stages and derive stage from message type instead of 
   transmitting separately (CASSANDRA-1465)
 * apply reversed flag during collation from different data sources
   (CASSANDRA-1450)
 * make failure to remove commitlog segment non-fatal (CASSANDRA-1348)
 * correct ordering of drain operations so CL.recover is no longer 
   necessary (CASSANDRA-1408)
 * removed keyspace from describe_splits method (CASSANDRA-1425)
 * rename check_schema_agreement to describe_schema_versions
   (CASSANDRA-1478)
 * fix QUORUM calculation for RF > 3 (CASSANDRA-1487)
 * remove tombstones during non-major compactions when bloom filter
   verifies that row does not exist in other sstables (CASSANDRA-1074)
 * nodes that coordinated a loadbalance in the past could not be seen by
   newly added nodes (CASSANDRA-1467)
 * exposed endpoint states (gossip details) via jmx (CASSANDRA-1467)
 * ensure that compacted sstables are not included when new readers are
   instantiated (CASSANDRA-1477)
 * by default, calculate heap size and memtable thresholds at runtime (CASSANDRA-1469)
 * fix races dealing with adding/dropping keyspaces and column families in
   rapid succession (CASSANDRA-1477)
 * clean up of Streaming system (CASSANDRA-1503, 1504, 1506)
 * add options to configure Thrift socket keepalive and buffer sizes (CASSANDRA-1426)
 * make contrib CassandraServiceDataCleaner recursive (CASSANDRA-1509)
 * min, max compaction threshold are configurable and persistent 
   per-ColumnFamily (CASSANDRA-1468)
 * fix replaying the last mutation in a commitlog unnecessarily 
   (CASSANDRA-1512)
 * invoke getDefaultUncaughtExceptionHandler from DTPE with the original
   exception rather than the ExecutionException wrapper (CASSANDRA-1226)
 * remove Clock from the Thrift (and Avro) API (CASSANDRA-1501)
 * Close intra-node sockets when connection is broken (CASSANDRA-1528)
 * RPM packaging spec file (CASSANDRA-786)
 * weighted request scheduler (CASSANDRA-1485)
 * treat expired columns as deleted (CASSANDRA-1539)
 * make IndexInterval configurable (CASSANDRA-1488)
 * add describe_snitch to Thrift API (CASSANDRA-1490)
 * MD5 authenticator compares plain text submitted password with MD5'd
   saved property, instead of vice versa (CASSANDRA-1447)
 * JMX MessagingService pending and completed counts (CASSANDRA-1533)
 * fix race condition processing repair responses (CASSANDRA-1511)
 * make repair blocking (CASSANDRA-1511)
 * create EndpointSnitchInfo and MBean to expose rack and DC (CASSANDRA-1491)
 * added option to contrib/word_count to output results back to Cassandra
   (CASSANDRA-1342)
 * rewrite Hadoop ColumnFamilyRecordWriter to pool connections, retry to
   multiple Cassandra nodes, and smooth impact on the Cassandra cluster
   by using smaller batch sizes (CASSANDRA-1434)
 * fix setting gc_grace_seconds via CLI (CASSANDRA-1549)
 * support TTL'd index values (CASSANDRA-1536)
 * make removetoken work like decommission (CASSANDRA-1216)
 * make cli comparator-aware and improve quote rules (CASSANDRA-1523,-1524)
 * make nodetool compact and cleanup blocking (CASSANDRA-1449)
 * add memtable, cache information to GCInspector logs (CASSANDRA-1558)
 * enable/disable HintedHandoff via JMX (CASSANDRA-1550)
 * Ignore stray files in the commit log directory (CASSANDRA-1547)
 * Disallow bootstrap to an in-use token (CASSANDRA-1561)


0.7-beta1
 * sstable versioning (CASSANDRA-389)
 * switched to slf4j logging (CASSANDRA-625)
 * add (optional) expiration time for column (CASSANDRA-699)
 * access levels for authentication/authorization (CASSANDRA-900)
 * add ReadRepairChance to CF definition (CASSANDRA-930)
 * fix heisenbug in system tests, especially common on OS X (CASSANDRA-944)
 * convert to byte[] keys internally and all public APIs (CASSANDRA-767)
 * ability to alter schema definitions on a live cluster (CASSANDRA-44)
 * renamed configuration file to cassandra.xml, and log4j.properties to
   log4j-server.properties, which must now be loaded from
   the classpath (which is how our scripts in bin/ have always done it)
   (CASSANDRA-971)
 * change get_count to require a SlicePredicate. create multi_get_count
   (CASSANDRA-744)
 * re-organized endpointsnitch implementations and added SimpleSnitch
   (CASSANDRA-994)
 * Added preload_row_cache option (CASSANDRA-946)
 * add CRC to commitlog header (CASSANDRA-999)
 * removed deprecated batch_insert and get_range_slice methods (CASSANDRA-1065)
 * add truncate thrift method (CASSANDRA-531)
 * http mini-interface using mx4j (CASSANDRA-1068)
 * optimize away copy of sliced row on memtable read path (CASSANDRA-1046)
 * replace constant-size 2GB mmaped segments and special casing for index 
   entries spanning segment boundaries, with SegmentedFile that computes 
   segments that always contain entire entries/rows (CASSANDRA-1117)
 * avoid reading large rows into memory during compaction (CASSANDRA-16)
 * added hadoop OutputFormat (CASSANDRA-1101)
 * efficient Streaming (no more anticompaction) (CASSANDRA-579)
 * split commitlog header into separate file and add size checksum to
   mutations (CASSANDRA-1179)
 * avoid allocating a new byte[] for each mutation on replay (CASSANDRA-1219)
 * revise HH schema to be per-endpoint (CASSANDRA-1142)
 * add joining/leaving status to nodetool ring (CASSANDRA-1115)
 * allow multiple repair sessions per node (CASSANDRA-1190)
 * optimize away MessagingService for local range queries (CASSANDRA-1261)
 * make framed transport the default so malformed requests can't OOM the 
   server (CASSANDRA-475)
 * significantly faster reads from row cache (CASSANDRA-1267)
 * take advantage of row cache during range queries (CASSANDRA-1302)
 * make GCGraceSeconds a per-ColumnFamily value (CASSANDRA-1276)
 * keep persistent row size and column count statistics (CASSANDRA-1155)
 * add IntegerType (CASSANDRA-1282)
 * page within a single row during hinted handoff (CASSANDRA-1327)
 * push DatacenterShardStrategy configuration into keyspace definition,
   eliminating datacenter.properties. (CASSANDRA-1066)
 * optimize forward slices starting with '' and single-index-block name 
   queries by skipping the column index (CASSANDRA-1338)
 * streaming refactor (CASSANDRA-1189)
 * faster comparison for UUID types (CASSANDRA-1043)
 * secondary index support (CASSANDRA-749 and subtasks)
 * make compaction buckets deterministic (CASSANDRA-1265)


0.6.6
 * Allow using DynamicEndpointSnitch with RackAwareStrategy (CASSANDRA-1429)
 * remove the remaining vestiges of the unfinished DatacenterShardStrategy 
   (replaced by NetworkTopologyStrategy in 0.7)
   

0.6.5
 * fix key ordering in range query results with RandomPartitioner
   and ConsistencyLevel > ONE (CASSANDRA-1145)
 * fix for range query starting with the wrong token range (CASSANDRA-1042)
 * page within a single row during hinted handoff (CASSANDRA-1327)
 * fix compilation on non-sun JDKs (CASSANDRA-1061)
 * remove String.trim() call on row keys in batch mutations (CASSANDRA-1235)
 * Log summary of dropped messages instead of spamming log (CASSANDRA-1284)
 * add dynamic endpoint snitch (CASSANDRA-981)
 * fix streaming for keyspaces with hyphens in their name (CASSANDRA-1377)
 * fix errors in hard-coded bloom filter optKPerBucket by computing it
   algorithmically (CASSANDRA-1220
 * remove message deserialization stage, and uncap read/write stages
   so slow reads/writes don't block gossip processing (CASSANDRA-1358)
 * add jmx port configuration to Debian package (CASSANDRA-1202)
 * use mlockall via JNA, if present, to prevent Linux from swapping
   out parts of the JVM (CASSANDRA-1214)


0.6.4
 * avoid queuing multiple hint deliveries for the same endpoint
   (CASSANDRA-1229)
 * better performance for and stricter checking of UTF8 column names
   (CASSANDRA-1232)
 * extend option to lower compaction priority to hinted handoff
   as well (CASSANDRA-1260)
 * log errors in gossip instead of re-throwing (CASSANDRA-1289)
 * avoid aborting commitlog replay prematurely if a flushed-but-
   not-removed commitlog segment is encountered (CASSANDRA-1297)
 * fix duplicate rows being read during mapreduce (CASSANDRA-1142)
 * failure detection wasn't closing command sockets (CASSANDRA-1221)
 * cassandra-cli.bat works on windows (CASSANDRA-1236)
 * pre-emptively drop requests that cannot be processed within RPCTimeout
   (CASSANDRA-685)
 * add ack to Binary write verb and update CassandraBulkLoader
   to wait for acks for each row (CASSANDRA-1093)
 * added describe_partitioner Thrift method (CASSANDRA-1047)
 * Hadoop jobs no longer require the Cassandra storage-conf.xml
   (CASSANDRA-1280, CASSANDRA-1047)
 * log thread pool stats when GC is excessive (CASSANDRA-1275)
 * remove gossip message size limit (CASSANDRA-1138)
 * parallelize local and remote reads during multiget, and respect snitch 
   when determining whether to do local read for CL.ONE (CASSANDRA-1317)
 * fix read repair to use requested consistency level on digest mismatch,
   rather than assuming QUORUM (CASSANDRA-1316)
 * process digest mismatch re-reads in parallel (CASSANDRA-1323)
 * switch hints CF comparator to BytesType (CASSANDRA-1274)


0.6.3
 * retry to make streaming connections up to 8 times. (CASSANDRA-1019)
 * reject describe_ring() calls on invalid keyspaces (CASSANDRA-1111)
 * fix cache size calculation for size of 100% (CASSANDRA-1129)
 * fix cache capacity only being recalculated once (CASSANDRA-1129)
 * remove hourly scan of all hints on the off chance that the gossiper
   missed a status change; instead, expose deliverHintsToEndpoint to JMX
   so it can be done manually, if necessary (CASSANDRA-1141)
 * don't reject reads at CL.ALL (CASSANDRA-1152)
 * reject deletions to supercolumns in CFs containing only standard
   columns (CASSANDRA-1139)
 * avoid preserving login information after client disconnects
   (CASSANDRA-1057)
 * prefer sun jdk to openjdk in debian init script (CASSANDRA-1174)
 * detect partioner config changes between restarts and fail fast 
   (CASSANDRA-1146)
 * use generation time to resolve node token reassignment disagreements
   (CASSANDRA-1118)
 * restructure the startup ordering of Gossiper and MessageService to avoid
   timing anomalies (CASSANDRA-1160)
 * detect incomplete commit log hearders (CASSANDRA-1119)
 * force anti-entropy service to stream files on the stream stage to avoid
   sending streams out of order (CASSANDRA-1169)
 * remove inactive stream managers after AES streams files (CASSANDRA-1169)
 * allow removing entire row through batch_mutate Deletion (CASSANDRA-1027)
 * add JMX metrics for row-level bloom filter false positives (CASSANDRA-1212)
 * added a redhat init script to contrib (CASSANDRA-1201)
 * use midpoint when bootstrapping a new machine into range with not
   much data yet instead of random token (CASSANDRA-1112)
 * kill server on OOM in executor stage as well as Thrift (CASSANDRA-1226)
 * remove opportunistic repairs, when two machines with overlapping replica
   responsibilities happen to finish major compactions of the same CF near
   the same time.  repairs are now fully manual (CASSANDRA-1190)
 * add ability to lower compaction priority (default is no change from 0.6.2)
   (CASSANDRA-1181)


0.6.2
 * fix contrib/word_count build. (CASSANDRA-992)
 * split CommitLogExecutorService into BatchCommitLogExecutorService and 
   PeriodicCommitLogExecutorService (CASSANDRA-1014)
 * add latency histograms to CFSMBean (CASSANDRA-1024)
 * make resolving timestamp ties deterministic by using value bytes
   as a tiebreaker (CASSANDRA-1039)
 * Add option to turn off Hinted Handoff (CASSANDRA-894)
 * fix windows startup (CASSANDRA-948)
 * make concurrent_reads, concurrent_writes configurable at runtime via JMX
   (CASSANDRA-1060)
 * disable GCInspector on non-Sun JVMs (CASSANDRA-1061)
 * fix tombstone handling in sstable rows with no other data (CASSANDRA-1063)
 * fix size of row in spanned index entries (CASSANDRA-1056)
 * install json2sstable, sstable2json, and sstablekeys to Debian package
 * StreamingService.StreamDestinations wouldn't empty itself after streaming
   finished (CASSANDRA-1076)
 * added Collections.shuffle(splits) before returning the splits in 
   ColumnFamilyInputFormat (CASSANDRA-1096)
 * do not recalculate cache capacity post-compaction if it's been manually 
   modified (CASSANDRA-1079)
 * better defaults for flush sorter + writer executor queue sizes
   (CASSANDRA-1100)
 * windows scripts for SSTableImport/Export (CASSANDRA-1051)
 * windows script for nodetool (CASSANDRA-1113)
 * expose PhiConvictThreshold (CASSANDRA-1053)
 * make repair of RF==1 a no-op (CASSANDRA-1090)
 * improve default JVM GC options (CASSANDRA-1014)
 * fix SlicePredicate serialization inside Hadoop jobs (CASSANDRA-1049)
 * close Thrift sockets in Hadoop ColumnFamilyRecordReader (CASSANDRA-1081)


0.6.1
 * fix NPE in sstable2json when no excluded keys are given (CASSANDRA-934)
 * keep the replica set constant throughout the read repair process
   (CASSANDRA-937)
 * allow querying getAllRanges with empty token list (CASSANDRA-933)
 * fix command line arguments inversion in clustertool (CASSANDRA-942)
 * fix race condition that could trigger a false-positive assertion
   during post-flush discard of old commitlog segments (CASSANDRA-936)
 * fix neighbor calculation for anti-entropy repair (CASSANDRA-924)
 * perform repair even for small entropy differences (CASSANDRA-924)
 * Use hostnames in CFInputFormat to allow Hadoop's naive string-based
   locality comparisons to work (CASSANDRA-955)
 * cache read-only BufferedRandomAccessFile length to avoid
   3 system calls per invocation (CASSANDRA-950)
 * nodes with IPv6 (and no IPv4) addresses could not join cluster
   (CASSANDRA-969)
 * Retrieve the correct number of undeleted columns, if any, from
   a supercolumn in a row that had been deleted previously (CASSANDRA-920)
 * fix index scans that cross the 2GB mmap boundaries for both mmap
   and standard i/o modes (CASSANDRA-866)
 * expose drain via nodetool (CASSANDRA-978)


0.6.0-RC1
 * JMX drain to flush memtables and run through commit log (CASSANDRA-880)
 * Bootstrapping can skip ranges under the right conditions (CASSANDRA-902)
 * fix merging row versions in range_slice for CL > ONE (CASSANDRA-884)
 * default write ConsistencyLeven chaned from ZERO to ONE
 * fix for index entries spanning mmap buffer boundaries (CASSANDRA-857)
 * use lexical comparison if time part of TimeUUIDs are the same 
   (CASSANDRA-907)
 * bound read, mutation, and response stages to fix possible OOM
   during log replay (CASSANDRA-885)
 * Use microseconds-since-epoch (UTC) in cli, instead of milliseconds
 * Treat batch_mutate Deletion with null supercolumn as "apply this predicate 
   to top level supercolumns" (CASSANDRA-834)
 * Streaming destination nodes do not update their JMX status (CASSANDRA-916)
 * Fix internal RPC timeout calculation (CASSANDRA-911)
 * Added Pig loadfunc to contrib/pig (CASSANDRA-910)


0.6.0-beta3
 * fix compaction bucketing bug (CASSANDRA-814)
 * update windows batch file (CASSANDRA-824)
 * deprecate KeysCachedFraction configuration directive in favor
   of KeysCached; move to unified-per-CF key cache (CASSANDRA-801)
 * add invalidateRowCache to ColumnFamilyStoreMBean (CASSANDRA-761)
 * send Handoff hints to natural locations to reduce load on
   remaining nodes in a failure scenario (CASSANDRA-822)
 * Add RowWarningThresholdInMB configuration option to warn before very 
   large rows get big enough to threaten node stability, and -x option to
   be able to remove them with sstable2json if the warning is unheeded
   until it's too late (CASSANDRA-843)
 * Add logging of GC activity (CASSANDRA-813)
 * fix ConcurrentModificationException in commitlog discard (CASSANDRA-853)
 * Fix hardcoded row count in Hadoop RecordReader (CASSANDRA-837)
 * Add a jmx status to the streaming service and change several DEBUG
   messages to INFO (CASSANDRA-845)
 * fix classpath in cassandra-cli.bat for Windows (CASSANDRA-858)
 * allow re-specifying host, port to cassandra-cli if invalid ones
   are first tried (CASSANDRA-867)
 * fix race condition handling rpc timeout in the coordinator
   (CASSANDRA-864)
 * Remove CalloutLocation and StagingFileDirectory from storage-conf files 
   since those settings are no longer used (CASSANDRA-878)
 * Parse a long from RowWarningThresholdInMB instead of an int (CASSANDRA-882)
 * Remove obsolete ControlPort code from DatabaseDescriptor (CASSANDRA-886)
 * move skipBytes side effect out of assert (CASSANDRA-899)
 * add "double getLoad" to StorageServiceMBean (CASSANDRA-898)
 * track row stats per CF at compaction time (CASSANDRA-870)
 * disallow CommitLogDirectory matching a DataFileDirectory (CASSANDRA-888)
 * default key cache size is 200k entries, changed from 10% (CASSANDRA-863)
 * add -Dcassandra-foreground=yes to cassandra.bat
 * exit if cluster name is changed unexpectedly (CASSANDRA-769)


0.6.0-beta1/beta2
 * add batch_mutate thrift command, deprecating batch_insert (CASSANDRA-336)
 * remove get_key_range Thrift API, deprecated in 0.5 (CASSANDRA-710)
 * add optional login() Thrift call for authentication (CASSANDRA-547)
 * support fat clients using gossiper and StorageProxy to perform
   replication in-process [jvm-only] (CASSANDRA-535)
 * support mmapped I/O for reads, on by default on 64bit JVMs 
   (CASSANDRA-408, CASSANDRA-669)
 * improve insert concurrency, particularly during Hinted Handoff
   (CASSANDRA-658)
 * faster network code (CASSANDRA-675)
 * stress.py moved to contrib (CASSANDRA-635)
 * row caching [must be explicitly enabled per-CF in config] (CASSANDRA-678)
 * present a useful measure of compaction progress in JMX (CASSANDRA-599)
 * add bin/sstablekeys (CASSNADRA-679)
 * add ConsistencyLevel.ANY (CASSANDRA-687)
 * make removetoken remove nodes from gossip entirely (CASSANDRA-644)
 * add ability to set cache sizes at runtime (CASSANDRA-708)
 * report latency and cache hit rate statistics with lifetime totals
   instead of average over the last minute (CASSANDRA-702)
 * support get_range_slice for RandomPartitioner (CASSANDRA-745)
 * per-keyspace replication factory and replication strategy (CASSANDRA-620)
 * track latency in microseconds (CASSANDRA-733)
 * add describe_ Thrift methods, deprecating get_string_property and 
   get_string_list_property
 * jmx interface for tracking operation mode and streams in general.
   (CASSANDRA-709)
 * keep memtables in sorted order to improve range query performance
   (CASSANDRA-799)
 * use while loop instead of recursion when trimming sstables compaction list 
   to avoid blowing stack in pathological cases (CASSANDRA-804)
 * basic Hadoop map/reduce support (CASSANDRA-342)


0.5.1
 * ensure all files for an sstable are streamed to the same directory.
   (CASSANDRA-716)
 * more accurate load estimate for bootstrapping (CASSANDRA-762)
 * tolerate dead or unavailable bootstrap target on write (CASSANDRA-731)
 * allow larger numbers of keys (> 140M) in a sstable bloom filter
   (CASSANDRA-790)
 * include jvm argument improvements from CASSANDRA-504 in debian package
 * change streaming chunk size to 32MB to accomodate Windows XP limitations
   (was 64MB) (CASSANDRA-795)
 * fix get_range_slice returning results in the wrong order (CASSANDRA-781)
 

0.5.0 final
 * avoid attempting to delete temporary bootstrap files twice (CASSANDRA-681)
 * fix bogus NaN in nodeprobe cfstats output (CASSANDRA-646)
 * provide a policy for dealing with single thread executors w/ a full queue
   (CASSANDRA-694)
 * optimize inner read in MessagingService, vastly improving multiple-node
   performance (CASSANDRA-675)
 * wait for table flush before streaming data back to a bootstrapping node.
   (CASSANDRA-696)
 * keep track of bootstrapping sources by table so that bootstrapping doesn't 
   give the indication of finishing early (CASSANDRA-673)


0.5.0 RC3
 * commit the correct version of the patch for CASSANDRA-663


0.5.0 RC2 (unreleased)
 * fix bugs in converting get_range_slice results to Thrift 
   (CASSANDRA-647, CASSANDRA-649)
 * expose java.util.concurrent.TimeoutException in StorageProxy methods
   (CASSANDRA-600)
 * TcpConnectionManager was holding on to disconnected connections, 
   giving the false indication they were being used. (CASSANDRA-651)
 * Remove duplicated write. (CASSANDRA-662)
 * Abort bootstrap if IP is already in the token ring (CASSANDRA-663)
 * increase default commitlog sync period, and wait for last sync to 
   finish before submitting another (CASSANDRA-668)


0.5.0 RC1
 * Fix potential NPE in get_range_slice (CASSANDRA-623)
 * add CRC32 to commitlog entries (CASSANDRA-605)
 * fix data streaming on windows (CASSANDRA-630)
 * GC compacted sstables after cleanup and compaction (CASSANDRA-621)
 * Speed up anti-entropy validation (CASSANDRA-629)
 * Fix anti-entropy assertion error (CASSANDRA-639)
 * Fix pending range conflicts when bootstapping or moving
   multiple nodes at once (CASSANDRA-603)
 * Handle obsolete gossip related to node movement in the case where
   one or more nodes is down when the movement occurs (CASSANDRA-572)
 * Include dead nodes in gossip to avoid a variety of problems
   and fix HH to removed nodes (CASSANDRA-634)
 * return an InvalidRequestException for mal-formed SlicePredicates
   (CASSANDRA-643)
 * fix bug determining closest neighbor for use in multiple datacenters
   (CASSANDRA-648)
 * Vast improvements in anticompaction speed (CASSANDRA-607)
 * Speed up log replay and writes by avoiding redundant serializations
   (CASSANDRA-652)


0.5.0 beta 2
 * Bootstrap improvements (several tickets)
 * add nodeprobe repair anti-entropy feature (CASSANDRA-193, CASSANDRA-520)
 * fix possibility of partition when many nodes restart at once
   in clusters with multiple seeds (CASSANDRA-150)
 * fix NPE in get_range_slice when no data is found (CASSANDRA-578)
 * fix potential NPE in hinted handoff (CASSANDRA-585)
 * fix cleanup of local "system" keyspace (CASSANDRA-576)
 * improve computation of cluster load balance (CASSANDRA-554)
 * added super column read/write, column count, and column/row delete to
   cassandra-cli (CASSANDRA-567, CASSANDRA-594)
 * fix returning live subcolumns of deleted supercolumns (CASSANDRA-583)
 * respect JAVA_HOME in bin/ scripts (several tickets)
 * add StorageService.initClient for fat clients on the JVM (CASSANDRA-535)
   (see contrib/client_only for an example of use)
 * make consistency_level functional in get_range_slice (CASSANDRA-568)
 * optimize key deserialization for RandomPartitioner (CASSANDRA-581)
 * avoid GCing tombstones except on major compaction (CASSANDRA-604)
 * increase failure conviction threshold, resulting in less nodes
   incorrectly (and temporarily) marked as down (CASSANDRA-610)
 * respect memtable thresholds during log replay (CASSANDRA-609)
 * support ConsistencyLevel.ALL on read (CASSANDRA-584)
 * add nodeprobe removetoken command (CASSANDRA-564)


0.5.0 beta
 * Allow multiple simultaneous flushes, improving flush throughput 
   on multicore systems (CASSANDRA-401)
 * Split up locks to improve write and read throughput on multicore systems
   (CASSANDRA-444, CASSANDRA-414)
 * More efficient use of memory during compaction (CASSANDRA-436)
 * autobootstrap option: when enabled, all non-seed nodes will attempt
   to bootstrap when started, until bootstrap successfully
   completes. -b option is removed.  (CASSANDRA-438)
 * Unless a token is manually specified in the configuration xml,
   a bootstraping node will use a token that gives it half the
   keys from the most-heavily-loaded node in the cluster,
   instead of generating a random token. 
   (CASSANDRA-385, CASSANDRA-517)
 * Miscellaneous bootstrap fixes (several tickets)
 * Ability to change a node's token even after it has data on it
   (CASSANDRA-541)
 * Ability to decommission a live node from the ring (CASSANDRA-435)
 * Semi-automatic loadbalancing via nodeprobe (CASSANDRA-192)
 * Add ability to set compaction thresholds at runtime via
   JMX / nodeprobe.  (CASSANDRA-465)
 * Add "comment" field to ColumnFamily definition. (CASSANDRA-481)
 * Additional JMX metrics (CASSANDRA-482)
 * JSON based export and import tools (several tickets)
 * Hinted Handoff fixes (several tickets)
 * Add key cache to improve read performance (CASSANDRA-423)
 * Simplified construction of custom ReplicationStrategy classes
   (CASSANDRA-497)
 * Graphical application (Swing) for ring integrity verification and 
   visualization was added to contrib (CASSANDRA-252)
 * Add DCQUORUM, DCQUORUMSYNC consistency levels and corresponding
   ReplicationStrategy / EndpointSnitch classes.  Experimental.
   (CASSANDRA-492)
 * Web client interface added to contrib (CASSANDRA-457)
 * More-efficient flush for Random, CollatedOPP partitioners 
   for normal writes (CASSANDRA-446) and bulk load (CASSANDRA-420)
 * Add MemtableFlushAfterMinutes, a global replacement for the old 
   per-CF FlushPeriodInMinutes setting (CASSANDRA-463)
 * optimizations to slice reading (CASSANDRA-350) and supercolumn
   queries (CASSANDRA-510)
 * force binding to given listenaddress for nodes with multiple
   interfaces (CASSANDRA-546)
 * stress.py benchmarking tool improvements (several tickets)
 * optimized replica placement code (CASSANDRA-525)
 * faster log replay on restart (CASSANDRA-539, CASSANDRA-540)
 * optimized local-node writes (CASSANDRA-558)
 * added get_range_slice, deprecating get_key_range (CASSANDRA-344)
 * expose TimedOutException to thrift (CASSANDRA-563)
 

0.4.2
 * Add validation disallowing null keys (CASSANDRA-486)
 * Fix race conditions in TCPConnectionManager (CASSANDRA-487)
 * Fix using non-utf8-aware comparison as a sanity check.
   (CASSANDRA-493)
 * Improve default garbage collector options (CASSANDRA-504)
 * Add "nodeprobe flush" (CASSANDRA-505)
 * remove NotFoundException from get_slice throws list (CASSANDRA-518)
 * fix get (not get_slice) of entire supercolumn (CASSANDRA-508)
 * fix null token during bootstrap (CASSANDRA-501)


0.4.1
 * Fix FlushPeriod columnfamily configuration regression
   (CASSANDRA-455)
 * Fix long column name support (CASSANDRA-460)
 * Fix for serializing a row that only contains tombstones
   (CASSANDRA-458)
 * Fix for discarding unneeded commitlog segments (CASSANDRA-459)
 * Add SnapshotBeforeCompaction configuration option (CASSANDRA-426)
 * Fix compaction abort under insufficient disk space (CASSANDRA-473)
 * Fix reading subcolumn slice from tombstoned CF (CASSANDRA-484)
 * Fix race condition in RVH causing occasional NPE (CASSANDRA-478)


0.4.0
 * fix get_key_range problems when a node is down (CASSANDRA-440)
   and add UnavailableException to more Thrift methods
 * Add example EndPointSnitch contrib code (several tickets)


0.4.0 RC2
 * fix SSTable generation clash during compaction (CASSANDRA-418)
 * reject method calls with null parameters (CASSANDRA-308)
 * properly order ranges in nodeprobe output (CASSANDRA-421)
 * fix logging of certain errors on executor threads (CASSANDRA-425)


0.4.0 RC1
 * Bootstrap feature is live; use -b on startup (several tickets)
 * Added multiget api (CASSANDRA-70)
 * fix Deadlock with SelectorManager.doProcess and TcpConnection.write
   (CASSANDRA-392)
 * remove key cache b/c of concurrency bugs in third-party
   CLHM library (CASSANDRA-405)
 * update non-major compaction logic to use two threshold values
   (CASSANDRA-407)
 * add periodic / batch commitlog sync modes (several tickets)
 * inline BatchMutation into batch_insert params (CASSANDRA-403)
 * allow setting the logging level at runtime via mbean (CASSANDRA-402)
 * change default comparator to BytesType (CASSANDRA-400)
 * add forwards-compatible ConsistencyLevel parameter to get_key_range
   (CASSANDRA-322)
 * r/m special case of blocking for local destination when writing with 
   ConsistencyLevel.ZERO (CASSANDRA-399)
 * Fixes to make BinaryMemtable [bulk load interface] useful (CASSANDRA-337);
   see contrib/bmt_example for an example of using it.
 * More JMX properties added (several tickets)
 * Thrift changes (several tickets)
    - Merged _super get methods with the normal ones; return values
      are now of ColumnOrSuperColumn.
    - Similarly, merged batch_insert_super into batch_insert.



0.4.0 beta
 * On-disk data format has changed to allow billions of keys/rows per
   node instead of only millions
 * Multi-keyspace support
 * Scan all sstables for all queries to avoid situations where
   different types of operation on the same ColumnFamily could
   disagree on what data was present
 * Snapshot support via JMX
 * Thrift API has changed a _lot_:
    - removed time-sorted CFs; instead, user-defined comparators
      may be defined on the column names, which are now byte arrays.
      Default comparators are provided for UTF8, Bytes, Ascii, Long (i64),
      and UUID types.
    - removed colon-delimited strings in thrift api in favor of explicit
      structs such as ColumnPath, ColumnParent, etc.  Also normalized
      thrift struct and argument naming.
    - Added columnFamily argument to get_key_range.
    - Change signature of get_slice to accept starting and ending
      columns as well as an offset.  (This allows use of indexes.)
      Added "ascending" flag to allow reasonably-efficient reverse
      scans as well.  Removed get_slice_by_range as redundant.
    - get_key_range operates on one CF at a time
    - changed `block` boolean on insert methods to ConsistencyLevel enum,
      with options of NONE, ONE, QUORUM, and ALL.
    - added similar consistency_level parameter to read methods
    - column-name-set slice with no names given now returns zero columns
      instead of all of them.  ("all" can run your server out of memory.
      use a range-based slice with a high max column count instead.)
 * Removed the web interface. Node information can now be obtained by 
   using the newly introduced nodeprobe utility.
 * More JMX stats
 * Remove magic values from internals (e.g. special key to indicate
   when to flush memtables)
 * Rename configuration "table" to "keyspace"
 * Moved to crash-only design; no more shutdown (just kill the process)
 * Lots of bug fixes

Full list of issues resolved in 0.4 is at https://issues.apache.org/jira/secure/IssueNavigator.jspa?reset=true&&pid=12310865&fixfor=12313862&resolution=1&sorter/field=issuekey&sorter/order=DESC


0.3.0 RC3
 * Fix potential deadlock under load in TCPConnection.
   (CASSANDRA-220)


0.3.0 RC2
 * Fix possible data loss when server is stopped after replaying
   log but before new inserts force memtable flush.
   (CASSANDRA-204)
 * Added BUGS file


0.3.0 RC1
 * Range queries on keys, including user-defined key collation
 * Remove support
 * Workarounds for a weird bug in JDK select/register that seems
   particularly common on VM environments. Cassandra should deploy
   fine on EC2 now
 * Much improved infrastructure: the beginnings of a decent test suite
   ("ant test" for unit tests; "nosetests" for system tests), code
   coverage reporting, etc.
 * Expanded node status reporting via JMX
 * Improved error reporting/logging on both server and client
 * Reduced memory footprint in default configuration
 * Combined blocking and non-blocking versions of insert APIs
 * Added FlushPeriodInMinutes configuration parameter to force
   flushing of infrequently-updated ColumnFamilies<|MERGE_RESOLUTION|>--- conflicted
+++ resolved
@@ -1,4 +1,3 @@
-<<<<<<< HEAD
 3.0
  * Add algorithmic token allocation (CASSANDRA-7032)
  * Add nodetool command to replay batchlog (CASSANDRA-9547)
@@ -12,10 +11,7 @@
 
 
 2.2
-=======
-2.2.0-rc2
  * (cqlsh) Allow setting the initial connection timeout (CASSANDRA-9601)
->>>>>>> 96e7e626
  * BulkLoader has --transport-factory option but does not use it (CASSANDRA-9675)
  * Allow JMX over SSL directly from nodetool (CASSANDRA-9090)
  * Update cqlsh for UDFs (CASSANDRA-7556)
