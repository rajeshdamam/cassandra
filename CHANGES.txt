--- conflicted
+++ resolved
@@ -1,4 +1,3 @@
-<<<<<<< HEAD
 2.1.3
  * Add auth support to cassandra-stress (CASSANDRA-7985)
  * Fix ArrayIndexOutOfBoundsException when generating error message
@@ -28,10 +27,7 @@
  * Improve JBOD disk utilization (CASSANDRA-7386)
  * Log failed host when preparing incremental repair (CASSANDRA-8228)
 Merged from 2.0:
-=======
-2.0.12:
  * Fix validation of indexes in COMPACT tables (CASSANDRA-8156)
->>>>>>> 345e69e1
  * Avoid StackOverflowError when a large list of IN values
    is used for a clustering column (CASSANDRA-8410)
  * Fix NPE when writetime() or ttl() calls are wrapped by
