/*
 * Licensed to the Apache Software Foundation (ASF) under one
 * or more contributor license agreements.  See the NOTICE file
 * distributed with this work for additional information
 * regarding copyright ownership.  The ASF licenses this file
 * to you under the Apache License, Version 2.0 (the
 * "License"); you may not use this file except in compliance
 * with the License.  You may obtain a copy of the License at
 *
 *     http://www.apache.org/licenses/LICENSE-2.0
 *
 * Unless required by applicable law or agreed to in writing, software
 * distributed under the License is distributed on an "AS IS" BASIS,
 * WITHOUT WARRANTIES OR CONDITIONS OF ANY KIND, either express or implied.
 * See the License for the specific language governing permissions and
 * limitations under the License.
 */
package org.apache.cassandra.cache;

import org.apache.cassandra.config.CFMetaData;
import org.apache.cassandra.config.ColumnDefinition;
import org.apache.cassandra.db.*;
import org.apache.cassandra.db.marshal.AsciiType;
import org.apache.cassandra.io.sstable.format.SSTableReader;
import org.junit.Assert;
import org.junit.BeforeClass;
import org.junit.Test;

import org.apache.cassandra.SchemaLoader;
import org.apache.cassandra.Util;
import org.apache.cassandra.exceptions.ConfigurationException;
import org.apache.cassandra.schema.KeyspaceParams;
import org.apache.cassandra.service.CacheService;
import org.apache.cassandra.utils.ByteBufferUtil;

public class AutoSavingCacheTest
{
    private static final String KEYSPACE1 = "AutoSavingCacheTest1";
    private static final String CF_STANDARD1 = "Standard1";

    @BeforeClass
    public static void defineSchema() throws ConfigurationException
    {
        SchemaLoader.prepareServer();
        SchemaLoader.createKeyspace(KEYSPACE1,
                                    KeyspaceParams.simple(1),
                                    CFMetaData.Builder.create(KEYSPACE1, CF_STANDARD1)
                                                      .addPartitionKey("pKey", AsciiType.instance)
                                                      .addRegularColumn("col1", AsciiType.instance)
                                                      .build());
    }

    @Test
    public void testSerializeAndLoadKeyCache() throws Exception
    {
        ColumnFamilyStore cfs = Keyspace.open(KEYSPACE1).getColumnFamilyStore(CF_STANDARD1);
        for (int i = 0; i < 2; i++)
        {
            ColumnDefinition colDef = ColumnDefinition.regularDef(cfs.metadata, ByteBufferUtil.bytes("col1"), AsciiType.instance);
            RowUpdateBuilder rowBuilder = new RowUpdateBuilder(cfs.metadata, System.currentTimeMillis(), "key1");
            rowBuilder.add(colDef, "val1");
            rowBuilder.build().apply();
            cfs.forceBlockingFlush();
        }

        Assert.assertEquals(2, cfs.getLiveSSTables().size());

        // preheat key cache
        for (SSTableReader sstable : cfs.getLiveSSTables())
            sstable.getPosition(Util.dk("key1"), SSTableReader.Operator.EQ);

        AutoSavingCache<KeyCacheKey, RowIndexEntry> keyCache = CacheService.instance.keyCache;

        // serialize to file
        keyCache.submitWrite(keyCache.size()).get();
        keyCache.clear();

        Assert.assertEquals(0, keyCache.size());

        // then load saved
<<<<<<< HEAD
        keyCache.loadSaved(cfs);
        Assert.assertEquals(2, keyCache.size());
        for (SSTableReader sstable : cfs.getLiveSSTables())
            Assert.assertNotNull(keyCache.get(new KeyCacheKey(cfs.metadata.cfId, sstable.descriptor, ByteBufferUtil.bytes("key1"))));
=======
        keyCache.loadSavedAsync().get();
        for (SSTableReader sstable : cfs.getSSTables())
            Assert.assertNotNull(keyCache.get(new KeyCacheKey(cfs.metadata.ksAndCFName, sstable.descriptor, ByteBufferUtil.bytes("key1"))));
>>>>>>> e63dacf7
    }
}<|MERGE_RESOLUTION|>--- conflicted
+++ resolved
@@ -78,15 +78,8 @@
         Assert.assertEquals(0, keyCache.size());
 
         // then load saved
-<<<<<<< HEAD
-        keyCache.loadSaved(cfs);
-        Assert.assertEquals(2, keyCache.size());
+        keyCache.loadSavedAsync().get();
         for (SSTableReader sstable : cfs.getLiveSSTables())
-            Assert.assertNotNull(keyCache.get(new KeyCacheKey(cfs.metadata.cfId, sstable.descriptor, ByteBufferUtil.bytes("key1"))));
-=======
-        keyCache.loadSavedAsync().get();
-        for (SSTableReader sstable : cfs.getSSTables())
             Assert.assertNotNull(keyCache.get(new KeyCacheKey(cfs.metadata.ksAndCFName, sstable.descriptor, ByteBufferUtil.bytes("key1"))));
->>>>>>> e63dacf7
     }
 }